<?xml version="1.0" encoding="iso-8859-1" ?>
<!DOCTYPE chapter SYSTEM "chapter.dtd">

<chapter>
  <header>
    <copyright>
      <year>2000</year><year>2012</year>
      <holder>Ericsson AB. All Rights Reserved.</holder>
    </copyright>
    <legalnotice>
      The contents of this file are subject to the Erlang Public License,
      Version 1.1, (the "License"); you may not use this file except in
      compliance with the License. You should have received a copy of the
      Erlang Public License along with this software. If not, it can be
      retrieved online at http://www.erlang.org/.

      Software distributed under the License is distributed on an "AS IS"
      basis, WITHOUT WARRANTY OF ANY KIND, either express or implied. See
      the License for the specific language governing rights and limitations
      under the License.

    </legalnotice>

    <title>Megaco Release Notes</title>
    <prepared>Lars Thors&eacute;n, H&aring;kan Mattsson, Micael Karlberg</prepared>
    <docno></docno>
    <date></date>
    <rev>%VSN%</rev>
    <file>notes.xml</file>
  </header>
  <p>This document describes the changes made to the Megaco system
    from version to version. The intention of this document is to
    list all incompatibilities as well as all enhancements and
    bugfixes for every release of Megaco. Each release of Megaco
    thus constitutes one section in this document. The title of each
    section is the version number of Megaco.</p>


  <section><title>Megaco 3.16.0.1</title>

    <p>Version 3.16.0.1 supports code replacement in runtime from/to
      version 3.16, 3.15.1.1, 3.15.1 and 3.15.</p>

    <section>
      <title>Improvements and new features</title>

<!--
      <p>-</p>
-->

      <list type="bulleted">
        <item>
<<<<<<< HEAD
	  <p>Fixed some faulty test cases. </p>
<!--
          <p>Own Id: OTP-9795</p>
-->
=======
          <p>Removed use of deprecated system flag, 
	  <c>scheduler_bind_type</c>, in the measurement tool 
	  <c>mstone1</c>. </p>
          <p>Own Id: OTP-9949</p>
>>>>>>> dfd5f918
        </item>

     </list>

    </section>

    <section>
      <title>Fixed bugs and malfunctions</title>
      
      <p>-</p>
      
 <!--
      <list type="bulleted">
	<item>
	  <p>Fixing miscellaneous things detected by dialyzer. </p>
	  <p>Own Id: OTP-9075</p>
	</item>
	
      </list>
 -->
      
    </section>

    <section>
      <title>Incompatibilities</title>
      <p>-</p>

<!--
      <list type="bulleted">
        <item>
	  <p>Due to the change in the flex driver API, 
	  we may no longer be able to build and/or use 
	  the flex driver without reentrant support. </p>
          <p>Own Id: OTP-9795</p>
        </item>

      </list>
-->

    </section>

<<<<<<< HEAD
  </section> <!-- 3.16 -->
=======
  </section> <!-- 3.16.0.1 -->
>>>>>>> dfd5f918


  <section><title>Megaco 3.16</title>

    <p>Version 3.16 supports code replacement in runtime from/to
      version 3.15.1.1, 3.15.1 and 3.15.</p>

    <section>
      <title>Improvements and new features</title>

<!--
      <p>-</p>
-->

      <list type="bulleted">
        <item>
          <p>Minor improvements to the measurement tool <c>mstone1</c>. </p>
          <p>Own Id: OTP-9604</p>
        </item>

        <item>
	  <p>ASN.1 no longer makes use of a driver to accelerate encode/decode, 
	  instead it uses NIFs. The encoding config option is <em>still</em> 
	  the same, i.e. <c>driver</c>. </p>
          <p>Own Id: OTP-9672</p>
        </item>

        <item>
	  <p>The profiling test tool has been rewritten. </p>
	  <p>H&aring;kan Mattsson</p>
          <p>Own Id: OTP-9679</p>
        </item>

        <item>
	  <p>The flex driver has been updated to support the new driver format
	  (changed to enable 64-bit aware drivers). </p>
          <p>Own Id: OTP-9795</p>
        </item>

     </list>

    </section>

    <section>
      <title>Fixed bugs and malfunctions</title>
      
      <p>-</p>
      
 <!--
      <list type="bulleted">
	<item>
	  <p>Fixing miscellaneous things detected by dialyzer. </p>
	  <p>Own Id: OTP-9075</p>
	</item>
	
      </list>
 -->
      
    </section>

    <section>
      <title>Incompatibilities</title>
      <p>-</p>

<!--
      <list type="bulleted">
        <item>
	  <p>Due to the change in the flex driver API, 
	  we may no longer be able to build and/or use 
	  the flex driver without reentrant support. </p>
          <p>Own Id: OTP-9795</p>
        </item>

      </list>
-->

    </section>

  </section> <!-- 3.16 -->


  <section><title>Megaco 3.15.1.1</title>

    <p>Version 3.15.1.1 supports code replacement in runtime from/to
      version 3.15.1 and 3.15.</p>

    <section>
      <title>Improvements and new features</title>

<!--
      <p>-</p>
-->

      <list type="bulleted">
        <item>
          <p>Correct various XML errors. </p>
          <p>Own Id: OTP-9550</p>
        </item>

     </list>

    </section>

    <section>
      <title>Fixed bugs and malfunctions</title>
      
      <p>-</p>
      
 <!--
      <list type="bulleted">
	<item>
	  <p>Fixing miscellaneous things detected by dialyzer. </p>
	  <p>Own Id: OTP-9075</p>
	</item>
	
      </list>
 -->
      
    </section>

  </section> <!-- 3.15.1.1 -->


  <section><title>Megaco 3.15.1</title>

    <p>Version 3.15.1 supports code replacement in runtime from/to
      version 3.15, 3.14.1.1, 3.14.1 and 3.14.</p>

    <section>
      <title>Improvements and new features</title>

      <p>-</p>

<!--
      <list type="bulleted">
        <item>
          <p>Updated the 
            <seealso marker="megaco_performance">performance</seealso> 
            chapter. </p>
          <p>Own Id: OTP-8696</p>
        </item>

     </list>
-->

    </section>

    <section>
      <title>Fixed bugs and malfunctions</title>

<!--
      <p>-</p>
-->

      <list type="bulleted">
        <item>
          <p>Fixing miscellaneous things detected by dialyzer. </p>
          <p>Own Id: OTP-9075</p>
	  <!-- <p>Aux Id: Seq 11579</p> -->
        </item>

      </list>

    </section>

  </section> <!-- 3.15.1 -->


  <section><title>Megaco 3.15</title>

    <section><title>Improvements and New Features</title>

<!--
      <p>-</p>
-->

      <list type="bulleted">
        <item>
          <p>Fixing auto-import issues.</p>
          <p>Own Id: OTP-8842</p>
        </item>
      </list>
    </section>

    <section>
      <title>Fixed bugs and malfunctions</title>
      <p>-</p>

<!--
      <list type="bulleted">
        <item>
          <p>Eliminated a possible race condition while creating 
            pending counters. </p>
          <p>Own Id: OTP-8634</p>
	  <p>Aux Id: Seq 11579</p>
        </item>

      </list>
-->

    </section>

  </section> <!-- 3.15 -->


  <section>
    <title>Megaco 3.14.1.1</title>

    <p>Version 3.14.1.1 supports code replacement in runtime from/to
      version 3.14.1, 3.14, 3.13, 3.12 and 3.11.3.</p>

    <section>
      <title>Improvements and new features</title>

<!--
      <p>-</p>
-->

      <list type="bulleted">
        <item>
          <p>Updated the 
            <seealso marker="megaco_performance">performance</seealso> 
            chapter. </p>
          <p>Own Id: OTP-8696</p>
        </item>

     </list>

    </section>

    <section>
      <title>Fixed bugs and malfunctions</title>
      <p>-</p>

<!--
      <list type="bulleted">
        <item>
          <p>A race condition when, during high load, processing
            both the original and a resent message and delivering
            this as two separate messages to the user. </p>
          <p>Note that this solution only protects against multiple
            reply deliveries! </p>
          <p>Own Id: OTP-8529</p>
          <p>Aux Id: Seq 10915</p>
        </item>

        <item>
          <p>Fix shared libraries installation. </p>
          <p>The flex shared lib(s) were incorrectly installed as data 
            files. </p>
          <p>Peter Lemenkov</p>
          <p>Own Id: OTP-8627</p>
        </item>

        <item>
          <p>Eliminated a possible race condition while creating 
            pending counters. </p>
          <p>Own Id: OTP-8634</p>
	  <p>Aux Id: Seq 11579</p>
        </item>

      </list>
-->

    </section>

  </section> <!-- 3.14.1.1 -->


  <section>
    <title>Megaco 3.14.1</title>

    <p>Version 3.14.1 supports code replacement in runtime from/to
      version 3.14, 3.13, 3.12 and 3.11.3.</p>

    <section>
      <title>Improvements and new features</title>

<!--
      <p>-</p>
-->

      <list type="bulleted">
        <item>
          <p>A minor compiler related performance improvement. </p>
          <p>Own Id: OTP-8561</p>
        </item>

     </list>

    </section>

    <section>
      <title>Fixed bugs and malfunctions</title>
<!--
      <p>-</p>
-->

      <list type="bulleted">
        <item>
          <p>A race condition when, during high load, processing
            both the original and a resent message and delivering
            this as two separate messages to the user. </p>
          <p>Note that this solution only protects against multiple
            reply deliveries! </p>
          <p>Own Id: OTP-8529</p>
          <p>Aux Id: Seq 10915</p>
        </item>

        <item>
          <p>Fix shared libraries installation. </p>
          <p>The flex shared lib(s) were incorrectly installed as data 
            files. </p>
          <p>Peter Lemenkov</p>
          <p>Own Id: OTP-8627</p>
        </item>

        <item>
          <p>Eliminated a possible race condition while creating 
            pending counters. </p>
          <p>Own Id: OTP-8634</p>
	  <p>Aux Id: Seq 11579</p>
        </item>

      </list>

    </section>

  </section> <!-- 3.14.1 -->


  <section>
    <title>Megaco 3.14</title>

    <p>Version 3.14 supports code replacement in runtime from/to
      version 3.13, 3.12 and 3.11.3.</p>

    <section>
      <title>Improvements and new features</title>

<!--
      <p>-</p>
-->

      <list type="bulleted">
        <item>
          <p>Various changes to configure and makefile(s) to facilitate cross 
            compilation (and other build system improvements). </p>
          <p>Own Id: OTP-8323</p>
        </item>

        <item>
          <p>Added a help target in the test Makefile to explain 
            the most useful make targets, used when testing the 
            application using the test-server provided with megaco.</p>
          <p>Own Id: OTP-8362</p>
        </item>
 
        <item>
          <p>Adapted megaco_filter to the new internal format.</p>
          <p>Own Id: OTP-8403</p>
        </item>
     </list>

    </section>

    <section>
      <title>Fixed bugs and malfunctions</title>
<!--
      <p>-</p>
-->

      <list type="bulleted">
        <item>
          <p>Callbacks, when the callback module is unknown (undefined), 
            results in warning messages. </p>
          <p>A race condition scenario. As part of a cancelation operation,
            replies with waiting acknowledgements is cancelled. This includes
            informing the user (via a call to the handle_trans_ack callback 
            function). It is possible that at this point the connection data 
            has been removed, which makes it impossible for megaco to 
            perform this operation, resulting in the warning message. The 
            solution is to also store the callback module with the other 
            reply information, to be used when cleaning up after a 
            cancelation. </p>
          <p>Own Id: OTP-8328</p>
	  <p>Aux Id: Seq 11384</p>
        </item>

      </list>

    </section>

  </section> <!-- 3.14 -->


  <section>
    <title>Megaco 3.13</title>

    <p>Version 3.13 supports code replacement in runtime from/to
      version 3.12 and 3.11.3.</p>

    <section>
      <title>Improvements and new features</title>
<!--
      <p>-</p>
-->

      <list type="bulleted">
        <item>
          <p>A minor optimization by using ets:update_element
            instead of ets:insert for some table updates.</p>
          <p>Own Id: OTP-8239</p>
	  <!-- <p>Aux Id: Seq 11332</p> -->
        </item>

        <item>
          <p>The documentation is now built with open source tools 
            (<em>xsltproc</em> and <em>fop</em>) that exists on most 
            platforms. One visible change is that the frames are removed.</p>
          <p>Own Id: OTP-8249</p>
        </item>

      </list>

    </section>

    <section>
      <title>Fixed bugs and malfunctions</title>
      <p>-</p>

<!--
      <list type="bulleted">
        <item>
          <p>Replacing obsolete guard tests.</p>
          <p>Own Id: OTP-8164</p>
	  <p>Aux Id: Seq 11332</p>
        </item>

      </list>
-->

    </section>

    <section>
      <title>Incompatibilities</title>
      <p>-</p>

<!--
      <list type="bulleted">
        <item>
          <p>For those implementing their own codec's, the new megaco_encoder
            behaviour will require three more functions. See above for more
            info. </p>
          <p>Own Id: OTP-7168</p>
	  <p>Aux Id: Seq 10867</p>
        </item>

      </list>
-->

    </section>
  </section> <!-- 3.13 -->


  <section>
    <title>Megaco 3.12</title>

<!--
    <p>Version 3.12 supports code replacement in runtime from/to
      version 3.11.3.</p>
-->

    <section>
      <title>Improvements and new features</title>
<!--
      <p>-</p>
-->

      <list type="bulleted">
        <item>
          <p>Improve handling of async transaction reply. </p>
          <p>For asynchronous requests, issued using 
            <seealso marker="megaco#cast">megaco:cast/3</seealso>, 
            the reply will be delivered using the 
            <seealso marker="megaco_user#trans_reply">handle_trans_reply/4,5</seealso> 
            callback function. </p>
          <p>If a receiver of a request, issued using 
            <seealso marker="megaco#cast">megaco:cast/3</seealso>, 
            does not reply in time, megaco re-sends the request. 
            If the receiver of the request sends the reply at the same 
            time as megaco re-sends, it may also send a reply to the 
            resent request (thinking the first reply got lost). These 
            two replies may arrive more or less at the same time, 
            causing confusion. </p>
          <p>In order to improve this situation, a number of 
            improvements have been done: </p>
          <list type="bulleted">
            <item>
              <p>When the first reply arrives, a timer, request-keep-alive, 
                is started. This timer is used to decide when to stop 
                accepting replies as legitimate. </p>
              <p>The timeout time for the timer is specified by the
                config option <em>request_keep_alive_timout</em>, 
                which can be set per 
                <seealso marker="megaco#ui_request_keep_alive_timeout">user</seealso> 
                or per 
                <seealso marker="megaco#ci_request_keep_alive_timeout">connection</seealso>. </p>
	    </item>
            <item>
              <p>We also keep track of how many replies has been received
                (we do this as long as the request-keep-alive timer is 
                running). </p>
            </item>
            <item>
              <p>Each reply that arrives while the request-keep-alive timer 
                is running (including the first) will be delivered using the 
                <seealso marker="megaco_user#trans_reply">handle_trans_reply/4,5</seealso> 
                callback function, but with the UserReply augmented to
                include a serial number indicating which reply number this
                is. 
                The <em>first</em> reply to arrive, 
                will be numbered <em>one (1)</em>. </p>
            </item>
            <item>
              <p>Replies arriving after the timer has expired will be delivered
                in the same way as before, using the 
                <seealso marker="megaco_user#unexpected_trans">handle_unexpected_trans/3,4</seealso> 
                callback function. </p>
	     </item>  
            <item>
              <p>Note that if the timer was <em>not</em> configured, 
                megaco will act exactly as before! </p>
            </item>
          </list>
          <p>Own Id: OTP-8183</p>
	  <p>Aux Id: Seq 11393</p>
        </item>

      </list>

    </section>

    <section>
      <title>Fixed bugs and malfunctions</title>
<!--
      <p>-</p>
-->

      <list type="bulleted">
        <item>
          <p>If the megaco app received a transaction reply, for a request 
            issued using the
	    <seealso marker="megaco#call">call/3</seealso> function, from 
            the wrong remote entity (wrong MId)), megaco would still deliver 
            the reply (<seealso marker="megaco#call">call/3</seealso> 
            returnes) as if from the correct remote entity (right MId). </p>
          <p>This has been changed so that the function now returns with
            an error reason. </p>
          <p>See <seealso marker="megaco#call">call/3</seealso> for more 
            info. </p>
          <p>*** POTENTIAL INCOMPATIBILITY ***</p>
          <p>Own Id: OTP-8212</p>
	  <p>Aux Id: Seq 11305</p>
        </item>

      </list>

    </section>

  </section> <!-- 3.12 -->


  <section>
    <title>Megaco 3.11.3</title>

<!--
    <p>Version 3.11.3 supports code replacement in runtime from/to
      version 3.11.2, 3.11.1 and 3.11.</p>
-->

    <section>
      <title>Improvements and new features</title>
<!--
      <p>-</p>
-->

      <list type="bulleted">
        <item>
          <p>Replacing obsolete guard tests.</p>
          <p>Own Id: OTP-8164</p>
	  <!-- <p>Aux Id: Seq 11332</p> -->
        </item>

        <item>
          <p>Added the config option 
            <seealso marker="megaco#ui_call_proxy_gc_timeout">call_proxy_gc_timeout</seealso>
            to be able to control the way unexpected replies (when requests issued 
            via calls to <seealso marker="megaco#call">call/3</seealso>)
            are handled. </p>
          <p>See
            <seealso marker="megaco#user_info">user_info/2</seealso>, 
            <seealso marker="megaco#conn_info">conn_info/2</seealso> and
            <seealso marker="megaco#call">call/3</seealso> for more info. </p>
          <p>Own Id: OTP-8167</p>
	  <p>Aux Id: Seq 11393</p>
        </item>

        <item>
          <p>Make flex scanner c89 compiler compliant.</p>
	  <p>Akira Kitada</p>
          <p>Own Id: OTP-8191</p>
	  <!-- <p>Aux Id: Seq 11332</p> -->
        </item>

      </list>

    </section>

    <section>
      <title>Fixed bugs and malfunctions</title>
      <p>-</p>

<!--
      <list type="bulleted">
        <item>
          <p>Replacing obsolete guard tests.</p>
          <p>Own Id: OTP-8164</p>
	  <p>Aux Id: Seq 11332</p>
        </item>

      </list>
-->

    </section>

    <section>
      <title>Incompatibilities</title>
      <p>-</p>

<!--
      <list type="bulleted">
        <item>
          <p>For those implementing their own codec's, the new megaco_encoder
            behaviour will require three more functions. See above for more
            info. </p>
          <p>Own Id: OTP-7168</p>
	  <p>Aux Id: Seq 10867</p>
        </item>

      </list>
-->

    </section>
  </section> <!-- 3.11.3 -->


  <section>
    <title>Megaco 3.11.2</title>

    <p>Version 3.11.2 supports code replacement in runtime from/to
      version 3.11.1 and 3.11.</p>

    <section>
      <title>Improvements and new features</title>
<!--
      <p>-</p>
-->

      <list type="bulleted">
        <item>
          <p>Megaco was unnecessarily strict when parsing the SDP 
            attribute <c>maxptime</c> (leading or trailing spaces
            cased the value parse to fail). </p>
          <p>This has been improved so that leading and trailing 
            spaces are stripped before parsing the value. 
            The same has been done for the attribute <c>ptime</c>.</p>
          <p>Own Id: OTP-8123</p>
	  <p>Aux Id: Seq 11364</p>
        </item>

      </list>

    </section>

    <section>
      <title>Fixed bugs and malfunctions</title>
      <p>-</p>

<!--
      <list type="bulleted">
        <item>
          <p>[text] The <em>unquoted</em> string BOTH was interpreted as the 
            <c>'BothToken'</c> token. This was a version 3 (prev3a, prev3b, 
            prev3c and v3) only. </p>
          <p>Own Id: OTP-8114</p>
	  <p>Aux Id: Seq 11353</p>
        </item>

        <item>
          <p>The reply proxy could crash if the timeout time calculation
            results in a negative number. This will result in a function 
            clause with resulting error report.</p>
          <p>Own Id: OTP-8081</p>
	  <p>Aux Id: Seq 11332</p>
        </item>

      </list>
-->

    </section>

    <section>
      <title>Incompatibilities</title>
      <p>-</p>

<!--
      <list type="bulleted">
        <item>
          <p>For those implementing their own codec's, the new megaco_encoder
            behaviour will require three more functions. See above for more
            info. </p>
          <p>Own Id: OTP-7168</p>
	  <p>Aux Id: Seq 10867</p>
        </item>

      </list>
-->

    </section>
  </section> <!-- 3.11.2 -->


  <section>
    <title>Megaco 3.11.1</title>

    <p>Version 3.11.1 supports code replacement in runtime from/to
      version 3.11.</p>

    <section>
      <title>Improvements and new features</title>
      <p>-</p>

<!--
      <list type="bulleted">
        <item>
          <p>In order to better utilize multi-core procs, the 
            <c>flex</c> (text) scanner has been improved. </p>
          <p>The <c>flex</c> (text) scanner has been made reentrant,
            <em>if</em> the flex utility supports this. Note that the version
            of <c>flex</c> supplied with some OS/distros (Solaris 10, 
            FreeBSD and OpenBSD to mention a few) may not support this, in which
            case the flex scanner will be non-reentrant, just as before. </p>
          <p>Own Id: OTP-7302</p>
        </item>

      </list>
-->

    </section>

    <section>
      <title>Fixed bugs and malfunctions</title>
<!--
      <p>-</p>
-->

      <list type="bulleted">
        <item>
          <p>[text] The <em>unquoted</em> string BOTH was interpreted as the 
            <c>'BothToken'</c> token. This was a version 3 (prev3a, prev3b, 
            prev3c and v3) only. </p>
          <p>Own Id: OTP-8114</p>
	  <p>Aux Id: Seq 11353</p>
        </item>

        <item>
          <p>The reply proxy could crash if the timeout time calculation
            results in a negative number. This will result in a function 
            clause with resulting error report.</p>
          <p>Own Id: OTP-8081</p>
	  <p>Aux Id: Seq 11332</p>
        </item>

      </list>

    </section>

    <section>
      <title>Incompatibilities</title>
      <p>-</p>

<!--
      <list type="bulleted">
        <item>
          <p>For those implementing their own codec's, the new megaco_encoder
            behaviour will require three more functions. See above for more
            info. </p>
          <p>Own Id: OTP-7168</p>
	  <p>Aux Id: Seq 10867</p>
        </item>

      </list>
-->

    </section>
  </section> <!-- 3.11.1 -->


  <section>
    <title>Megaco 3.11</title>

<!--
    <p>Version 3.11 supports code replacement in runtime from/to
      version 3.10.1 and 3.10.0.1.</p>
-->

    <section>
      <title>Improvements and new features</title>
<!--
      <p>-</p>
-->

      <list type="bulleted">
        <item>
          <p>In order to better utilize multi-core procs, the 
            <c>flex</c> (text) scanner has been improved. </p>
          <p>The <c>flex</c> (text) scanner has been made reentrant,
            <em>if</em> the flex utility supports this. Note that the version
            of <c>flex</c> supplied with some OS/distros (Solaris 10, 
            FreeBSD and OpenBSD to mention a few) may not support this, in which
            case the flex scanner will be non-reentrant, just as before. </p>
          <p>Own Id: OTP-7302</p>
        </item>

      </list>
    </section>

    <section>
      <title>Fixed bugs and malfunctions</title>
      <p>-</p>

<!--
      <list type="bulleted">
        <item>
          <p>The (plain) text scanner could incorrectly identify
            character strings (any 17 char long string with the
            char t in the middle) as a TimeStampToken.</p>
          <p>Own Id: OTP-7249</p>
	  <p>Aux Id: Seq 10917</p>
        </item>

      </list>
-->

    </section>

    <section>
      <title>Incompatibilities</title>
      <p>-</p>

<!--
      <list type="bulleted">
        <item>
          <p>For those implementing their own codec's, the new megaco_encoder
            behaviour will require three more functions. See above for more
            info. </p>
          <p>Own Id: OTP-7168</p>
	  <p>Aux Id: Seq 10867</p>
        </item>

      </list>
-->

    </section>
  </section> <!-- 3.11 -->


  <section>
    <title>Megaco 3.10.1</title>

    <p>Version 3.10.1 supports code replacement in runtime from/to
      version 3.10.0.1, 3.10 and 3.9.4.</p>

    <section>
      <title>Improvements and new features</title>
      <p>-</p>

<!--
      <list type="bulleted">
        <item>
          <p>Updated file headers.</p>
          <p>Own Id: OTP-7851</p>
	  <p>Aux Id: Seq 11140</p>
        </item>

      </list>
-->
    </section>

    <section>
      <title>Fixed bugs and malfunctions</title>
<!--
      <p>-</p>
-->

      <list type="bulleted">
        <item>
          <p>Unexpected 
            <seealso marker="megaco_user#unexpected_trans">handle_unexpected_reply</seealso> 
            callbacks. </p>
          <p>The <seealso marker="megaco_user">megaco_user</seealso> callback 
            function 
            <seealso marker="megaco_user#unexpected_trans">handle_unexpected_reply</seealso> 
            could during high load be called with unexpected values for the Trans
            argument, such as an <c>TransactionReply</c> where 
            <c>transactionResult</c> had the value <c>{error, timeout}</c>. 
            This was a result of a race condition and has now been fixed. </p>
          <p>Own Id: OTP-7926</p>
	  <p>Aux Id: Seq 11255</p>
        </item>

        <item>
          <p>[text] PropertyParm values cannot be quoted. </p>
          <p>It was not possible to encode a PropertyParm value as a quoted string 
            (unless it *had* to (has at least one RestChar)). The megaco text codec's 
            now also accepts quoted strings as PropertyParm values. </p>
          <p>Own Id: OTP-7936</p>
	  <p>Aux Id: Seq 11258</p>
        </item>

      </list>

    </section>

    <section>
      <title>Incompatibilities</title>
      <p>-</p>

<!--
      <list type="bulleted">
        <item>
          <p>If the transport module calls the 
            <seealso marker="megaco#process_received_message">process_received_message/5</seealso> 
            or 
            <seealso marker="megaco#receive_message">receive_message/5</seealso> 
            function(s) for the initial message, then the 
            <seealso marker="megaco_user#connect">handle_connect/3</seealso> 
            function will now be called and not the
            <seealso marker="megaco_user#connect">handle_connect/2</seealso> 
            function. </p>
          <p>Own Id: OTP-7713</p>
	  <p>Aux Id: Seq 11140</p>
        </item>

      </list>
-->

    </section>
  </section> <!-- 3.10.1 -->


  <section>
    <title>Megaco 3.10.0.1</title>

    <p>Version 3.10.0.1 supports code replacement in runtime from/to
      version 3.10 and 3.9.4 except 
      when using any of the drivers (flex for text or asn1 for binary).</p>

    <section>
      <title>Improvements and new features</title>
<!--
      <p>-</p>
-->

      <list type="bulleted">
        <item>
          <p>Updated file headers.</p>
          <p>Own Id: OTP-7851</p>
	  <!-- <p>Aux Id: Seq 11140</p> -->
        </item>

      </list>
    </section>

    <section>
      <title>Fixed bugs and malfunctions</title>
      <p>-</p>

<!--
      <list type="bulleted">
        <item>
          <p>Memory leak in the flex scanner. There was a memory
            leak in the flex scanner function handling 
            Property Parameters. </p>
          <p>Own Id: OTP-7700</p>
	  <p>Aux Id: Seq 11126</p>
        </item>

      </list>
-->

    </section>

    <section>
      <title>Incompatibilities</title>
      <p>-</p>

<!--
      <list type="bulleted">
        <item>
          <p>If the transport module calls the 
            <seealso marker="megaco#process_received_message">process_received_message/5</seealso> 
            or 
            <seealso marker="megaco#receive_message">receive_message/5</seealso> 
            function(s) for the initial message, then the 
            <seealso marker="megaco_user#connect">handle_connect/3</seealso> 
            function will now be called and not the
            <seealso marker="megaco_user#connect">handle_connect/2</seealso> 
            function. </p>
          <p>Own Id: OTP-7713</p>
	  <p>Aux Id: Seq 11140</p>
        </item>

      </list>
-->

    </section>
  </section> <!-- 3.10.0.1 -->


  <section>
    <title>Megaco 3.10</title>

    <p>Version 3.10 supports code replacement in runtime from/to
      version 3.9.4, 3.9.3, 3.9.2, 3.9.1.1, 3.9.1, 3.9, 3.8.2, 3.8.1 and 3.8 except 
      when using any of the drivers (flex for text or asn1 for binary).</p>

    <section>
      <title>Improvements and new features</title>
<!--
      <p>-</p>
-->

      <list type="bulleted">
        <item>
          <p>Added new API function 
            <seealso marker="megaco#connect">megaco:connect/5</seealso> and
            the corresponding new <c>megaco_user</c> callback function 
            <seealso marker="megaco_user#connect">handle_connect/3</seealso>. 
            The purpose of this is to be able to pass information to the
            <seealso marker="megaco_user#connect">handle_connect/3</seealso> 
            function by calling the 
            <seealso marker="megaco#connect">megaco:connect/5</seealso> 
            function. </p>
          <p>Own Id: OTP-7713</p>
	  <p>Aux Id: Seq 11140</p>
        </item>

        <item>
          <p>Update file headers with new copyright notice. </p>
          <p>Own Id: OTP-7743</p>
        </item>

      </list>
    </section>

    <section>
      <title>Fixed bugs and malfunctions</title>
      <p>-</p>

<!--
      <list type="bulleted">
        <item>
          <p>Memory leak in the flex scanner. There was a memory
            leak in the flex scanner function handling 
            Property Parameters. </p>
          <p>Own Id: OTP-7700</p>
	  <p>Aux Id: Seq 11126</p>
        </item>

      </list>
-->

    </section>

    <section>
      <title>Incompatibilities</title>
<!--
      <p>-</p>
-->

      <list type="bulleted">
        <item>
          <p>If the transport module calls the 
            <seealso marker="megaco#process_received_message">process_received_message/5</seealso> 
            or 
            <seealso marker="megaco#receive_message">receive_message/5</seealso> 
            function(s) for the initial message, then the 
            <seealso marker="megaco_user#connect">handle_connect/3</seealso> 
            function will now be called and not the
            <seealso marker="megaco_user#connect">handle_connect/2</seealso> 
            function. </p>
          <p>Own Id: OTP-7713</p>
	  <p>Aux Id: Seq 11140</p>
        </item>

      </list>

    </section>
  </section> <!-- 3.10 -->

  <!-- section>
    <title>Release notes history</title>
    <p>For information about older versions see
      <url href="part_notes_history_frame.html">release notes history</url>.</p 
  </section> -->
</chapter>
<|MERGE_RESOLUTION|>--- conflicted
+++ resolved
@@ -50,17 +50,17 @@
 
       <list type="bulleted">
         <item>
-<<<<<<< HEAD
 	  <p>Fixed some faulty test cases. </p>
 <!--
           <p>Own Id: OTP-9795</p>
 -->
-=======
+        </item>
+
+        <item>
           <p>Removed use of deprecated system flag, 
 	  <c>scheduler_bind_type</c>, in the measurement tool 
 	  <c>mstone1</c>. </p>
           <p>Own Id: OTP-9949</p>
->>>>>>> dfd5f918
         </item>
 
      </list>
@@ -102,11 +102,7 @@
 
     </section>
 
-<<<<<<< HEAD
-  </section> <!-- 3.16 -->
-=======
   </section> <!-- 3.16.0.1 -->
->>>>>>> dfd5f918
 
 
   <section><title>Megaco 3.16</title>
