--- conflicted
+++ resolved
@@ -1,19 +1 @@
-<<<<<<< HEAD
-COSNOTIFICATION_VSN = 1.1.14
-=======
-COSNOTIFICATION_VSN = 1.1.15
-
-TICKETS = OTP-8353 \
-	OTP-8354 \
-	OTP-8355
-
-TICKETS_1.1.12 = OTP-8201
-
-TICKETS_1.1.11 = OTP-7987
-
-TICKETS_1.1.10 = OTP-7837
-
-TICKETS_1.1.9 = OTP-7595
-
-TICKETS_1.1.8 = OTP-7553
->>>>>>> caa311d4
+COSNOTIFICATION_VSN = 1.1.15