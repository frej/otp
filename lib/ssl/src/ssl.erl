%%
%% %CopyrightBegin%
%%
%% Copyright Ericsson AB 1999-2019. All Rights Reserved.
%%
%% Licensed under the Apache License, Version 2.0 (the "License");
%% you may not use this file except in compliance with the License.
%% You may obtain a copy of the License at
%%
%%     http://www.apache.org/licenses/LICENSE-2.0
%%
%% Unless required by applicable law or agreed to in writing, software
%% distributed under the License is distributed on an "AS IS" BASIS,
%% WITHOUT WARRANTIES OR CONDITIONS OF ANY KIND, either express or implied.
%% See the License for the specific language governing permissions and
%% limitations under the License.
%%
%% %CopyrightEnd%
%%

%%

%%% Purpose : Main API module for SSL see also tls.erl and dtls.erl

-module(ssl).

-include_lib("public_key/include/public_key.hrl").

-include("ssl_internal.hrl").
-include("ssl_api.hrl").
-include("ssl_internal.hrl").
-include("ssl_record.hrl").
-include("ssl_cipher.hrl").
-include("ssl_handshake.hrl").
-include("ssl_srp.hrl").

%% Application handling
-export([start/0, 
         start/1, 
         stop/0, 
         clear_pem_cache/0]).

%% Socket handling
-export([connect/3, 
         connect/2, 
         connect/4,
	 listen/2, 
         transport_accept/1, 
         transport_accept/2,
	 handshake/1, 
         handshake/2, 
         handshake/3, 
         handshake_continue/2,
         handshake_continue/3, 
         handshake_cancel/1,
         ssl_accept/1, 
         ssl_accept/2, 
         ssl_accept/3,
	 controlling_process/2, 
         peername/1, 
         peercert/1, 
         sockname/1,
	 close/1, 
         close/2, 
         shutdown/2, 
         recv/2, 
         recv/3, 
         send/2,
	 getopts/2, 
         setopts/2, 
         getstat/1, 
         getstat/2
	]).

%% SSL/TLS protocol handling
-export([cipher_suites/0, 
         cipher_suites/1, 
         cipher_suites/2, 
         cipher_suites/3,
         filter_cipher_suites/2,
         prepend_cipher_suites/2, 
         append_cipher_suites/2,
         eccs/0, 
         eccs/1, 
         versions/0, 
         groups/0, 
         groups/1,
         format_error/1, 
         renegotiate/1, 
         prf/5, 
         negotiated_protocol/1, 
	 connection_information/1, 
         connection_information/2]).
%% Misc
-export([handle_options/2,
         handle_options/3,
         tls_version/1, 
         suite_to_str/1,
         suite_to_openssl_str/1,
         str_to_suite/1]).

-deprecated({ssl_accept, 1, eventually}).
-deprecated({ssl_accept, 2, eventually}).
-deprecated({ssl_accept, 3, eventually}).

-export_type([socket/0,
              sslsocket/0,
              socket_option/0,
              active_msgs/0,
              host/0,
              tls_option/0,              
              tls_client_option/0,
              tls_server_option/0,                            
              erl_cipher_suite/0,
              old_cipher_suite/0,
              ciphers/0,             
              cipher/0,
              hash/0,
              key/0,
              kex_algo/0,
              prf_random/0, 
              cipher_filters/0,
              sign_algo/0,
              protocol_version/0,
              protocol_extensions/0,
              session_id/0,
              error_alert/0,
              tls_alert/0,
              srp_param_type/0,
              named_curve/0,
              sign_scheme/0,
              group/0]).

%% -------------------------------------------------------------------------------------------------------

-type socket()                   :: gen_tcp:socket(). % exported
-type socket_option()            :: gen_tcp:connect_option() | gen_tcp:listen_option() | gen_udp:option(). % exported
-type sslsocket()                :: any(). % exported
-type tls_option()               :: tls_client_option() | tls_server_option(). % exported
-type tls_client_option()        :: client_option() | common_option() | socket_option() |  transport_option(). % exported
-type tls_server_option()        :: server_option() | common_option() | socket_option() | transport_option(). % exported
-type active_msgs()              :: {ssl, sslsocket(), Data::binary() | list()} | {ssl_closed, sslsocket()} |
                                    {ssl_error, sslsocket(), Reason::any()} | {ssl_passive, sslsocket()}. % exported
-type transport_option()         :: {cb_info, {CallbackModule::atom(), DataTag::atom(),
                                               ClosedTag::atom(), ErrTag::atom()}} |  
                                    {cb_info, {CallbackModule::atom(), DataTag::atom(),
                                               ClosedTag::atom(), ErrTag::atom(), PassiveTag::atom()}}.
-type host()                     :: hostname() | ip_address(). % exported
-type hostname()                 :: string().
-type ip_address()               :: inet:ip_address().
-type session_id()               :: binary(). % exported
-type protocol_version()         :: tls_version() | dtls_version(). % exported
-type tls_version()              :: 'tlsv1.2' | 'tlsv1.3' | tls_legacy_version().
-type dtls_version()             :: 'dtlsv1.2' | dtls_legacy_version().
-type tls_legacy_version()       ::  tlsv1 | 'tlsv1.1' | sslv3.
-type dtls_legacy_version()      :: 'dtlsv1'.
-type verify_type()              :: verify_none | verify_peer.
-type cipher()                   :: aes_128_cbc |
                                    aes_256_cbc |
                                    aes_128_gcm |
                                    aes_256_gcm |
                                    aes_128_ccm |
                                    aes_256_ccm |
                                    aes_128_ccm_8 |
                                    aes_256_ccm_8 |                                    
                                    chacha20_poly1305 |
                                    legacy_cipher(). % exported
-type legacy_cipher()            ::  rc4_128 |
                                     des_cbc |
                                     '3des_ede_cbc'.

-type hash()                     :: sha |
                                    sha2() |
                                    legacy_hash(). % exported

-type sha2()                    ::  sha224 |
                                    sha256 |
                                    sha384 |
                                    sha512.

-type legacy_hash()             :: md5.

-type sign_algo()               :: rsa | dsa | ecdsa. % exported

-type sign_scheme()             :: rsa_pkcs1_sha256 
                                 | rsa_pkcs1_sha384
                                 | rsa_pkcs1_sha512
                                 | ecdsa_secp256r1_sha256
                                 | ecdsa_secp384r1_sha384
                                 | ecdsa_secp521r1_sha512
                                 | rsa_pss_rsae_sha256
                                 | rsa_pss_rsae_sha384
                                 | rsa_pss_rsae_sha512
                                 | rsa_pss_pss_sha256
                                 | rsa_pss_pss_sha384
                                 | rsa_pss_pss_sha512
                                 | rsa_pkcs1_sha1
                                 | ecdsa_sha1. % exported

-type kex_algo()                :: rsa |
                                   dhe_rsa | dhe_dss |
                                   ecdhe_ecdsa | ecdh_ecdsa | ecdh_rsa |
                                   srp_rsa| srp_dss |
                                   psk | dhe_psk | rsa_psk |
                                   dh_anon | ecdh_anon | srp_anon |
                                   any. %% TLS 1.3 , exported
-type erl_cipher_suite()       :: #{key_exchange := kex_algo(),
                                    cipher := cipher(),
                                    mac    := hash() | aead,
                                    prf    := hash() | default_prf %% Old cipher suites, version dependent
                                   }.  

-type old_cipher_suite() :: {kex_algo(), cipher(), hash()} % Pre TLS 1.2 
                             %% TLS 1.2, internally PRE TLS 1.2 will use default_prf
                           | {kex_algo(), cipher(), hash() | aead, hash()}. 

-type named_curve()           :: sect571r1 |
                                 sect571k1 |
                                 secp521r1 |
                                 brainpoolP512r1 |
                                 sect409k1 |
                                 sect409r1 |
                                 brainpoolP384r1 |
                                 secp384r1 |
                                 sect283k1 |
                                 sect283r1 |
                                 brainpoolP256r1 |
                                 secp256k1 |
                                 secp256r1 |
                                 sect239k1 |
                                 sect233k1 |
                                 sect233r1 |
                                 secp224k1 |
                                 secp224r1 |
                                 sect193r1 |
                                 sect193r2 |
                                 secp192k1 |
                                 secp192r1 |
                                 sect163k1 |
                                 sect163r1 |
                                 sect163r2 |
                                 secp160k1 |
                                 secp160r1 |
                                 secp160r2. % exported

-type group() :: secp256r1 | secp384r1 | secp521r1 | ffdhe2048 |
                 ffdhe3072 | ffdhe4096 | ffdhe6144 | ffdhe8192. % exported

-type srp_param_type()        :: srp_1024 |
                                 srp_1536 |
                                 srp_2048 |
                                 srp_3072 |
                                 srp_4096 |
                                 srp_6144 |
                                 srp_8192. % exported

-type error_alert()           :: {tls_alert, {tls_alert(), Description::string()}}. % exported

-type tls_alert()             :: close_notify | 
                                 unexpected_message | 
                                 bad_record_mac | 
                                 record_overflow | 
                                 handshake_failure |
                                 bad_certificate | 
                                 unsupported_certificate | 
                                 certificate_revoked | 
                                 certificate_expired | 
                                 certificate_unknown |
                                 illegal_parameter | 
                                 unknown_ca | 
                                 access_denied | 
                                 decode_error | 
                                 decrypt_error | 
                                 export_restriction| 
                                 protocol_version |
                                 insufficient_security |
                                 internal_error |
                                 inappropriate_fallback |
                                 user_canceled |
                                 no_renegotiation |
                                 unsupported_extension |
                                 certificate_unobtainable |
                                 unrecognized_name |
                                 bad_certificate_status_response |
                                 bad_certificate_hash_value |
                                 unknown_psk_identity |
                                 no_application_protocol. % exported

%% -------------------------------------------------------------------------------------------------------
-type common_option()        :: {protocol, protocol()} |
                                {handshake, handshake_completion()} |
                                {cert, cert()} |
                                {certfile, cert_pem()} |
                                {key, key()} |
                                {keyfile, key_pem()} |
                                {password, key_password()} |
                                {ciphers, cipher_suites()} |
                                {eccs, [named_curve()]} |
                                {signature_algs_cert, signature_schemes()} |
                                {supported_groups, supported_groups()} |
                                {secure_renegotiate, secure_renegotiation()} |
                                {depth, allowed_cert_chain_length()} |
                                {verify_fun, custom_verify()} |
                                {crl_check, crl_check()} |
                                {crl_cache, crl_cache_opts()} |
                                {max_handshake_size, handshake_size()} |
                                {partial_chain, root_fun()} |
                                {versions, protocol_versions()} |
                                {user_lookup_fun, custom_user_lookup()} |
                                {log_level, logging_level()} |
                                {log_alert, log_alert()} |
                                {hibernate_after, hibernate_after()} |
                                {padding_check, padding_check()} |
                                {beast_mitigation, beast_mitigation()} |
                                {ssl_imp, ssl_imp()}.

-type protocol()                  :: tls | dtls.
-type handshake_completion()      :: hello | full.
-type cert()                      :: public_key:der_encoded().
-type cert_pem()                  :: file:filename().
-type key()                       :: {'RSAPrivateKey'| 'DSAPrivateKey' | 'ECPrivateKey' |'PrivateKeyInfo', 
                                           public_key:der_encoded()} | 
                                     #{algorithm := rsa | dss | ecdsa, 
                                       engine := crypto:engine_ref(), 
                                       key_id := crypto:key_id(), 
                                       password => crypto:password()}. % exported
-type key_pem()                   :: file:filename().
-type key_password()              :: string().
-type cipher_suites()             :: ciphers().    
-type ciphers()                   :: [erl_cipher_suite()] |
                                     string(). % (according to old API) exported
-type cipher_filters()            :: list({key_exchange | cipher | mac | prf,
                                        algo_filter()}). % exported
-type algo_filter()               :: fun((kex_algo()|cipher()|hash()|aead|default_prf) -> true | false).
-type secure_renegotiation()      :: boolean(). 
-type allowed_cert_chain_length() :: integer().

-type custom_verify()               ::  {Verifyfun :: fun(), InitialUserState :: any()}.
-type crl_check()                :: boolean() | peer | best_effort.
-type crl_cache_opts()           :: [any()].
-type handshake_size()           :: integer().
-type hibernate_after()          :: timeout().
-type root_fun()                 ::  fun().
-type protocol_versions()        ::  [protocol_version()].
-type signature_algs()           ::  [{hash(), sign_algo()}].
-type signature_schemes()        ::  [sign_scheme()].
-type supported_groups()         ::  [group()].
-type custom_user_lookup()       ::  {Lookupfun :: fun(), UserState :: any()}.
-type padding_check()            :: boolean(). 
-type beast_mitigation()         :: one_n_minus_one | zero_n | disabled.
-type srp_identity()             :: {Username :: string(), Password :: string()}.
-type psk_identity()             :: string().
-type log_alert()                :: boolean().
-type logging_level()            :: logger:level().

%% -------------------------------------------------------------------------------------------------------

-type client_option()        :: {verify, client_verify_type()} |
                                {reuse_session, client_reuse_session()} |
                                {reuse_sessions, client_reuse_sessions()} |
                                {cacerts, client_cacerts()} |
                                {cacertfile, client_cafile()} |
                                {alpn_advertised_protocols, client_alpn()} |
                                {client_preferred_next_protocols, client_preferred_next_protocols()} |
                                {psk_identity, client_psk_identity()} |
                                {srp_identity, client_srp_identity()} |
                                {server_name_indication, sni()} |
                                {customize_hostname_check, customize_hostname_check()} |
                                {signature_algs, client_signature_algs()} |                                    
                                {fallback, fallback()}.

-type client_verify_type()       :: verify_type().
-type client_reuse_session()     :: session_id().
-type client_reuse_sessions()    :: boolean() | save.
-type client_cacerts()           :: [public_key:der_encoded()].
-type client_cafile()            :: file:filename().
-type app_level_protocol()       :: binary().
-type client_alpn()              :: [app_level_protocol()].
-type client_preferred_next_protocols() :: {Precedence :: server | client, 
                                            ClientPrefs :: [app_level_protocol()]} |
                                           {Precedence :: server | client, 
                                            ClientPrefs :: [app_level_protocol()], 
                                            Default::app_level_protocol()}.
-type client_psk_identity()             :: psk_identity().
-type client_srp_identity()             :: srp_identity().
-type customize_hostname_check() :: list().
-type sni()                      :: HostName :: hostname() | disable. 
-type client_signature_algs()    :: signature_algs().
-type fallback()                 :: boolean().
-type ssl_imp()                  :: new | old.

%% -------------------------------------------------------------------------------------------------------

-type server_option()        :: {cacerts, server_cacerts()} |
                                {cacertfile, server_cafile()} |
                                {dh, dh_der()} |
                                {dhfile, dh_file()} |
                                {verify, server_verify_type()} |
                                {fail_if_no_peer_cert, fail_if_no_peer_cert()} |
                                {reuse_sessions, server_reuse_sessions()} |
                                {reuse_session, server_reuse_session()} |
                                {alpn_preferred_protocols, server_alpn()} |
                                {next_protocols_advertised, server_next_protocol()} |
                                {psk_identity, server_psk_identity()} |
                                {honor_cipher_order, boolean()} |
                                {sni_hosts, sni_hosts()} |
                                {sni_fun, sni_fun()} |
                                {honor_cipher_order, honor_cipher_order()} |
                                {honor_ecc_order, honor_ecc_order()} |
                                {client_renegotiation, client_renegotiation()}|
                                {signature_algs, server_signature_algs()}.

-type server_cacerts()           :: [public_key:der_encoded()].
-type server_cafile()            :: file:filename().
-type server_alpn()              :: [app_level_protocol()].
-type server_next_protocol()     :: [app_level_protocol()].
-type server_psk_identity()      :: psk_identity().
-type dh_der()                   :: binary().
-type dh_file()                  :: file:filename().
-type server_verify_type()       :: verify_type().
-type fail_if_no_peer_cert()     :: boolean().
-type server_signature_algs()    :: signature_algs().
-type server_reuse_session()     :: fun().
-type server_reuse_sessions()    :: boolean().
-type sni_hosts()                :: [{hostname(), [server_option() | common_option()]}].
-type sni_fun()                  :: fun().
-type honor_cipher_order()       :: boolean().
-type honor_ecc_order()          :: boolean().
-type client_renegotiation()     :: boolean().
%% -------------------------------------------------------------------------------------------------------
-type prf_random() :: client_random | server_random. % exported
-type protocol_extensions()  :: #{renegotiation_info => binary(),
                                  signature_algs => signature_algs(),
                                  alpn =>  app_level_protocol(),
                                  srp  => binary(),
                                  next_protocol => app_level_protocol(),
                                  ec_point_formats  => [0..2],
                                  elliptic_curves => [public_key:oid()],
                                  sni => hostname()}. % exported
%% -------------------------------------------------------------------------------------------------------

%%%--------------------------------------------------------------------
%%% API
%%%--------------------------------------------------------------------

%%--------------------------------------------------------------------
%%
%% Description: Utility function that starts the ssl and applications
%% that it depends on.
%% see application(3)
%%--------------------------------------------------------------------
-spec start() -> ok  | {error, reason()}.
start() ->
    start(temporary).
-spec start(permanent | transient | temporary) -> ok | {error, reason()}.
start(Type) ->
    case application:ensure_all_started(ssl, Type) of
	{ok, _} ->
	    ok;
	Other ->
	    Other
    end.
%%--------------------------------------------------------------------
-spec stop() -> ok.
%%
%% Description: Stops the ssl application.
%%--------------------------------------------------------------------
stop() ->
    application:stop(ssl).

%%--------------------------------------------------------------------
%%
%% Description: Connect to an ssl server.
%%--------------------------------------------------------------------

-spec connect(TCPSocket, TLSOptions) ->
                     {ok, sslsocket()} |
                     {error, reason()} |
                     {option_not_a_key_value_tuple, any()} when
      TCPSocket :: socket(),
      TLSOptions :: [tls_client_option()].

connect(Socket, SslOptions) when is_port(Socket) ->
    connect(Socket, SslOptions, infinity).

-spec connect(TCPSocket, TLSOptions, Timeout) ->
                     {ok, sslsocket()} | {error, reason()} when
      TCPSocket :: socket(),
      TLSOptions :: [tls_client_option()],
      Timeout :: timeout();
             (Host, Port, TLSOptions) ->
                     {ok, sslsocket()} |
                     {ok, sslsocket(),Ext :: protocol_extensions()} |
                     {error, reason()} |
                     {option_not_a_key_value_tuple, any()} when
      Host :: host(),
      Port :: inet:port_number(),
      TLSOptions :: [tls_client_option()].

connect(Socket, SslOptions0, Timeout) when is_port(Socket),
                                           (is_integer(Timeout) andalso Timeout >= 0) or (Timeout == infinity) ->
    CbInfo = handle_option_cb_info(SslOptions0, tls),

    Transport = element(1, CbInfo),
    EmulatedOptions = tls_socket:emulated_options(),
    {ok, SocketValues} = tls_socket:getopts(Transport, Socket, EmulatedOptions),
    try handle_options(SslOptions0 ++ SocketValues, client) of
	{ok, Config} ->
	    tls_socket:upgrade(Socket, Config, Timeout)
    catch
	_:{error, Reason} ->
            {error, Reason}
    end;
connect(Host, Port, Options) ->
    connect(Host, Port, Options, infinity).


-spec connect(Host, Port, TLSOptions, Timeout) ->
                     {ok, sslsocket()} |
                     {ok, sslsocket(),Ext :: protocol_extensions()} |
                     {error, reason()} |
                     {option_not_a_key_value_tuple, any()} when
      Host :: host(),
      Port :: inet:port_number(),
      TLSOptions :: [tls_client_option()],
      Timeout :: timeout().

connect(Host, Port, Options, Timeout) when (is_integer(Timeout) andalso Timeout >= 0) or (Timeout == infinity) ->
    try
	{ok, Config} = handle_options(Options, client, Host),
	case Config#config.connection_cb of
	    tls_connection ->
		tls_socket:connect(Host,Port,Config,Timeout);
	    dtls_connection ->
		dtls_socket:connect(Host,Port,Config,Timeout)
	end
    catch
	throw:Error ->
	    Error
    end.

%%--------------------------------------------------------------------
-spec listen(Port, Options) -> {ok, ListenSocket} | {error, reason()} when
      Port::inet:port_number(),
      Options::[tls_server_option()],
      ListenSocket :: sslsocket().

%%
%% Description: Creates an ssl listen socket.
%%--------------------------------------------------------------------
listen(_Port, []) ->
    {error, nooptions};
listen(Port, Options0) ->
    try
	{ok, Config} = handle_options(Options0, server),
	do_listen(Port, Config, connection_cb(Options0))
    catch
	Error = {error, _} ->
	    Error
    end.
%%--------------------------------------------------------------------
%%
%% Description: Performs transport accept on an ssl listen socket
%%--------------------------------------------------------------------
-spec transport_accept(ListenSocket) -> {ok, SslSocket} |
					{error, reason()} when
      ListenSocket :: sslsocket(),
      SslSocket :: sslsocket().

transport_accept(ListenSocket) ->
    transport_accept(ListenSocket, infinity).

-spec transport_accept(ListenSocket, Timeout) -> {ok, SslSocket} |
					{error, reason()} when
      ListenSocket :: sslsocket(),
      Timeout :: timeout(),
      SslSocket :: sslsocket().

transport_accept(#sslsocket{pid = {ListenSocket,
				   #config{connection_cb = ConnectionCb} = Config}}, Timeout) 
  when (is_integer(Timeout) andalso Timeout >= 0) or (Timeout == infinity) ->
    case ConnectionCb of
	tls_connection ->
	    tls_socket:accept(ListenSocket, Config, Timeout);
	dtls_connection ->
	    dtls_socket:accept(ListenSocket, Config, Timeout)
    end.
  
%%--------------------------------------------------------------------
%%
%% Description: Performs accept on an ssl listen socket. e.i. performs
%%              ssl handshake.
%%--------------------------------------------------------------------
-spec ssl_accept(SslSocket) ->
                        ok |
                        {error, Reason} when
      SslSocket :: sslsocket(),
      Reason :: closed | timeout | error_alert().

ssl_accept(ListenSocket) ->
    ssl_accept(ListenSocket, [], infinity).

-spec ssl_accept(Socket, TimeoutOrOptions) ->
			ok |
                        {ok, sslsocket()} | {error, Reason} when
      Socket :: sslsocket() | socket(),
      TimeoutOrOptions :: timeout() | [tls_server_option()],
      Reason :: timeout | closed | {options, any()} | error_alert().

ssl_accept(Socket, Timeout)  when  (is_integer(Timeout) andalso Timeout >= 0) or (Timeout == infinity) ->
    ssl_accept(Socket, [], Timeout);
ssl_accept(ListenSocket, SslOptions) when is_port(ListenSocket) ->
    ssl_accept(ListenSocket, SslOptions, infinity);
ssl_accept(Socket, Timeout) ->
    ssl_accept(Socket, [], Timeout).

-spec ssl_accept(Socket, Options, Timeout) ->
			ok | {ok, sslsocket()} | {error, Reason} when
      Socket :: sslsocket() | socket(),
      Options :: [tls_server_option()],
      Timeout :: timeout(),
      Reason :: timeout | closed | {options, any()} | error_alert().

ssl_accept(Socket, SslOptions, Timeout) when is_port(Socket) ->
    handshake(Socket, SslOptions, Timeout);
ssl_accept(Socket, SslOptions, Timeout) ->
     case handshake(Socket, SslOptions, Timeout) of
        {ok, _} ->
            ok;
        Error ->
            Error
     end.
%%--------------------------------------------------------------------
%%
%% Description: Performs accept on an ssl listen socket. e.i. performs
%%              ssl handshake.
%%--------------------------------------------------------------------

%% Performs the SSL/TLS/DTLS server-side handshake.
-spec handshake(HsSocket) -> {ok, SslSocket} | {ok, SslSocket, Ext} | {error, Reason} when
      HsSocket :: sslsocket(),
      SslSocket :: sslsocket(),
      Ext :: protocol_extensions(),
      Reason :: closed | timeout | error_alert().

handshake(ListenSocket) ->
    handshake(ListenSocket, infinity).

-spec handshake(HsSocket, Timeout) -> {ok, SslSocket} | {ok, SslSocket, Ext} | {error, Reason} when
      HsSocket :: sslsocket(),
      Timeout :: timeout(),
      SslSocket :: sslsocket(),
      Ext :: protocol_extensions(),
      Reason :: closed | timeout | error_alert();
               (Socket, Options) -> {ok, SslSocket} | {ok, SslSocket, Ext} | {error, Reason} when
      Socket :: socket() | sslsocket(),
      SslSocket :: sslsocket(),
      Options :: [server_option()],
      Ext :: protocol_extensions(),
      Reason :: closed | timeout | error_alert().

handshake(#sslsocket{} = Socket, Timeout) when  (is_integer(Timeout) andalso Timeout >= 0) or 
                                                (Timeout == infinity) ->
    ssl_connection:handshake(Socket, Timeout);

%% If Socket is a ordinary socket(): upgrades a gen_tcp, or equivalent, socket to
%% an SSL socket, that is, performs the SSL/TLS server-side handshake and returns
%% the SSL socket.
%%
%% If Socket is an sslsocket(): provides extra SSL/TLS/DTLS options to those
%% specified in ssl:listen/2 and then performs the SSL/TLS/DTLS handshake.
handshake(ListenSocket, SslOptions)  when is_port(ListenSocket) ->
    handshake(ListenSocket, SslOptions, infinity).

-spec handshake(Socket, Options, Timeout) ->
                       {ok, SslSocket} |
                       {ok, SslSocket, Ext} |
                       {error, Reason} when
      Socket :: socket() | sslsocket(),
      SslSocket :: sslsocket(),
      Options :: [server_option()],
      Timeout :: timeout(),
      Ext :: protocol_extensions(),
      Reason :: closed | timeout | {options, any()} | error_alert().

handshake(#sslsocket{} = Socket, [], Timeout) when (is_integer(Timeout) andalso Timeout >= 0) or 
                                                    (Timeout == infinity)->
    handshake(Socket, Timeout);
handshake(#sslsocket{fd = {_, _, _, Tracker}} = Socket, SslOpts, Timeout) when
      (is_integer(Timeout) andalso Timeout >= 0) or (Timeout == infinity)->
    try
	{ok, EmOpts, _} = tls_socket:get_all_opts(Tracker),
	ssl_connection:handshake(Socket, {SslOpts, 
					  tls_socket:emulated_socket_options(EmOpts, #socket_options{})}, Timeout)
    catch
	Error = {error, _Reason} -> Error
    end;
handshake(#sslsocket{pid = [Pid|_], fd = {_, _, _}} = Socket, SslOpts, Timeout) when
      (is_integer(Timeout) andalso Timeout >= 0) or (Timeout == infinity)->
    try
        {ok, EmOpts, _} = dtls_packet_demux:get_all_opts(Pid),
	ssl_connection:handshake(Socket, {SslOpts,  
                                          tls_socket:emulated_socket_options(EmOpts, #socket_options{})}, Timeout)
    catch
	Error = {error, _Reason} -> Error
    end;
handshake(Socket, SslOptions, Timeout) when is_port(Socket),
                                            (is_integer(Timeout) andalso Timeout >= 0) or (Timeout == infinity) ->
    CbInfo = handle_option_cb_info(SslOptions, tls),

    Transport = element(1, CbInfo),
    EmulatedOptions = tls_socket:emulated_options(),
    {ok, SocketValues} = tls_socket:getopts(Transport, Socket, EmulatedOptions),
    ConnetionCb = connection_cb(SslOptions),
    try handle_options(SslOptions ++ SocketValues, server) of
	{ok, #config{transport_info = CbInfo, ssl = SslOpts, emulated = EmOpts}} ->
	    ok = tls_socket:setopts(Transport, Socket, tls_socket:internal_inet_values()),
	    {ok, Port} = tls_socket:port(Transport, Socket),
	    ssl_connection:handshake(ConnetionCb, Port, Socket,
                                     {SslOpts, 
                                      tls_socket:emulated_socket_options(EmOpts, #socket_options{}), undefined},
                                     self(), CbInfo, Timeout)
    catch
	Error = {error, _Reason} -> Error
    end.


%%--------------------------------------------------------------------
-spec handshake_continue(HsSocket, Options) ->
                                {ok, SslSocket} | {error, Reason} when
      HsSocket :: sslsocket(),
      Options :: [tls_client_option() | tls_server_option()],
      SslSocket :: sslsocket(),
      Reason :: closed | timeout | error_alert().
%%
%%
%% Description: Continues the handshke possible with newly supplied options.
%%--------------------------------------------------------------------
handshake_continue(Socket, SSLOptions) ->
    handshake_continue(Socket, SSLOptions, infinity).
%%--------------------------------------------------------------------
-spec handshake_continue(HsSocket, Options, Timeout) ->
                                {ok, SslSocket} | {error, Reason} when
      HsSocket :: sslsocket(),
      Options :: [tls_client_option() | tls_server_option()],
      Timeout :: timeout(),
      SslSocket :: sslsocket(),
      Reason :: closed | timeout | error_alert().
%%
%%
%% Description: Continues the handshke possible with newly supplied options.
%%--------------------------------------------------------------------
handshake_continue(Socket, SSLOptions, Timeout) ->
    ssl_connection:handshake_continue(Socket, SSLOptions, Timeout).
%%--------------------------------------------------------------------
-spec  handshake_cancel(#sslsocket{}) -> any().
%%
%% Description: Cancels the handshakes sending a close alert.
%%--------------------------------------------------------------------
handshake_cancel(Socket) ->
    ssl_connection:handshake_cancel(Socket).

%%--------------------------------------------------------------------
-spec  close(SslSocket) -> ok | {error, Reason} when
      SslSocket :: sslsocket(),
      Reason :: any().
%%
%% Description: Close an ssl connection
%%--------------------------------------------------------------------
close(#sslsocket{pid = [Pid|_]}) when is_pid(Pid) ->
    ssl_connection:close(Pid, {close, ?DEFAULT_TIMEOUT});
close(#sslsocket{pid = {dtls, #config{dtls_handler = {Pid, _}}}}) ->
   dtls_packet_demux:close(Pid);
close(#sslsocket{pid = {ListenSocket, #config{transport_info={Transport,_,_,_,_}}}}) ->
    Transport:close(ListenSocket).

%%--------------------------------------------------------------------
-spec  close(SslSocket, How) -> ok | {ok, port()} | {error,Reason} when
      SslSocket :: sslsocket(),
      How :: timeout() | {NewController::pid(), timeout()},
      Reason :: any().
%%
%% Description: Close an ssl connection
%%--------------------------------------------------------------------
close(#sslsocket{pid = [TLSPid|_]},
      {Pid, Timeout} = DownGrade) when is_pid(TLSPid),
				       is_pid(Pid),
				       (is_integer(Timeout) andalso Timeout >= 0) or (Timeout == infinity) ->
    case ssl_connection:close(TLSPid, {close, DownGrade}) of
        ok -> %% In normal close {error, closed} is regarded as ok, as it is not interesting which side
            %% that got to do the actual close. But in the downgrade case only {ok, Port} is a sucess.
            {error, closed};
        Other ->
            Other
    end;
close(#sslsocket{pid = [TLSPid|_]}, Timeout) when is_pid(TLSPid),
					      (is_integer(Timeout) andalso Timeout >= 0) or (Timeout == infinity) ->
    ssl_connection:close(TLSPid, {close, Timeout});
close(#sslsocket{pid = {ListenSocket, #config{transport_info={Transport,_,_,_,_}}}}, _) ->
    Transport:close(ListenSocket).

%%--------------------------------------------------------------------
-spec send(SslSocket, Data) -> ok | {error, reason()} when
      SslSocket :: sslsocket(),
      Data :: iodata().
%%
%% Description: Sends data over the ssl connection
%%--------------------------------------------------------------------
send(#sslsocket{pid = [Pid]}, Data) when is_pid(Pid) ->
    ssl_connection:send(Pid, Data);
send(#sslsocket{pid = [_, Pid]}, Data) when is_pid(Pid) ->
    tls_sender:send_data(Pid,  erlang:iolist_to_iovec(Data));
send(#sslsocket{pid = {_, #config{transport_info={_, udp, _, _}}}}, _) ->
    {error,enotconn}; %% Emulate connection behaviour
send(#sslsocket{pid = {dtls,_}}, _) ->
    {error,enotconn};  %% Emulate connection behaviour
send(#sslsocket{pid = {ListenSocket, #config{transport_info = Info}}}, Data) ->
    Transport = element(1, Info),
    Transport:send(ListenSocket, Data). %% {error,enotconn}

%%--------------------------------------------------------------------
%%
%% Description: Receives data when active = false
%%--------------------------------------------------------------------
-spec recv(SslSocket, Length) -> {ok, Data} | {error, reason()} when
      SslSocket :: sslsocket(),
      Length :: integer(),
      Data :: binary() | list() | HttpPacket,
      HttpPacket :: any().

recv(Socket, Length) ->
    recv(Socket, Length, infinity).

-spec recv(SslSocket, Length, Timeout) -> {ok, Data} | {error, reason()} when
      SslSocket :: sslsocket(),
      Length :: integer(),
      Data :: binary() | list() | HttpPacket,
      Timeout :: timeout(),
      HttpPacket :: any().

recv(#sslsocket{pid = [Pid|_]}, Length, Timeout) when is_pid(Pid),
						  (is_integer(Timeout) andalso Timeout >= 0) or (Timeout == infinity)->
    ssl_connection:recv(Pid, Length, Timeout);
recv(#sslsocket{pid = {dtls,_}}, _, _) ->
    {error,enotconn};
recv(#sslsocket{pid = {Listen,
		       #config{transport_info = Info}}},_,_) when is_port(Listen)->
    Transport = element(1, Info),
    Transport:recv(Listen, 0). %% {error,enotconn}

%%--------------------------------------------------------------------
-spec controlling_process(SslSocket, NewOwner) -> ok | {error, Reason} when
      SslSocket :: sslsocket(),
      NewOwner :: pid(),
      Reason :: any().
%%
%% Description: Changes process that receives the messages when active = true
%% or once.
%%--------------------------------------------------------------------
controlling_process(#sslsocket{pid = [Pid|_]}, NewOwner) when is_pid(Pid), is_pid(NewOwner) ->
    ssl_connection:new_user(Pid, NewOwner);
controlling_process(#sslsocket{pid = {dtls, _}},
		    NewOwner) when is_pid(NewOwner) ->
    ok; %% Meaningless but let it be allowed to conform with TLS 
controlling_process(#sslsocket{pid = {Listen,
				      #config{transport_info = {Transport,_,_,_,_}}}},
		    NewOwner) when is_port(Listen),
				   is_pid(NewOwner) ->
     %% Meaningless but let it be allowed to conform with normal sockets  
    Transport:controlling_process(Listen, NewOwner).


%%--------------------------------------------------------------------
-spec connection_information(SslSocket) -> {ok, Result} | {error, reason()} when
      SslSocket :: sslsocket(),
      Result :: [{OptionName, OptionValue}],
      OptionName :: atom(),
      OptionValue :: any().
%%
%% Description: Return SSL information for the connection
%%--------------------------------------------------------------------
connection_information(#sslsocket{pid = [Pid|_]}) when is_pid(Pid) -> 
    case ssl_connection:connection_information(Pid, false) of
	{ok, Info} ->
	    {ok, [Item || Item = {_Key, Value} <- Info,  Value =/= undefined]};
	Error ->
            Error
    end;
connection_information(#sslsocket{pid = {Listen, _}}) when is_port(Listen) -> 
    {error, enotconn};
connection_information(#sslsocket{pid = {dtls,_}}) ->
    {error,enotconn}. 

%%--------------------------------------------------------------------
-spec connection_information(SslSocket, Items) -> {ok, Result} | {error, reason()} when
      SslSocket :: sslsocket(),
      Items :: [OptionName],
      Result :: [{OptionName, OptionValue}],
      OptionName :: atom(),
      OptionValue :: any().
%%
%% Description: Return SSL information for the connection
%%--------------------------------------------------------------------
connection_information(#sslsocket{pid = [Pid|_]}, Items) when is_pid(Pid) -> 
    case ssl_connection:connection_information(Pid, include_security_info(Items)) of
        {ok, Info} ->
            {ok, [Item || Item = {Key, Value} <- Info,  lists:member(Key, Items),
			  Value =/= undefined]};
	Error ->
            Error
    end.

%%--------------------------------------------------------------------
-spec peername(SslSocket) -> {ok, {Address, Port}} |
                             {error, reason()} when
      SslSocket :: sslsocket(),
      Address :: inet:ip_address(),
      Port :: inet:port_number().
%%
%% Description: same as inet:peername/1.
%%--------------------------------------------------------------------
peername(#sslsocket{pid = [Pid|_], fd = {Transport, Socket,_}}) when is_pid(Pid)->
    dtls_socket:peername(Transport, Socket);
peername(#sslsocket{pid = [Pid|_], fd = {Transport, Socket,_,_}}) when is_pid(Pid)->
    tls_socket:peername(Transport, Socket);
peername(#sslsocket{pid = {dtls, #config{dtls_handler = {_Pid,_}}}}) ->
    dtls_socket:peername(dtls, undefined);
peername(#sslsocket{pid = {ListenSocket,  #config{transport_info = {Transport,_,_,_,_}}}}) ->
    tls_socket:peername(Transport, ListenSocket); %% Will return {error, enotconn}
peername(#sslsocket{pid = {dtls,_}}) ->
    {error,enotconn}.

%%--------------------------------------------------------------------
-spec peercert(SslSocket) -> {ok, Cert} | {error, reason()} when
      SslSocket :: sslsocket(),
      Cert :: binary().
%%
%% Description: Returns the peercert.
%%--------------------------------------------------------------------
peercert(#sslsocket{pid = [Pid|_]}) when is_pid(Pid) ->
    case ssl_connection:peer_certificate(Pid) of
	{ok, undefined} ->
	    {error, no_peercert};
        Result ->
	    Result
    end;
peercert(#sslsocket{pid = {dtls, _}}) ->
    {error, enotconn};
peercert(#sslsocket{pid = {Listen, _}}) when is_port(Listen) ->
    {error, enotconn}.

%%--------------------------------------------------------------------
-spec negotiated_protocol(SslSocket) -> {ok, Protocol} | {error, Reason} when
      SslSocket :: sslsocket(),
      Protocol :: binary(),
      Reason :: protocol_not_negotiated.
%%
%% Description: Returns the protocol that has been negotiated. If no
%% protocol has been negotiated will return {error, protocol_not_negotiated}
%%--------------------------------------------------------------------
negotiated_protocol(#sslsocket{pid = [Pid|_]}) when is_pid(Pid) ->
    ssl_connection:negotiated_protocol(Pid).

%%--------------------------------------------------------------------
-spec cipher_suites() -> [old_cipher_suite()] | [string()].
%%--------------------------------------------------------------------
cipher_suites() ->
    cipher_suites(erlang).
%%--------------------------------------------------------------------
-spec cipher_suites(Type) -> [old_cipher_suite() | string()] when
      Type :: erlang | openssl | all.

%% Description: Returns all supported cipher suites.
%%--------------------------------------------------------------------
cipher_suites(erlang) ->
    [ssl_cipher_format:suite_legacy(Suite) || Suite <- available_suites(default)];

cipher_suites(openssl) ->
    [ssl_cipher_format:suite_map_to_openssl_str(ssl_cipher_format:suite_bin_to_map(Suite)) ||
        Suite <- available_suites(default)];

cipher_suites(all) ->
    [ssl_cipher_format:suite_legacy(Suite) || Suite <- available_suites(all)].

%%--------------------------------------------------------------------
-spec cipher_suites(Supported, Version) -> ciphers() when
      Supported :: default | all | anonymous,
      Version :: protocol_version().

%% Description: Returns all default and all supported cipher suites for a
%% TLS/DTLS version
%%--------------------------------------------------------------------
cipher_suites(Base, Version) when Version == 'tlsv1.3';
                                  Version == 'tlsv1.2';
                                  Version == 'tlsv1.1';
                                  Version == tlsv1;
                                  Version == sslv3 ->
    cipher_suites(Base, tls_record:protocol_version(Version));
cipher_suites(Base, Version)  when Version == 'dtlsv1.2';
                                   Version == 'dtlsv1'->
    cipher_suites(Base, dtls_record:protocol_version(Version));                   
cipher_suites(Base, Version) ->
    [ssl_cipher_format:suite_bin_to_map(Suite) || Suite <- supported_suites(Base, Version)].

%%--------------------------------------------------------------------
-spec cipher_suites(Supported, Version, rfc | openssl) -> [string()] when
      Supported :: default | all | anonymous,
      Version :: protocol_version().

%% Description: Returns all default and all supported cipher suites for a
%% TLS/DTLS version
%%--------------------------------------------------------------------
cipher_suites(Base, Version, StringType) when Version == 'tlsv1.2';
                                              Version == 'tlsv1.1';
                                                  Version == tlsv1;
                                              Version == sslv3 ->
    cipher_suites(Base, tls_record:protocol_version(Version), StringType);
cipher_suites(Base, Version, StringType)  when Version == 'dtlsv1.2';
                                               Version == 'dtlsv1'->
    cipher_suites(Base, dtls_record:protocol_version(Version), StringType);                   
cipher_suites(Base, Version, rfc) ->
    [ssl_cipher_format:suite_map_to_str(ssl_cipher_format:suite_bin_to_map(Suite)) 
     || Suite <- supported_suites(Base, Version)];
cipher_suites(Base, Version, openssl) ->
    [ssl_cipher_format:suite_map_to_openssl_str(ssl_cipher_format:suite_bin_to_map(Suite)) 
     || Suite <- supported_suites(Base, Version)].

%%--------------------------------------------------------------------
-spec filter_cipher_suites(Suites, Filters) -> Ciphers when
      Suites :: ciphers(),
      Filters :: cipher_filters(),
      Ciphers :: ciphers().

%% Description: Removes cipher suites if any of the filter functions returns false
%% for any part of the cipher suite. This function also calls default filter functions
%% to make sure the cipher suite are supported by crypto.
%%--------------------------------------------------------------------
filter_cipher_suites(Suites, Filters0) ->
    #{key_exchange_filters := KexF,
      cipher_filters := CipherF,
      mac_filters := MacF,
      prf_filters := PrfF}
        = ssl_cipher:crypto_support_filters(),
    Filters = #{key_exchange_filters => add_filter(proplists:get_value(key_exchange, Filters0), KexF),
                cipher_filters => add_filter(proplists:get_value(cipher, Filters0), CipherF),
                mac_filters => add_filter(proplists:get_value(mac, Filters0), MacF),
                prf_filters => add_filter(proplists:get_value(prf, Filters0), PrfF)},
    ssl_cipher:filter_suites(Suites, Filters).
%%--------------------------------------------------------------------
-spec prepend_cipher_suites(Preferred, Suites) -> ciphers() when
      Preferred :: ciphers() | cipher_filters(),
      Suites :: ciphers().

%% Description: Make <Preferred> suites become the most prefered
%%      suites that is put them at the head of the cipher suite list
%%      and remove them from <Suites> if present. <Preferred> may be a
%%      list of cipher suits or a list of filters in which case the
%%      filters are use on Suites to extract the the preferred
%%      cipher list.
%% --------------------------------------------------------------------
prepend_cipher_suites([First | _] = Preferred, Suites0) when is_map(First) ->
    Suites = Preferred ++ (Suites0 -- Preferred),
    Suites;
prepend_cipher_suites(Filters, Suites) ->
    Preferred = filter_cipher_suites(Suites, Filters), 
    Preferred ++ (Suites -- Preferred).
%%--------------------------------------------------------------------
-spec append_cipher_suites(Deferred, Suites) -> ciphers() when
      Deferred :: ciphers() | cipher_filters(),
      Suites :: ciphers().

%% Description: Make <Deferred> suites suites become the 
%% least prefered suites that is put them at the end of the cipher suite list
%% and removed them from <Suites> if present.
%%
%%--------------------------------------------------------------------
append_cipher_suites([First | _] = Deferred, Suites0) when is_map(First)->
    Suites = (Suites0 -- Deferred) ++ Deferred,
    Suites;
append_cipher_suites(Filters, Suites) ->
    Deferred = filter_cipher_suites(Suites, Filters), 
    (Suites -- Deferred) ++  Deferred.

%%--------------------------------------------------------------------
-spec eccs() -> NamedCurves when
      NamedCurves :: [named_curve()].

%% Description: returns all supported curves across all versions
%%--------------------------------------------------------------------
eccs() ->
    Curves = tls_v1:ecc_curves(all), % only tls_v1 has named curves right now
    eccs_filter_supported(Curves).

%%--------------------------------------------------------------------
-spec eccs(Version) -> NamedCurves when
      Version :: protocol_version(),
      NamedCurves :: [named_curve()].

%% Description: returns the curves supported for a given version of
%% ssl/tls.
%%--------------------------------------------------------------------
eccs(sslv3) ->
    [];
eccs('dtlsv1') ->
    eccs('tlsv1.1');
eccs('dtlsv1.2') ->
    eccs('tlsv1.2');
eccs(Version) when Version == 'tlsv1.2';
                   Version == 'tlsv1.1';
                   Version == tlsv1 ->
    Curves = tls_v1:ecc_curves(all),
    eccs_filter_supported(Curves).

eccs_filter_supported(Curves) ->
    CryptoCurves = crypto:ec_curves(),
    lists:filter(fun(Curve) -> proplists:get_bool(Curve, CryptoCurves) end,
                 Curves).

%%--------------------------------------------------------------------
-spec groups() -> [group()].
%% Description: returns all supported groups (TLS 1.3 and later)
%%--------------------------------------------------------------------
groups() ->
    tls_v1:groups(4).

%%--------------------------------------------------------------------
-spec groups(default) -> [group()].
%% Description: returns the default groups (TLS 1.3 and later)
%%--------------------------------------------------------------------
groups(default) ->
    tls_v1:default_groups(4).

%%--------------------------------------------------------------------
-spec getopts(SslSocket, OptionNames) ->
		     {ok, [gen_tcp:option()]} | {error, reason()} when
      SslSocket :: sslsocket(),
      OptionNames :: [gen_tcp:option_name()].
%%
%% Description: Gets options
%%--------------------------------------------------------------------
getopts(#sslsocket{pid = [Pid|_]}, OptionTags) when is_pid(Pid), is_list(OptionTags) ->
    ssl_connection:get_opts(Pid, OptionTags);
getopts(#sslsocket{pid = {dtls, #config{transport_info = {Transport,_,_,_,_}}}} = ListenSocket, OptionTags) when is_list(OptionTags) ->
    try dtls_socket:getopts(Transport, ListenSocket, OptionTags) of
        {ok, _} = Result ->
            Result;
	{error, InetError} ->
	    {error, {options, {socket_options, OptionTags, InetError}}}
    catch
	_:Error ->
	    {error, {options, {socket_options, OptionTags, Error}}}
    end;
getopts(#sslsocket{pid = {_,  #config{transport_info = {Transport,_,_,_,_}}}} = ListenSocket,
	OptionTags) when is_list(OptionTags) ->
    try tls_socket:getopts(Transport, ListenSocket, OptionTags) of
	{ok, _} = Result ->
	    Result;
	{error, InetError} ->
	    {error, {options, {socket_options, OptionTags, InetError}}}
    catch
	_:Error ->
	    {error, {options, {socket_options, OptionTags, Error}}}
    end;
getopts(#sslsocket{}, OptionTags) ->
    {error, {options, {socket_options, OptionTags}}}.

%%--------------------------------------------------------------------
-spec setopts(SslSocket, Options) -> ok | {error, reason()} when
      SslSocket :: sslsocket(),
      Options :: [gen_tcp:option()].
%%
%% Description: Sets options
%%--------------------------------------------------------------------
setopts(#sslsocket{pid = [Pid, Sender]}, Options0) when is_pid(Pid), is_list(Options0)  ->
    try proplists:expand([{binary, [{mode, binary}]},
			  {list, [{mode, list}]}], Options0) of
        Options ->
            case proplists:get_value(packet, Options, undefined) of
                undefined ->
                    ssl_connection:set_opts(Pid, Options);
                PacketOpt ->
                    case tls_sender:setopts(Sender, [{packet, PacketOpt}]) of
                        ok ->
                            ssl_connection:set_opts(Pid, Options);
                        Error ->
                            Error
                    end
            end
    catch
        _:_ ->
            {error, {options, {not_a_proplist, Options0}}}
    end;
setopts(#sslsocket{pid = [Pid|_]}, Options0) when is_pid(Pid), is_list(Options0)  ->
    try proplists:expand([{binary, [{mode, binary}]},
			  {list, [{mode, list}]}], Options0) of
	Options ->
	    ssl_connection:set_opts(Pid, Options)
    catch
	_:_ ->
	    {error, {options, {not_a_proplist, Options0}}}
    end;
setopts(#sslsocket{pid = {dtls, #config{transport_info = {Transport,_,_,_,_}}}} = ListenSocket, Options) when is_list(Options) ->
    try dtls_socket:setopts(Transport, ListenSocket, Options) of
	ok ->
	    ok;
	{error, InetError} ->
	    {error, {options, {socket_options, Options, InetError}}}
    catch
	_:Error ->
	    {error, {options, {socket_options, Options, Error}}}
    end;
setopts(#sslsocket{pid = {_, #config{transport_info = {Transport,_,_,_,_}}}} = ListenSocket, Options) when is_list(Options) ->
    try tls_socket:setopts(Transport, ListenSocket, Options) of
	ok ->
	    ok;
	{error, InetError} ->
	    {error, {options, {socket_options, Options, InetError}}}
    catch
	_:Error ->
	    {error, {options, {socket_options, Options, Error}}}
    end;
setopts(#sslsocket{}, Options) ->
    {error, {options,{not_a_proplist, Options}}}.

%%---------------------------------------------------------------
-spec getstat(SslSocket) ->
                     {ok, OptionValues} | {error, inet:posix()} when
      SslSocket :: sslsocket(),
      OptionValues :: [{inet:stat_option(), integer()}].
%%
%% Description: Get all statistic options for a socket.
%%--------------------------------------------------------------------
getstat(Socket) ->
	getstat(Socket, inet:stats()).

%%---------------------------------------------------------------
-spec getstat(SslSocket, Options) ->
                     {ok, OptionValues} | {error, inet:posix()} when
      SslSocket :: sslsocket(),
      Options :: [inet:stat_option()],
      OptionValues :: [{inet:stat_option(), integer()}].
%%
%% Description: Get one or more statistic options for a socket.
%%--------------------------------------------------------------------
getstat(#sslsocket{pid = {Listen,  #config{transport_info = {Transport, _, _, _, _}}}}, Options) when is_port(Listen), is_list(Options) ->
    tls_socket:getstat(Transport, Listen, Options);

getstat(#sslsocket{pid = [Pid|_], fd = {Transport, Socket, _, _}}, Options) when is_pid(Pid), is_list(Options) ->
    tls_socket:getstat(Transport, Socket, Options).

%%---------------------------------------------------------------
-spec shutdown(SslSocket, How) ->  ok | {error, reason()} when
      SslSocket :: sslsocket(),
      How :: read | write | read_write.
%%
%% Description: Same as gen_tcp:shutdown/2
%%--------------------------------------------------------------------
shutdown(#sslsocket{pid = {Listen, #config{transport_info = Info}}},
	 How) when is_port(Listen) ->
    Transport = element(1, Info),
    Transport:shutdown(Listen, How);
shutdown(#sslsocket{pid = {dtls,_}},_) ->
    {error, enotconn};
shutdown(#sslsocket{pid = [Pid|_]}, How) when is_pid(Pid) ->
    ssl_connection:shutdown(Pid, How).

%%--------------------------------------------------------------------
-spec sockname(SslSocket) ->
                      {ok, {Address, Port}} | {error, reason()} when
      SslSocket :: sslsocket(),
      Address :: inet:ip_address(),
      Port :: inet:port_number().
%%
%% Description: Same as inet:sockname/1
%%--------------------------------------------------------------------
sockname(#sslsocket{pid = {Listen,  #config{transport_info = {Transport,_,_,_,_}}}}) when is_port(Listen) ->
    tls_socket:sockname(Transport, Listen);
sockname(#sslsocket{pid = {dtls, #config{dtls_handler = {Pid, _}}}}) ->
    dtls_packet_demux:sockname(Pid);
sockname(#sslsocket{pid = [Pid|_], fd = {Transport, Socket,_}}) when is_pid(Pid) ->
    dtls_socket:sockname(Transport, Socket);
sockname(#sslsocket{pid = [Pid| _], fd = {Transport, Socket,_,_}}) when is_pid(Pid) ->
    tls_socket:sockname(Transport, Socket).

%%---------------------------------------------------------------
-spec versions() -> [VersionInfo] when
      VersionInfo :: {ssl_app, string()} |
                     {supported | available, [tls_version()]} |
                     {supported_dtls | available_dtls, [dtls_version()]}.
%%
%% Description: Returns a list of relevant versions.
%%--------------------------------------------------------------------
versions() ->
    TLSVsns = tls_record:supported_protocol_versions(),
    DTLSVsns = dtls_record:supported_protocol_versions(),
    SupportedTLSVsns = [tls_record:protocol_version(Vsn) || Vsn <- TLSVsns],
    SupportedDTLSVsns = [dtls_record:protocol_version(Vsn) || Vsn <- DTLSVsns],
    AvailableTLSVsns = ?ALL_AVAILABLE_VERSIONS,
    AvailableDTLSVsns = ?ALL_AVAILABLE_DATAGRAM_VERSIONS,
    [{ssl_app, "9.2"}, {supported, SupportedTLSVsns}, 
     {supported_dtls, SupportedDTLSVsns}, 
     {available, AvailableTLSVsns}, 
     {available_dtls, AvailableDTLSVsns}].


%%---------------------------------------------------------------
-spec renegotiate(SslSocket) -> ok | {error, reason()} when
      SslSocket :: sslsocket().
%%
%% Description: Initiates a renegotiation.
%%--------------------------------------------------------------------
renegotiate(#sslsocket{pid = [Pid, Sender |_]}) when is_pid(Pid),
                                                     is_pid(Sender) ->
    case tls_sender:renegotiate(Sender) of
        {ok, Write} ->
            tls_connection:renegotiation(Pid, Write);
        Error ->
            Error
    end;
renegotiate(#sslsocket{pid = [Pid |_]}) when is_pid(Pid) ->
    ssl_connection:renegotiation(Pid);
renegotiate(#sslsocket{pid = {dtls,_}}) ->
    {error, enotconn};
renegotiate(#sslsocket{pid = {Listen,_}}) when is_port(Listen) ->
    {error, enotconn}.

%%--------------------------------------------------------------------
-spec prf(SslSocket, Secret, Label, Seed, WantedLength) ->
                 {ok, binary()} | {error, reason()} when
      SslSocket :: sslsocket(),
      Secret :: binary() | 'master_secret',
      Label::binary(),
      Seed :: [binary() | prf_random()],
      WantedLength :: non_neg_integer().
%%
%% Description: use a ssl sessions TLS PRF to generate key material
%%--------------------------------------------------------------------
prf(#sslsocket{pid = [Pid|_]},
    Secret, Label, Seed, WantedLength) when is_pid(Pid) ->
    ssl_connection:prf(Pid, Secret, Label, Seed, WantedLength);
prf(#sslsocket{pid = {dtls,_}}, _,_,_,_) ->
    {error, enotconn};
prf(#sslsocket{pid = {Listen,_}}, _,_,_,_) when is_port(Listen) ->
    {error, enotconn}.

%%--------------------------------------------------------------------
-spec clear_pem_cache() -> ok.
%%
%% Description: Clear the PEM cache
%%--------------------------------------------------------------------
clear_pem_cache() ->
    ssl_pem_cache:clear().

%%---------------------------------------------------------------
-spec format_error({error, Reason}) -> string() when
      Reason :: any().
%%
%% Description: Creates error string.
%%--------------------------------------------------------------------
format_error({error, Reason}) ->
    format_error(Reason);
format_error(Reason) when is_list(Reason) ->
    Reason;
format_error(closed) ->
    "TLS connection is closed";
format_error({tls_alert, {_, Description}}) ->
    Description;
format_error({options,{FileType, File, Reason}}) when FileType == cacertfile;
						      FileType == certfile;
						      FileType == keyfile;
						      FileType == dhfile ->
    Error = file_error_format(Reason),
    file_desc(FileType) ++ File ++ ": " ++ Error;
format_error({options, {socket_options, Option, Error}}) ->
    lists:flatten(io_lib:format("Invalid transport socket option ~p: ~s", [Option, format_error(Error)]));
format_error({options, {socket_options, Option}}) ->
    lists:flatten(io_lib:format("Invalid socket option: ~p", [Option]));
format_error({options, Options}) ->
    lists:flatten(io_lib:format("Invalid TLS option: ~p", [Options]));

format_error(Error) ->
    case inet:format_error(Error) of
        "unknown POSIX" ++ _ ->
            unexpected_format(Error);
        Other ->
            Other
    end.

tls_version({3, _} = Version) ->
    Version;
tls_version({254, _} = Version) ->
    dtls_v1:corresponding_tls_version(Version).

%%--------------------------------------------------------------------
-spec suite_to_str(CipherSuite) -> string() when
      CipherSuite :: erl_cipher_suite();
                  (CipherSuite) -> string() when
      %% For internal use!
      CipherSuite :: #{key_exchange := null,
                       cipher := null,
                       mac := null,
                       prf := null}.
%%
%% Description: Return the string representation of a cipher suite.
%%--------------------------------------------------------------------
suite_to_str(Cipher) ->
    ssl_cipher_format:suite_map_to_str(Cipher).

%%--------------------------------------------------------------------
-spec suite_to_openssl_str(CipherSuite) -> string() when
      CipherSuite :: erl_cipher_suite().                
%%
%% Description: Return the string representation of a cipher suite.
%%--------------------------------------------------------------------
suite_to_openssl_str(Cipher) ->
    ssl_cipher_format:suite_map_to_openssl_str(Cipher).

%%
%%--------------------------------------------------------------------
-spec str_to_suite(CipherSuiteName) -> erl_cipher_suite() when
      CipherSuiteName :: string() | {error, {not_recognized, CipherSuiteName :: string()}}.
%%
%% Description: Return the map representation of a cipher suite.
%%--------------------------------------------------------------------
str_to_suite(CipherSuiteName) ->
    try
        %% Note in TLS-1.3 OpenSSL conforms to RFC names
        %% so if CipherSuiteName starts with TLS this
        %% function will call ssl_cipher_format:suite_str_to_map
        %% so both RFC names and legacy OpenSSL names of supported
        %% cipher suites will be handled
        ssl_cipher_format:suite_openssl_str_to_map(CipherSuiteName)
    catch
        _:_ ->
            {error, {not_recognized, CipherSuiteName}}
    end.
           
%%%--------------------------------------------------------------
%%% Internal functions
%%%--------------------------------------------------------------------
  
%% Possible filters out suites not supported by crypto 
available_suites(default) ->  
    Version = tls_record:highest_protocol_version([]),			  
    ssl_cipher:filter_suites(ssl_cipher:suites(Version));
available_suites(all) ->  
    Version = tls_record:highest_protocol_version([]),			  
    ssl_cipher:filter_suites(ssl_cipher:all_suites(Version)).

supported_suites(default, Version) ->  
    ssl_cipher:suites(Version);
supported_suites(all, Version) ->  
    ssl_cipher:all_suites(Version);
supported_suites(anonymous, Version) -> 
    ssl_cipher:anonymous_suites(Version).

do_listen(Port, #config{transport_info = {Transport, _, _, _,_}} = Config, tls_connection) ->
    tls_socket:listen(Transport, Port, Config);

do_listen(Port,  Config, dtls_connection) ->
    dtls_socket:listen(Port, Config).
	


-spec handle_options([any()], client | server) -> {ok, #config{}};
                    ([any()], ssl_options()) -> ssl_options().

handle_options(Opts, Role) ->
    handle_options(Opts, Role, undefined).   


%% Handle ssl options at handshake, handshake_continue
handle_options(Opts0, Role, InheritedSslOpts) when is_map(InheritedSslOpts) ->
    {SslOpts, _} = expand_options(Opts0, ?RULES),
    process_options(SslOpts, InheritedSslOpts, #{role => Role,
                                                 rules => ?RULES});
%% Handle all options in listen, connect and handshake
handle_options(Opts0, Role, Host) ->
    {SslOpts0, SockOpts} = expand_options(Opts0, ?RULES),

    %% Ensure all options are evaluated at startup
    SslOpts1 = add_missing_options(SslOpts0, ?RULES),
    SslOpts = #{protocol := Protocol,
                versions := Versions}
        = process_options(SslOpts1,
                          #{},
                          #{role => Role,
                            host => Host,
                            rules => ?RULES}),

    case Versions of
        [{3, 0}] ->
            reject_alpn_next_prot_options(SslOpts0);
        _ ->
            ok
    end,
<<<<<<< HEAD
   
    SSLOptions0 = #ssl_options{
		    versions   = Versions,
		    verify     = validate_option(verify, Verify),
		    verify_fun = VerifyFun,
		    partial_chain = PartialChainHanlder,
		    fail_if_no_peer_cert = FailIfNoPeerCert,
		    verify_client_once = VerifyClientOnce,
		    depth      = handle_option(depth,  Opts, 1),
		    cert       = handle_option(cert, Opts, undefined),
		    certfile   = CertFile,
		    key        = handle_option(key, Opts, undefined),
		    keyfile    = handle_option(keyfile,  Opts, CertFile),
		    password   = handle_option(password, Opts, ""),
		    cacerts    = CaCerts,
		    cacertfile = handle_option(cacertfile, Opts, CaCertDefault),
		    dh         = handle_option(dh, Opts, undefined),
		    dhfile     = handle_option(dhfile, Opts, undefined),
		    user_lookup_fun = handle_option(user_lookup_fun, Opts, undefined),
		    psk_identity = handle_option(psk_identity, Opts, undefined),
		    srp_identity = handle_option(srp_identity, Opts, undefined),
		    ciphers    = handle_option(ciphers, Opts, undefined, undefined, undefined, HighestVersion),

		    eccs       = handle_option(eccs, Opts, undefined, undefined, undefined, HighestVersion),

                    supported_groups = handle_option(supported_groups, Opts, undefined, undefined, undefined,
                                                     HighestVersion),
		    signature_algs = handle_option(signature_algs, Opts, undefined, Role, undefined, HighestVersion),
                    signature_algs_cert = handle_option(signature_algs_cert, Opts, undefined, undefined, undefined,
                                                        HighestVersion),
                    reuse_sessions = handle_option(reuse_sessions, Opts, undefined, Role),

		    reuse_session = handle_option(reuse_session, Opts, undefined, Role),

		    secure_renegotiate = handle_option(secure_renegotiate, Opts, true),
		    client_renegotiation = handle_option(client_renegotiation, Opts, undefined, Role),
		    renegotiate_at = handle_option(renegotiate_at, Opts, ?DEFAULT_RENEGOTIATE_AT),
		    hibernate_after = handle_option(hibernate_after, Opts, infinity),
		    erl_dist = handle_option(erl_dist, Opts, false),
		    alpn_advertised_protocols =
			handle_option(alpn_advertised_protocols, Opts, undefined),
		    alpn_preferred_protocols =
			handle_option(alpn_preferred_protocols, Opts, undefined),
		    next_protocols_advertised =
			handle_option(next_protocols_advertised, Opts, undefined),
		    next_protocol_selector =
                         handle_option(next_protocol_selector, Opts, undefined),
		    server_name_indication =
                         handle_option(server_name_indication, Opts, undefined, Role, Host),
		    sni_hosts = handle_option(sni_hosts, Opts, []),
		    sni_fun = handle_option(sni_fun, Opts, undefined),
		    honor_cipher_order = handle_option(honor_cipher_order, Opts, undefined, Role),
		    honor_ecc_order = handle_option(honor_ecc_order, Opts, undefined, Role),
		    protocol = Protocol,
		    padding_check =  proplists:get_value(padding_check, Opts, true),
                     beast_mitigation = handle_option(beast_mitigation, Opts, one_n_minus_one),
                     fallback = handle_option(fallback, Opts, undefined, Role),

		    crl_check = handle_option(crl_check, Opts, false),
		    crl_cache = handle_option(crl_cache, Opts, {ssl_crl_cache, {internal, []}}),
                    max_handshake_size = handle_option(max_handshake_size, Opts, ?DEFAULT_MAX_HANDSHAKE_SIZE),
                    handshake = handle_option(handshake, Opts, full),
                     customize_hostname_check = handle_option(customize_hostname_check, Opts, [])
		   },
    LogLevel = handle_option(log_alert, Opts, true),
    SSLOptions1 = SSLOptions0#ssl_options{
                   log_level = handle_option(log_level, Opts, LogLevel)
                  },

    CbInfo  = handle_option(cb_info, Opts, default_cb_info(Protocol)),

    SockOpts = lists:foldl(fun(Key, PropList) ->
				   proplists:delete(Key, PropList)
			   end, Opts, ?SSL_OPTIONS ++
                               [ssl_imp, %% TODO: remove ssl_imp
                                client_preferred_next_protocols, %% next_protocol_selector
                                log_alert,
                                cb_info]),
=======
>>>>>>> 0d481e92

    %% Handle special options
    {Sock, Emulated} = emulated_options(Protocol, SockOpts),
    ConnetionCb = connection_cb(Protocol),
    CbInfo = handle_option_cb_info(Opts0, Protocol),

    {ok, #config{
            ssl = SslOpts,
            emulated = Emulated,
            inet_ssl = Sock,
            inet_user = Sock,
            transport_info = CbInfo,
            connection_cb = ConnetionCb
           }}.


%% process_options(SSLOptions, OptionsMap, Env) where
%% SSLOptions is the following tuple:
%%   {InOptions, SkippedOptions, Counter}
%%
%% The list of options is processed in multiple passes. When
%% processing an option all dependencies must already be resolved.
%% If there are unresolved dependencies the option will be
%% skipped and processed in a subsequent pass.
%% Counter is equal to the number of unprocessed options at
%% the beginning of a pass. Its value must monotonically decrease
%% after each successful pass.
%% If the value of the counter is unchanged at the end of a pass,
%% the processing stops due to faulty input data.
process_options({[], [], _}, OptionsMap, _Env) ->
    OptionsMap;
process_options({[], [_|_] = Skipped, Counter}, OptionsMap, Env)
  when length(Skipped) < Counter ->
    %% Continue handling options if current pass was successful
    process_options({Skipped, [], length(Skipped)}, OptionsMap, Env);
process_options({[], [_|_], _Counter}, _OptionsMap, _Env) ->
    throw({error, faulty_configuration});
process_options({[{K0,V} = E|T], S, Counter}, OptionsMap0, Env) ->
    K = maybe_map_key_internal(K0),
    case check_dependencies(K, OptionsMap0, Env) of
        true ->
            OptionsMap = handle_option(K, V, OptionsMap0, Env),
            process_options({T, S, Counter}, OptionsMap, Env);
        false ->
            %% Skip option for next pass
            process_options({T, [E|S], Counter}, OptionsMap0, Env)
    end.


handle_option(cacertfile = Option, unbound, #{cacerts := CaCerts,
                                              verify := Verify,
                                              verify_fun := VerifyFun} = OptionsMap, _Env)
  when Verify =:= verify_none orelse
       Verify =:= 0 ->
    Value = validate_option(Option, ca_cert_default(verify_none, VerifyFun, CaCerts)),
    OptionsMap#{Option => Value};
handle_option(cacertfile = Option, unbound, #{cacerts := CaCerts,
                                              verify := Verify,
                                              verify_fun := VerifyFun} = OptionsMap, _Env)
  when Verify =:= verify_peer orelse
       Verify =:= 1 orelse
       Verify =:= 2 ->
    Value =  validate_option(Option, ca_cert_default(verify_peer, VerifyFun, CaCerts)),
    OptionsMap#{Option => Value};
handle_option(cacertfile = Option, Value0, OptionsMap, _Env) ->
    Value = validate_option(Option, Value0),
    OptionsMap#{Option => Value};
handle_option(ciphers = Option, unbound, #{versions := [HighestVersion|_]} = OptionsMap, #{rules := Rules}) ->
    Value = handle_cipher_option(default_value(Option, Rules), HighestVersion),
    OptionsMap#{Option => Value};
handle_option(ciphers = Option, Value0, #{versions := [HighestVersion|_]} = OptionsMap, _Env) ->
    Value = handle_cipher_option(Value0, HighestVersion),
    OptionsMap#{Option => Value};
handle_option(client_renegotiation = Option, unbound, OptionsMap, #{role := Role}) ->
    Value = default_option_role(server, true, Role),
    OptionsMap#{Option => Value};
handle_option(client_renegotiation = Option, Value0, OptionsMap, #{role := Role}) ->
    assert_role(server_only, Role, Option, Value0),
    Value = validate_option(Option, Value0),
    OptionsMap#{Option => Value};
handle_option(eccs = Option, unbound, #{versions := [HighestVersion|_]} = OptionsMap, #{rules := _Rules}) ->
    Value = handle_eccs_option(eccs(), HighestVersion),
    OptionsMap#{Option => Value};
handle_option(eccs = Option, Value0, #{versions := [HighestVersion|_]} = OptionsMap, _Env) ->
    Value = handle_eccs_option(Value0, HighestVersion),
    OptionsMap#{Option => Value};
handle_option(fallback = Option, unbound, OptionsMap, #{role := Role}) ->
    Value = default_option_role(client, false, Role),
    OptionsMap#{Option => Value};
handle_option(fallback = Option, Value0, OptionsMap, #{role := Role}) ->
    assert_role(client_only, Role, Option, Value0),
    Value = validate_option(Option, Value0),
    OptionsMap#{Option => Value};
handle_option(honor_cipher_order = Option, unbound, OptionsMap, #{role := Role}) ->
    Value = default_option_role(server, false, Role),
    OptionsMap#{Option => Value};
handle_option(honor_cipher_order = Option, Value0, OptionsMap, #{role := Role}) ->
    assert_role(server_only, Role, Option, Value0),
    Value = validate_option(Option, Value0),
    OptionsMap#{Option => Value};
handle_option(honor_ecc_order = Option, unbound, OptionsMap, #{role := Role}) ->
    Value = default_option_role(server, false, Role),
    OptionsMap#{Option => Value};
handle_option(honor_ecc_order = Option, Value0, OptionsMap, #{role := Role}) ->
    assert_role(server_only, Role, Option, Value0),
    Value = validate_option(Option, Value0),
    OptionsMap#{Option => Value};
handle_option(keyfile = Option, unbound, #{certfile := CertFile} = OptionsMap, _Env) ->
    Value = validate_option(Option, CertFile),
    OptionsMap#{Option => Value};
handle_option(next_protocol_selector = Option, unbound, OptionsMap, #{rules := Rules}) ->
    Value = default_value(Option, Rules),
    OptionsMap#{Option => Value};
handle_option(next_protocol_selector = Option, Value0, OptionsMap, _Env) ->
    Value = make_next_protocol_selector(
              validate_option(client_preferred_next_protocols, Value0)),
    OptionsMap#{Option => Value};
handle_option(reuse_session = Option, unbound, OptionsMap, #{role := Role}) ->
    Value =
        case Role of
            client ->
                undefined;
            server ->
                fun(_, _, _, _) -> true end
        end,
    OptionsMap#{Option => Value};
handle_option(reuse_session = Option, Value0, OptionsMap, _Env) ->
    Value = validate_option(Option, Value0),
    OptionsMap#{Option => Value};
%% TODO: validate based on role
handle_option(reuse_sessions = Option, unbound, OptionsMap, #{rules := Rules}) ->
    Value = validate_option(Option, default_value(Option, Rules)),
    OptionsMap#{Option => Value};
handle_option(reuse_sessions = Option, Value0, OptionsMap, _Env) ->
    Value = validate_option(Option, Value0),
    OptionsMap#{Option => Value};
handle_option(server_name_indication = Option, unbound, OptionsMap, #{host := Host,
                                                                        role := Role}) ->
    Value = default_option_role(client, server_name_indication_default(Host), Role),
    OptionsMap#{Option => Value};
handle_option(server_name_indication = Option, Value0, OptionsMap, _Env) ->
    Value = validate_option(Option, Value0),
    OptionsMap#{Option => Value};
handle_option(signature_algs = Option, unbound, #{versions := [HighestVersion|_]} = OptionsMap, #{role := Role}) ->
    Value =
        handle_hashsigns_option(
          default_option_role_sign_algs(
            server,
            tls_v1:default_signature_algs(HighestVersion),
            Role,
            HighestVersion),
          tls_version(HighestVersion)),
    OptionsMap#{Option => Value};
handle_option(signature_algs = Option, Value0, #{versions := [HighestVersion|_]} = OptionsMap, _Env) ->
    Value = handle_hashsigns_option(Value0, tls_version(HighestVersion)),
    OptionsMap#{Option => Value};
handle_option(signature_algs_cert = Option, unbound, #{versions := [HighestVersion|_]} = OptionsMap, _Env) ->
    %% Do not send by default
    Value = handle_signature_algorithms_option(undefined, tls_version(HighestVersion)),
    OptionsMap#{Option => Value};
handle_option(signature_algs_cert = Option, Value0, #{versions := [HighestVersion|_]} = OptionsMap, _Env) ->
    Value = handle_signature_algorithms_option(Value0, tls_version(HighestVersion)),
    OptionsMap#{Option => Value};
handle_option(sni_fun = Option, unbound, OptionsMap, #{rules := Rules}) ->
    Value = default_value(Option, Rules),
    OptionsMap#{Option => Value};
handle_option(sni_fun = Option, Value0, OptionsMap, _Env) ->
    validate_option(Option, Value0),
    OptHosts = maps:get(sni_hosts, OptionsMap, undefined),
    Value =
        case {Value0, OptHosts} of
            {undefined, _} ->
                Value0;
            {_, []} ->
                Value0;
            _ ->
                throw({error, {conflict_options, [sni_fun, sni_hosts]}})
        end,
    OptionsMap#{Option => Value};
handle_option(supported_groups = Option, unbound, #{versions := [HighestVersion|_]} = OptionsMap, #{rules := _Rules}) ->
    Value = handle_supported_groups_option(groups(default), HighestVersion),
    OptionsMap#{Option => Value};
handle_option(supported_groups = Option, Value0, #{versions := [HighestVersion|_]} = OptionsMap, _Env) ->
    Value = handle_supported_groups_option(Value0, HighestVersion),
    OptionsMap#{Option => Value};
handle_option(verify = Option, unbound, OptionsMap, #{rules := Rules}) ->
    handle_verify_option(default_value(Option, Rules), OptionsMap);
handle_option(verify = _Option, Value, OptionsMap, _Env) ->
    handle_verify_option(Value, OptionsMap);

handle_option(verify_fun = Option, unbound, #{verify := Verify} = OptionsMap, #{rules := Rules})
  when Verify =:= verify_none orelse
       Verify =:= 0 ->
    OptionsMap#{Option => default_value(Option, Rules)};
handle_option(verify_fun = Option, unbound, #{verify := Verify} = OptionsMap, _Env)
  when Verify =:= verify_peer orelse
       Verify =:= 1 orelse
       Verify =:= 2 ->
    OptionsMap#{Option => undefined};
handle_option(verify_fun = Option, Value0, OptionsMap, _Env) ->
    Value = validate_option(Option, Value0),
    OptionsMap#{Option => Value};
handle_option(versions = Option, unbound, #{protocol := Protocol} = OptionsMap, _Env) ->
    RecordCb = record_cb(Protocol),
    Vsns0 = RecordCb:supported_protocol_versions(),
    Value = lists:sort(fun RecordCb:is_higher/2, Vsns0),
    OptionsMap#{Option => Value};
handle_option(versions = Option, Vsns0, #{protocol := Protocol} = OptionsMap, _Env) ->
    validate_option(versions, Vsns0),
    RecordCb = record_cb(Protocol),
    Vsns1 = [RecordCb:protocol_version(Vsn) || Vsn <- Vsns0],
    Value = lists:sort(fun RecordCb:is_higher/2, Vsns1),
    OptionsMap#{Option => Value};
%% Special options
handle_option(cb_info = Option, unbound, #{protocol := Protocol} = OptionsMap, _Env) ->
    Default = default_cb_info(Protocol),
    validate_option(Option, Default),
    Value = handle_cb_info(Default),
    OptionsMap#{Option => Value};
handle_option(cb_info = Option, Value0, OptionsMap, _Env) ->
    validate_option(Option, Value0),
    Value = handle_cb_info(Value0),
    OptionsMap#{Option => Value};
%% Generic case
handle_option(Option, unbound, OptionsMap, #{rules := Rules}) ->
    Value = validate_option(Option, default_value(Option, Rules)),
    OptionsMap#{Option => Value};
handle_option(Option, Value0, OptionsMap, _Env) ->
    Value = validate_option(Option, Value0),
    OptionsMap#{Option => Value}.

handle_option_cb_info(Options, Protocol) ->
    Value = proplists:get_value(cb_info, Options, default_cb_info(Protocol)),
    #{cb_info := CbInfo} = handle_option(cb_info, Value, #{protocol => Protocol}, #{}),
    CbInfo.


maybe_map_key_internal(client_preferred_next_protocols) ->
    next_protocol_selector;
maybe_map_key_internal(K) ->
    K.


maybe_map_key_external(next_protocol_selector) ->
    client_preferred_next_protocols;
maybe_map_key_external(K) ->
    K.


check_dependencies(K, OptionsMap, Env) ->
    Rules =  maps:get(rules, Env),
    Deps = get_dependencies(K, Rules),
    case Deps of
        [] ->
            true;
        L ->
            option_already_defined(K,OptionsMap) orelse
                dependecies_already_defined(L, OptionsMap)
    end.


%% Handle options that are not present in the map
get_dependencies(K, _) when K =:= cb_info orelse K =:= log_alert->
    [];
get_dependencies(K, Rules) ->
    {_, Deps} = maps:get(K, Rules),
    Deps.


option_already_defined(K, Map) ->
    maps:get(K, Map, unbound) =/= unbound.


dependecies_already_defined(L, OptionsMap) ->
    Fun = fun (E) -> option_already_defined(E, OptionsMap) end,
    lists:all(Fun, L).


expand_options(Opts0, Rules) ->
    Opts1 = proplists:expand([{binary, [{mode, binary}]},
                      {list, [{mode, list}]}], Opts0),
    assert_proplist(Opts1),

    %% Remove depricated ssl_imp option
    Opts = proplists:delete(ssl_imp, Opts1),
    AllOpts = maps:keys(Rules),
    SockOpts = lists:foldl(fun(Key, PropList) -> proplists:delete(Key, PropList) end,
                           Opts,
                           AllOpts ++
                               [ssl_imp,                          %% TODO: remove ssl_imp
                                cb_info,
                                client_preferred_next_protocols,  %% next_protocol_selector
                                log_alert]),                      %% obsoleted by log_level

    SslOpts = {Opts -- SockOpts, [], length(Opts -- SockOpts)},
    {SslOpts, SockOpts}.


add_missing_options({L0, S, _C}, Rules) ->
    Fun = fun(K0, Acc) ->
                  K = maybe_map_key_external(K0),
                  case proplists:is_defined(K, Acc) of
                      true ->
                          Acc;
                      false ->
                          Default = unbound,
                          [{K, Default}|Acc]
                  end
          end,
    AllOpts = maps:keys(Rules),
    L = lists:foldl(Fun, L0, AllOpts),
    {L, S, length(L)}.


default_value(Key, Rules) ->
    {Default, _} = maps:get(Key, Rules, {undefined, []}),
    Default.


assert_role(client_only, client, _, _) ->
    ok;
assert_role(server_only, server, _, _) ->
    ok;
assert_role(client_only, _, _, undefined) ->
    ok;
assert_role(server_only, _, _, undefined) ->
    ok;
assert_role(Type, _, Key, _) ->
    throw({error, {option, Type, Key}}).


validate_option(versions, Versions)  ->
    validate_versions(Versions, Versions);
validate_option(verify, Value)
  when Value == verify_none; Value == verify_peer ->
    Value;
validate_option(verify_fun, undefined)  ->
    undefined;
%% Backwards compatibility
validate_option(verify_fun, Fun) when is_function(Fun) ->
    {fun(_,{bad_cert, _} = Reason, OldFun) ->
	     case OldFun([Reason]) of
		 true ->
		     {valid, OldFun};
		 false ->
		     {fail, Reason}
	     end;
	(_,{extension, _}, UserState) ->
	     {unknown, UserState};
	(_, valid, UserState) ->
	     {valid, UserState};
	(_, valid_peer, UserState) ->
	     {valid, UserState}
     end, Fun};
validate_option(verify_fun, {Fun, _} = Value) when is_function(Fun) ->
   Value;
validate_option(partial_chain, Value) when is_function(Value) ->
    Value;
validate_option(fail_if_no_peer_cert, Value) when is_boolean(Value) ->
    Value;
validate_option(verify_client_once, Value) when is_boolean(Value) ->
    Value;
validate_option(depth, Value) when is_integer(Value),
                                   Value >= 0, Value =< 255->
    Value;
validate_option(cert, Value) when Value == undefined;
                                 is_binary(Value) ->
    Value;
validate_option(certfile, undefined = Value) ->
    Value;
validate_option(certfile, Value) when is_binary(Value) ->
    Value;
validate_option(certfile, Value) when is_list(Value) ->
    binary_filename(Value);

validate_option(key, undefined) ->
    undefined;
validate_option(key, {KeyType, Value}) when is_binary(Value),
					    KeyType == rsa; %% Backwards compatibility
					    KeyType == dsa; %% Backwards compatibility
					    KeyType == 'RSAPrivateKey';
					    KeyType == 'DSAPrivateKey';
					    KeyType == 'ECPrivateKey';
					    KeyType == 'PrivateKeyInfo' ->
    {KeyType, Value};
validate_option(key, #{algorithm := _} = Value) ->
    Value;
validate_option(keyfile, undefined) ->
   <<>>;
validate_option(keyfile, Value) when is_binary(Value) ->
    Value;
validate_option(keyfile, Value) when is_list(Value), Value =/= "" ->
    binary_filename(Value);
validate_option(password, Value) when is_list(Value) ->
    Value;

validate_option(cacerts, Value) when Value == undefined;
				     is_list(Value) ->
    Value;
%% certfile must be present in some cases otherwhise it can be set
%% to the empty string.
validate_option(cacertfile, undefined) ->
   <<>>;
validate_option(cacertfile, Value) when is_binary(Value) ->
    Value;
validate_option(cacertfile, Value) when is_list(Value), Value =/= ""->
    binary_filename(Value);
validate_option(dh, Value) when Value == undefined;
				is_binary(Value) ->
    Value;
validate_option(dhfile, undefined = Value)  ->
    Value;
validate_option(dhfile, Value) when is_binary(Value) ->
    Value;
validate_option(dhfile, Value) when is_list(Value), Value =/= "" ->
    binary_filename(Value);
validate_option(psk_identity, undefined) ->
    undefined;
validate_option(psk_identity, Identity)
  when is_list(Identity), Identity =/= "", length(Identity) =< 65535 ->
    binary_filename(Identity);
validate_option(user_lookup_fun, undefined) ->
    undefined;
validate_option(user_lookup_fun, {Fun, _} = Value) when is_function(Fun, 3) ->
   Value;
validate_option(srp_identity, undefined) ->
    undefined;
validate_option(srp_identity, {Username, Password})
  when is_list(Username), is_list(Password), Username =/= "", length(Username) =< 255 ->
    {unicode:characters_to_binary(Username),
     unicode:characters_to_binary(Password)};

validate_option(reuse_session, undefined) ->
    undefined;
validate_option(reuse_session, Value) when is_function(Value) ->
    Value;
validate_option(reuse_session, Value) when is_binary(Value) ->
    Value;
validate_option(reuse_sessions, Value) when is_boolean(Value) ->
    Value;
validate_option(reuse_sessions, save = Value) ->
    Value;
validate_option(secure_renegotiate, Value) when is_boolean(Value) ->
    Value;
validate_option(client_renegotiation, Value) when is_boolean(Value) ->
    Value;
validate_option(renegotiate_at, Value) when is_integer(Value) ->
    erlang:min(Value, ?DEFAULT_RENEGOTIATE_AT);

validate_option(hibernate_after, undefined) -> %% Backwards compatibility
    infinity;
validate_option(hibernate_after, infinity) ->
    infinity;
validate_option(hibernate_after, Value) when is_integer(Value), Value >= 0 ->
    Value;

validate_option(erl_dist,Value) when is_boolean(Value) ->
    Value;
validate_option(Opt, Value) when Opt =:= alpn_advertised_protocols orelse Opt =:= alpn_preferred_protocols,
                                 is_list(Value) ->
    validate_binary_list(Opt, Value),
    Value;
validate_option(Opt, Value)
  when Opt =:= alpn_advertised_protocols orelse Opt =:= alpn_preferred_protocols,
       Value =:= undefined ->
    undefined;
validate_option(client_preferred_next_protocols, {Precedence, PreferredProtocols})
  when is_list(PreferredProtocols) ->
    validate_binary_list(client_preferred_next_protocols, PreferredProtocols),
    validate_npn_ordering(Precedence),
    {Precedence, PreferredProtocols, ?NO_PROTOCOL};
validate_option(client_preferred_next_protocols, {Precedence, PreferredProtocols, Default} = Value)
  when is_list(PreferredProtocols), is_binary(Default),
       byte_size(Default) > 0, byte_size(Default) < 256 ->
    validate_binary_list(client_preferred_next_protocols, PreferredProtocols),
    validate_npn_ordering(Precedence),
    Value;
validate_option(client_preferred_next_protocols, undefined) ->
    undefined;
validate_option(log_alert, true) ->
    notice;
validate_option(log_alert, false) ->
    warning;
validate_option(log_level, Value) when
      is_atom(Value) andalso
      (Value =:= emergency orelse
       Value =:= alert orelse
       Value =:= critical orelse
       Value =:= error orelse
       Value =:= warning orelse
       Value =:= notice orelse
       Value =:= info orelse
       Value =:= debug) ->
    Value;
validate_option(next_protocols_advertised, Value) when is_list(Value) ->
    validate_binary_list(next_protocols_advertised, Value),
    Value;
validate_option(next_protocols_advertised, undefined) ->
    undefined;
validate_option(server_name_indication, Value) when is_list(Value) ->
    %% RFC 6066, Section 3: Currently, the only server names supported are
    %% DNS hostnames
    %% case inet_parse:domain(Value) of
    %%     false ->
    %%         throw({error, {options, {{Opt, Value}}}});
    %%     true ->
    %%         Value
    %% end;
    %%
    %% But the definition seems very diffuse, so let all strings through
    %% and leave it up to public_key to decide...
    Value;
validate_option(server_name_indication, undefined) ->
    undefined;
validate_option(server_name_indication, disable) ->
    disable;

validate_option(sni_hosts, []) ->
    [];
validate_option(sni_hosts, [{Hostname, SSLOptions} | Tail]) when is_list(Hostname) ->
	RecursiveSNIOptions = proplists:get_value(sni_hosts, SSLOptions, undefined),
	case RecursiveSNIOptions of
		undefined ->
			[{Hostname, validate_options(SSLOptions)} | validate_option(sni_hosts, Tail)];
		_ ->
			throw({error, {options, {sni_hosts, RecursiveSNIOptions}}})
	end;
validate_option(sni_fun, undefined) ->
    undefined;
validate_option(sni_fun, Fun) when is_function(Fun) ->
    Fun;
validate_option(honor_cipher_order, Value) when is_boolean(Value) ->
    Value;
validate_option(honor_ecc_order, Value) when is_boolean(Value) ->
    Value;
validate_option(padding_check, Value) when is_boolean(Value) ->
    Value;
validate_option(fallback, Value) when is_boolean(Value) ->
    Value;
validate_option(crl_check, Value) when is_boolean(Value)  ->
    Value;
validate_option(crl_check, Value) when (Value == best_effort) or (Value == peer) -> 
    Value;
validate_option(crl_cache, {Cb, {_Handle, Options}} = Value) when is_atom(Cb) and is_list(Options) ->
    Value;
validate_option(beast_mitigation, Value) when Value == one_n_minus_one orelse
                                              Value == zero_n orelse
                                              Value == disabled ->
  Value;
validate_option(max_handshake_size, Value) when is_integer(Value)  andalso Value =< ?MAX_UNIT24 ->
    Value;
validate_option(protocol, Value = tls) ->
    Value;
validate_option(protocol, Value = dtls) ->
    Value;
validate_option(handshake, hello = Value) ->
    Value;
validate_option(handshake, full = Value) ->
    Value;
validate_option(customize_hostname_check, Value) when is_list(Value) ->
    Value;
validate_option(cb_info, {V1, V2, V3, V4} = Value) when is_atom(V1),
                                                        is_atom(V2),
                                                        is_atom(V3),
                                                        is_atom(V4)
                                                ->
    Value;
validate_option(cb_info, {V1, V2, V3, V4, V5} = Value) when is_atom(V1),
                                                            is_atom(V2),
                                                            is_atom(V3),
                                                            is_atom(V4),
                                                            is_atom(V5)
                                                ->
    Value;
validate_option(Opt, undefined = Value) ->
    AllOpts = maps:keys(?RULES),
    case lists:member(Opt, AllOpts) of
        true ->
            Value;
        false ->
            throw({error, {options, {Opt, Value}}})
    end;
validate_option(Opt, Value) ->
    throw({error, {options, {Opt, Value}}}).

handle_cb_info({V1, V2, V3, V4}) ->
    {V1,V2,V3,V4, list_to_atom(atom_to_list(V2) ++ "_passive")};
handle_cb_info(CbInfo) ->
    CbInfo.

handle_hashsigns_option(Value, Version) when is_list(Value)
                                             andalso Version >= {3, 4} ->
    case tls_v1:signature_schemes(Version, Value) of
	[] ->
	    throw({error, {options,
                           no_supported_signature_schemes,
                           {signature_algs, Value}}});
	_ ->
	    Value
    end;
handle_hashsigns_option(Value, Version) when is_list(Value) 
                                             andalso Version =:= {3, 3} ->
    case tls_v1:signature_algs(Version, Value) of
	[] ->
	    throw({error, {options, no_supported_algorithms, {signature_algs, Value}}});
	_ ->	
	    Value
    end;
handle_hashsigns_option(_, Version) when Version =:= {3, 3} ->
    handle_hashsigns_option(tls_v1:default_signature_algs(Version), Version);
handle_hashsigns_option(_, _Version) ->
    undefined.

handle_signature_algorithms_option(Value, Version) when is_list(Value)
                                                        andalso Version >= {3, 4} ->
    case tls_v1:signature_schemes(Version, Value) of
	[] ->
	    throw({error, {options,
                           no_supported_signature_schemes,
                           {signature_algs_cert, Value}}});
	_ ->
	    Value
    end;
handle_signature_algorithms_option(_, _Version) ->
    undefined.

validate_options([]) ->
	[];
validate_options([{Opt, Value} | Tail]) ->
	[{Opt, validate_option(Opt, Value)} | validate_options(Tail)].

validate_npn_ordering(client) ->
    ok;
validate_npn_ordering(server) ->
    ok;
validate_npn_ordering(Value) ->
    throw({error, {options, {client_preferred_next_protocols, {invalid_precedence, Value}}}}).

validate_binary_list(Opt, List) ->
    lists:foreach(
        fun(Bin) when is_binary(Bin),
                      byte_size(Bin) > 0,
                      byte_size(Bin) < 256 ->
            ok;
           (Bin) ->
            throw({error, {options, {Opt, {invalid_protocol, Bin}}}})
        end, List).
validate_versions([], Versions) ->
    Versions;
validate_versions([Version | Rest], Versions) when Version == 'tlsv1.3';
                                                   Version == 'tlsv1.2';
                                                   Version == 'tlsv1.1';
                                                   Version == tlsv1;
                                                   Version == sslv3 ->
    tls_validate_versions(Rest, Versions);                                      
validate_versions([Version | Rest], Versions) when Version == 'dtlsv1';
                                                   Version == 'dtlsv1.2'->
    dtls_validate_versions(Rest, Versions);
validate_versions([Ver| _], Versions) ->
    throw({error, {options, {Ver, {versions, Versions}}}}).

tls_validate_versions([], Versions) ->
    Versions;
tls_validate_versions([Version | Rest], Versions) when Version == 'tlsv1.3';
                                                       Version == 'tlsv1.2';
                                                       Version == 'tlsv1.1';
                                                       Version == tlsv1;
                                                       Version == sslv3 ->
    tls_validate_versions(Rest, Versions);                  
tls_validate_versions([Ver| _], Versions) ->
    throw({error, {options, {Ver, {versions, Versions}}}}).

dtls_validate_versions([], Versions) ->
    Versions;
dtls_validate_versions([Version | Rest], Versions) when  Version == 'dtlsv1';
                                                         Version == 'dtlsv1.2'->
    dtls_validate_versions(Rest, Versions);
dtls_validate_versions([Ver| _], Versions) ->
    throw({error, {options, {Ver, {versions, Versions}}}}).

%% The option cacerts overrides cacertsfile
ca_cert_default(_,_, [_|_]) ->
    undefined;
ca_cert_default(verify_none, _, _) ->
    undefined;
ca_cert_default(verify_peer, {Fun,_}, _) when is_function(Fun) ->
    undefined;
%% Server that wants to verify_peer and has no verify_fun must have
%% some trusted certs.
ca_cert_default(verify_peer, undefined, _) ->
    "".
emulated_options(Protocol, Opts) ->
    case Protocol of
	tls ->
	    tls_socket:emulated_options(Opts);
	dtls ->
	    dtls_socket:emulated_options(Opts)
    end.

handle_cipher_option(Value, Version)  when is_list(Value) ->
    try binary_cipher_suites(Version, Value) of
	Suites ->
	    Suites
    catch
	exit:_ ->
	    throw({error, {options, {ciphers, Value}}});
	error:_->
	    throw({error, {options, {ciphers, Value}}})
    end.

binary_cipher_suites(Version, []) -> 
    %% Defaults to all supported suites that does
    %% not require explicit configuration
    default_binary_suites(Version);
binary_cipher_suites(Version, [Map|_] = Ciphers0) when is_map(Map) ->
    Ciphers = [ssl_cipher_format:suite_map_to_bin(C) || C <- Ciphers0],
    binary_cipher_suites(Version, Ciphers);
binary_cipher_suites(Version, [Tuple|_] = Ciphers0) when is_tuple(Tuple) ->
    Ciphers = [ssl_cipher_format:suite_map_to_bin(tuple_to_map(C)) || C <- Ciphers0],
    binary_cipher_suites(Version, Ciphers);
binary_cipher_suites(Version, [Cipher0 | _] = Ciphers0) when is_binary(Cipher0) ->
    All = ssl_cipher:all_suites(Version) ++ 
        ssl_cipher:anonymous_suites(Version),
    case [Cipher || Cipher <- Ciphers0, lists:member(Cipher, All)] of
	[] ->
	    %% Defaults to all supported suites that does
	    %% not require explicit configuration
	    default_binary_suites(Version);
	Ciphers ->
	    Ciphers
    end;
binary_cipher_suites(Version, [Head | _] = Ciphers0) when is_list(Head) ->
    %% Format: ["RC4-SHA","RC4-MD5"]
    Ciphers = [ssl_cipher_format:suite_openssl_str_to_map(C) || C <- Ciphers0],
    binary_cipher_suites(Version, Ciphers);
binary_cipher_suites(Version, Ciphers0)  ->
    %% Format: "RC4-SHA:RC4-MD5"
    Ciphers = [ssl_cipher_format:suite_openssl_str_to_map(C) || C <- string:lexemes(Ciphers0, ":")],
    binary_cipher_suites(Version, Ciphers).

default_binary_suites(Version) ->
    ssl_cipher:filter_suites(ssl_cipher:suites(Version)).

tuple_to_map({Kex, Cipher, Mac}) ->
    #{key_exchange => Kex,
      cipher => Cipher,
      mac => Mac,
      prf => default_prf};
tuple_to_map({Kex, Cipher, Mac, Prf}) ->
    #{key_exchange => Kex,
      cipher => Cipher,
      mac => tuple_to_map_mac(Cipher, Mac),
      prf => Prf}.

%% Backwards compatible
tuple_to_map_mac(aes_128_gcm, _) -> 
    aead;
tuple_to_map_mac(aes_256_gcm, _) -> 
    aead;
tuple_to_map_mac(chacha20_poly1305, _) ->
    aead;
tuple_to_map_mac(_, MAC) ->
    MAC.

handle_eccs_option(Value, Version) when is_list(Value) ->
    {_Major, Minor} = tls_version(Version),
    try tls_v1:ecc_curves(Minor, Value) of
        Curves -> #elliptic_curves{elliptic_curve_list = Curves}
    catch
        exit:_ -> throw({error, {options, {eccs, Value}}});
        error:_ -> throw({error, {options, {eccs, Value}}})
    end.

handle_supported_groups_option(Value, Version) when is_list(Value) ->
    {_Major, Minor} = tls_version(Version),
    try tls_v1:groups(Minor, Value) of
        Groups -> #supported_groups{supported_groups = Groups}
    catch
        exit:_ -> throw({error, {options, {supported_groups, Value}}});
        error:_ -> throw({error, {options, {supported_groups, Value}}})
    end.


unexpected_format(Error) ->
    lists:flatten(io_lib:format("Unexpected error: ~p", [Error])).

file_error_format({error, Error})->
    case file:format_error(Error) of
	"unknown POSIX error" ->
	    "decoding error";
	Str ->
	    Str
    end;
file_error_format(_) ->
    "decoding error".

file_desc(cacertfile) ->
    "Invalid CA certificate file ";
file_desc(certfile) ->
    "Invalid certificate file ";
file_desc(keyfile) ->
    "Invalid key file ";
file_desc(dhfile) ->
    "Invalid DH params file ".

detect(_Pred, []) ->
    undefined;
detect(Pred, [H|T]) ->
    case Pred(H) of
        true ->
            H;
        _ ->
            detect(Pred, T)
    end.

make_next_protocol_selector(undefined) ->
    undefined;
make_next_protocol_selector({client, AllProtocols, DefaultProtocol}) ->
    fun(AdvertisedProtocols) ->
        case detect(fun(PreferredProtocol) ->
			    lists:member(PreferredProtocol, AdvertisedProtocols)
		    end, AllProtocols) of
            undefined ->
		DefaultProtocol;
            PreferredProtocol ->
		PreferredProtocol
        end
    end;

make_next_protocol_selector({server, AllProtocols, DefaultProtocol}) ->
    fun(AdvertisedProtocols) ->
	    case detect(fun(PreferredProtocol) ->
				lists:member(PreferredProtocol, AllProtocols)
			end,
			AdvertisedProtocols) of
		undefined ->
		    DefaultProtocol;
            PreferredProtocol ->
		    PreferredProtocol
	    end
    end.

connection_cb(tls) ->
    tls_connection;
connection_cb(dtls) ->
    dtls_connection;
connection_cb(Opts) ->
   connection_cb(proplists:get_value(protocol, Opts, tls)).

record_cb(tls) ->
    tls_record;
record_cb(dtls) ->
    dtls_record;
record_cb(Opts) ->
    record_cb(proplists:get_value(protocol, Opts, tls)).

binary_filename(FileName) ->
    Enc = file:native_name_encoding(),
    unicode:characters_to_binary(FileName, unicode, Enc).

assert_proplist([]) ->
    true;
assert_proplist([{Key,_} | Rest]) when is_atom(Key) ->
    assert_proplist(Rest);
%% Handle exceptions 
assert_proplist([{raw,_,_,_} | Rest]) ->
    assert_proplist(Rest);
assert_proplist([inet | Rest]) ->
    assert_proplist(Rest);
assert_proplist([inet6 | Rest]) ->
    assert_proplist(Rest);
assert_proplist([Value | _]) ->
    throw({option_not_a_key_value_tuple, Value}).


handle_verify_option(verify_none, #{fail_if_no_peer_cert := _FailIfNoPeerCert} = OptionsMap) ->
    OptionsMap#{verify => verify_none,
                fail_if_no_peer_cert => false};
handle_verify_option(verify_peer, #{fail_if_no_peer_cert := FailIfNoPeerCert} = OptionsMap) ->
    OptionsMap#{verify => verify_peer,
                fail_if_no_peer_cert => FailIfNoPeerCert};
%% Handle 0, 1, 2 for backwards compatibility
handle_verify_option(0, OptionsMap) ->
    handle_verify_option(verify_none, OptionsMap);
handle_verify_option(1, OptionsMap) ->
    handle_verify_option(verify_peer, OptionsMap#{fail_if_no_peer_cert => false});
handle_verify_option(2, OptionsMap) ->
    handle_verify_option(verify_peer, OptionsMap#{fail_if_no_peer_cert => true});
handle_verify_option(Value, _) ->
    throw({error, {options, {verify, Value}}}).

%% Added to handle default values for signature_algs in TLS 1.3
default_option_role_sign_algs(_, Value, _, Version) when Version >= {3,4} ->
    Value;
default_option_role_sign_algs(Role, Value, Role, _) ->
    Value;
default_option_role_sign_algs(_, _, _, _) ->
    undefined.

default_option_role(Role, Value, Role) ->
    Value;
default_option_role(_,_,_) ->
    undefined.


default_cb_info(tls) ->
    {gen_tcp, tcp, tcp_closed, tcp_error, tcp_passive};
default_cb_info(dtls) ->
    {gen_udp, udp, udp_closed, udp_error, udp_passive}.

include_security_info([]) ->
    false;
include_security_info([Item | Items]) ->
    case lists:member(Item, [client_random, server_random, master_secret]) of
        true ->
            true;
        false  ->
            include_security_info(Items)
    end.

server_name_indication_default(Host) when is_list(Host) ->
    Host;
server_name_indication_default(_) ->
    undefined.


reject_alpn_next_prot_options({Opts,_,_}) ->
    AlpnNextOpts = [alpn_advertised_protocols,
                    alpn_preferred_protocols,
                    next_protocols_advertised,
                    next_protocol_selector,
                    client_preferred_next_protocols],
    reject_alpn_next_prot_options(AlpnNextOpts, Opts).

reject_alpn_next_prot_options([], _) ->
    ok;
reject_alpn_next_prot_options([Opt| AlpnNextOpts], Opts) ->
    case lists:keyfind(Opt, 1, Opts) of
        {Opt, Value} ->
            throw({error, {options, {not_supported_in_sslv3, {Opt, Value}}}});
        false ->
            reject_alpn_next_prot_options(AlpnNextOpts, Opts)
    end.

add_filter(undefined, Filters) ->
    Filters;
add_filter(Filter, Filters) ->
    [Filter | Filters].<|MERGE_RESOLUTION|>--- conflicted
+++ resolved
@@ -1494,87 +1494,6 @@
         _ ->
             ok
     end,
-<<<<<<< HEAD
-   
-    SSLOptions0 = #ssl_options{
-		    versions   = Versions,
-		    verify     = validate_option(verify, Verify),
-		    verify_fun = VerifyFun,
-		    partial_chain = PartialChainHanlder,
-		    fail_if_no_peer_cert = FailIfNoPeerCert,
-		    verify_client_once = VerifyClientOnce,
-		    depth      = handle_option(depth,  Opts, 1),
-		    cert       = handle_option(cert, Opts, undefined),
-		    certfile   = CertFile,
-		    key        = handle_option(key, Opts, undefined),
-		    keyfile    = handle_option(keyfile,  Opts, CertFile),
-		    password   = handle_option(password, Opts, ""),
-		    cacerts    = CaCerts,
-		    cacertfile = handle_option(cacertfile, Opts, CaCertDefault),
-		    dh         = handle_option(dh, Opts, undefined),
-		    dhfile     = handle_option(dhfile, Opts, undefined),
-		    user_lookup_fun = handle_option(user_lookup_fun, Opts, undefined),
-		    psk_identity = handle_option(psk_identity, Opts, undefined),
-		    srp_identity = handle_option(srp_identity, Opts, undefined),
-		    ciphers    = handle_option(ciphers, Opts, undefined, undefined, undefined, HighestVersion),
-
-		    eccs       = handle_option(eccs, Opts, undefined, undefined, undefined, HighestVersion),
-
-                    supported_groups = handle_option(supported_groups, Opts, undefined, undefined, undefined,
-                                                     HighestVersion),
-		    signature_algs = handle_option(signature_algs, Opts, undefined, Role, undefined, HighestVersion),
-                    signature_algs_cert = handle_option(signature_algs_cert, Opts, undefined, undefined, undefined,
-                                                        HighestVersion),
-                    reuse_sessions = handle_option(reuse_sessions, Opts, undefined, Role),
-
-		    reuse_session = handle_option(reuse_session, Opts, undefined, Role),
-
-		    secure_renegotiate = handle_option(secure_renegotiate, Opts, true),
-		    client_renegotiation = handle_option(client_renegotiation, Opts, undefined, Role),
-		    renegotiate_at = handle_option(renegotiate_at, Opts, ?DEFAULT_RENEGOTIATE_AT),
-		    hibernate_after = handle_option(hibernate_after, Opts, infinity),
-		    erl_dist = handle_option(erl_dist, Opts, false),
-		    alpn_advertised_protocols =
-			handle_option(alpn_advertised_protocols, Opts, undefined),
-		    alpn_preferred_protocols =
-			handle_option(alpn_preferred_protocols, Opts, undefined),
-		    next_protocols_advertised =
-			handle_option(next_protocols_advertised, Opts, undefined),
-		    next_protocol_selector =
-                         handle_option(next_protocol_selector, Opts, undefined),
-		    server_name_indication =
-                         handle_option(server_name_indication, Opts, undefined, Role, Host),
-		    sni_hosts = handle_option(sni_hosts, Opts, []),
-		    sni_fun = handle_option(sni_fun, Opts, undefined),
-		    honor_cipher_order = handle_option(honor_cipher_order, Opts, undefined, Role),
-		    honor_ecc_order = handle_option(honor_ecc_order, Opts, undefined, Role),
-		    protocol = Protocol,
-		    padding_check =  proplists:get_value(padding_check, Opts, true),
-                     beast_mitigation = handle_option(beast_mitigation, Opts, one_n_minus_one),
-                     fallback = handle_option(fallback, Opts, undefined, Role),
-
-		    crl_check = handle_option(crl_check, Opts, false),
-		    crl_cache = handle_option(crl_cache, Opts, {ssl_crl_cache, {internal, []}}),
-                    max_handshake_size = handle_option(max_handshake_size, Opts, ?DEFAULT_MAX_HANDSHAKE_SIZE),
-                    handshake = handle_option(handshake, Opts, full),
-                     customize_hostname_check = handle_option(customize_hostname_check, Opts, [])
-		   },
-    LogLevel = handle_option(log_alert, Opts, true),
-    SSLOptions1 = SSLOptions0#ssl_options{
-                   log_level = handle_option(log_level, Opts, LogLevel)
-                  },
-
-    CbInfo  = handle_option(cb_info, Opts, default_cb_info(Protocol)),
-
-    SockOpts = lists:foldl(fun(Key, PropList) ->
-				   proplists:delete(Key, PropList)
-			   end, Opts, ?SSL_OPTIONS ++
-                               [ssl_imp, %% TODO: remove ssl_imp
-                                client_preferred_next_protocols, %% next_protocol_selector
-                                log_alert,
-                                cb_info]),
-=======
->>>>>>> 0d481e92
 
     %% Handle special options
     {Sock, Emulated} = emulated_options(Protocol, SockOpts),
