%%
%% %CopyrightBegin%
%%
%% Copyright Ericsson AB 2013-2018. All Rights Reserved.
%%
%% Licensed under the Apache License, Version 2.0 (the "License");
%% you may not use this file except in compliance with the License.
%% You may obtain a copy of the License at
%%
%%     http://www.apache.org/licenses/LICENSE-2.0
%%
%% Unless required by applicable law or agreed to in writing, software
%% distributed under the License is distributed on an "AS IS" BASIS,
%% WITHOUT WARRANTIES OR CONDITIONS OF ANY KIND, either express or implied.
%% See the License for the specific language governing permissions and
%% limitations under the License.
%%
%% %CopyrightEnd%
%%

%%
%%----------------------------------------------------------------------
%% Purpose: SSL/TLS specific state
%%----------------------------------------------------------------------

-ifndef(ssl_connection).
-define(ssl_connection, true).

-include("ssl_internal.hrl").
-include("ssl_record.hrl").
-include("ssl_handshake.hrl").
-include("ssl_srp.hrl").
-include("ssl_cipher.hrl").
-include_lib("public_key/include/public_key.hrl").

-record(static_env, {
                     role                  :: client | server,
                     transport_cb          :: atom(),   % callback module
                     protocol_cb           :: tls_connection | dtls_connection,
                     data_tag              :: atom(),   % ex tcp.
                     close_tag             :: atom(),   % ex tcp_closed
                     error_tag             :: atom(),   % ex tcp_error
                     host                  :: string() | inet:ip_address(),
                     port                  :: integer(),
                     socket                :: port() | tuple(), %% TODO: dtls socket
                     cert_db               :: reference() | 'undefined',
                     session_cache         :: db_handle(),
                     session_cache_cb      :: atom(),
                     crl_db                :: term(),
                     file_ref_db          :: db_handle(),
                     cert_db_ref          :: certdb_ref() | 'undefined',
                     tracker              :: pid() | 'undefined' %% Tracker process for listen socket
                    }).

-record(handshake_env, {
                        client_hello_version  :: ssl_record:ssl_version() | 'undefined',
                        unprocessed_handshake_events = 0    :: integer(),
                        tls_handshake_history :: ssl_handshake:ssl_handshake_history() | secret_printout()
                                               | 'undefined',
                        renegotiation        :: undefined | {boolean(), From::term() | internal | peer}
                       }).

-record(state, {
                static_env            :: #static_env{},
                handshake_env         :: #handshake_env{} | secret_printout(),
                %% Change seldome
                user_application      :: {Monitor::reference(), User::pid()},
                ssl_options           :: #ssl_options{},
                socket_options        :: #socket_options{},
                session               :: #session{} | secret_printout(),
                allow_renegotiate = true                    ::boolean(),
                terminated = false                          ::boolean() | closed,
                negotiated_version    :: ssl_record:ssl_version() | 'undefined',
                bytes_to_read        :: undefined | integer(), %% bytes to read in passive mode
                downgrade,

                %% Changed often
                connection_states     :: ssl_record:connection_states() | secret_printout(),
                protocol_buffers      :: term() | secret_printout() , %% #protocol_buffers{} from tls_record.hrl or dtls_recor.hr
                user_data_buffer     :: undefined | binary() | secret_printout(),
                
                %% Used only in HS
                
                client_certificate_requested = false :: boolean(),
                key_algorithm         :: ssl_cipher_format:key_algo(),
                hashsign_algorithm = {undefined, undefined},
                cert_hashsign_algorithm = {undefined, undefined},
                public_key_info      :: ssl_handshake:public_key_info() | 'undefined',
                private_key          :: public_key:private_key() | secret_printout() | 'undefined',
                diffie_hellman_params:: #'DHParameter'{} | undefined | secret_printout(),
                diffie_hellman_keys  :: {PublicKey :: binary(), PrivateKey :: binary()} | #'ECPrivateKey'{} |  undefined |  secret_printout(),
                psk_identity         :: binary() | 'undefined', % server psk identity hint
                srp_params           :: #srp_user{} | secret_printout() | 'undefined',
                srp_keys             ::{PublicKey :: binary(), PrivateKey :: binary()} | secret_printout() | 'undefined',
                premaster_secret     :: binary() | secret_printout() | 'undefined',
<<<<<<< HEAD
                renegotiation        :: undefined | {boolean(), From::term() | internal | peer},
=======
>>>>>>> 1a2feb85
                start_or_recv_from   :: term(),
                timer                :: undefined | reference(), % start_or_recive_timer
                hello,                %%:: #client_hello{} | #server_hello{},
                expecting_next_protocol_negotiation = false ::boolean(),
                expecting_finished =                  false ::boolean(),
                next_protocol = undefined                   :: undefined | binary(),
                negotiated_protocol,
                sni_hostname = undefined,
                flight_buffer = []   :: list() | map(),  %% Buffer of TLS/DTLS records, used during the TLS handshake
                %% to when possible pack more than one TLS record into the
                %% underlaying packet format. Introduced by DTLS - RFC 4347.
                %% The mecahnism is also usefull in TLS although we do not
                %% need to worry about packet loss in TLS. In DTLS we need to track DTLS handshake seqnr
                flight_state = reliable,  %% reliable | {retransmit, integer()}| {waiting, ref(), integer()} - last two is used in DTLS over udp.   
                erl_dist_handle = undefined :: erlang:dist_handle() | undefined,
                protocol_specific = #{}      :: map(),
                key_share
               }).

-define(DEFAULT_DIFFIE_HELLMAN_PARAMS,
	#'DHParameter'{prime = ?DEFAULT_DIFFIE_HELLMAN_PRIME,
		       base = ?DEFAULT_DIFFIE_HELLMAN_GENERATOR}).
-define(WAIT_TO_ALLOW_RENEGOTIATION, 12000).


%%----------------------------------------------------------------------
%% TLS 1.3
%%----------------------------------------------------------------------

%% TLS 1.3 uses the same state record with the following differences:
%%
%% state :: record()
%%
%%   session_cache                - not implemented
%%   session_cache_cb             - not implemented
%%   crl_db                       - not implemented
%%   client_hello_version         - Bleichenbacher mitigation in TLS 1.2
%%   client_certificate_requested - Built into TLS 1.3 state machine
%%   key_algorithm                - not used
%%   diffie_hellman_params        - used in TLS 1.2 ECDH key exchange
%%   diffie_hellman_keys          - used in TLS 1.2 ECDH key exchange
%%   psk_identity                 - not used
%%   srp_params                   - not used, no srp extension in TLS 1.3
%%   srp_keys                     - not used, no srp extension in TLS 1.3
%%   premaster_secret             - not used
%%   renegotiation                - TLS 1.3 forbids renegotiation
%%   hello                        - used in user_hello, handshake continue
%%   allow_renegotiate            - TLS 1.3 forbids renegotiation
%%   expecting_next_protocol_negotiation - ALPN replaced NPN, depricated in TLS 1.3
%%   expecting_finished           - not implemented, used by abbreviated
%%   next_protocol                - ALPN replaced NPN, depricated in TLS 1.3
%%
%% connection_state :: map()
%%
%%   compression_state            - not used
%%   mac_secret                   - not used
%%   sequence_number              - not used
%%   secure_renegotiation         - not used, no renegotiation_info in TLS 1.3
%%   client_verify_data           - not used, no renegotiation_info in TLS 1.3
%%   server_verify_data           - not used, no renegotiation_info in TLS 1.3
%%   beast_mitigation             - not used
%%
%% security_parameters :: map()
%%
%%   cipher_type                  - TLS 1.3 uses only AEAD ciphers
%%   iv_size                      - not used
%%   key_size                     - not used
%%   key_material_length          - not used
%%   expanded_key_material_length - used in SSL 3.0
%%   mac_algorithm                - not used
%%   prf_algorithm                - not used
%%   hash_size                    - not used
%%   compression_algorithm        - not used
%%   master_secret                - used for multiple secret types in TLS 1.3
%%   client_random                - not used
%%   server_random                - not used
%%   exportable                   - not used
%%
%% cipher_state :: record()
%%   nonce - used for sequence_number

-endif. % -ifdef(ssl_connection).<|MERGE_RESOLUTION|>--- conflicted
+++ resolved
@@ -93,10 +93,6 @@
                 srp_params           :: #srp_user{} | secret_printout() | 'undefined',
                 srp_keys             ::{PublicKey :: binary(), PrivateKey :: binary()} | secret_printout() | 'undefined',
                 premaster_secret     :: binary() | secret_printout() | 'undefined',
-<<<<<<< HEAD
-                renegotiation        :: undefined | {boolean(), From::term() | internal | peer},
-=======
->>>>>>> 1a2feb85
                 start_or_recv_from   :: term(),
                 timer                :: undefined | reference(), % start_or_recive_timer
                 hello,                %%:: #client_hello{} | #server_hello{},
