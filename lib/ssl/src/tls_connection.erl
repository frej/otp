--- conflicted
+++ resolved
@@ -570,7 +570,7 @@
 	     negotiated_protocol = CurrentProtocol,
 	     key_algorithm = KeyExAlg,
 	     ssl_options = SslOpts} = State) ->
-<<<<<<< HEAD
+
     case choose_tls_version(SslOpts, Hello) of
         'tls_v1.3' ->
             %% Continue in TLS 1.3 'start' state
@@ -597,31 +597,11 @@
                                   State#state{connection_states  = ConnectionStates,
                                               negotiated_version = Version,
                                               hashsign_algorithm = HashSign,
-                                              client_hello_version = ClientVersion,
+                                              handshake_env = HsEnv#handshake_env{client_hello_version = 
+                                                                                      ClientVersion},
                                               session = Session,
                                               negotiated_protocol = Protocol})
             end
-=======
-    case tls_handshake:hello(Hello, SslOpts, {Port, Session0, Cache, CacheCb,
-					      ConnectionStates0, Cert, KeyExAlg}, Renegotiation) of
-        #alert{} = Alert ->
-            ssl_connection:handle_own_alert(Alert, ClientVersion, hello,
-                                            State#state{negotiated_version
-                                                        = ClientVersion});
-        {Version, {Type, Session},
-	 ConnectionStates, Protocol0, ServerHelloExt, HashSign} ->
-	    Protocol = case Protocol0 of
-			   undefined -> CurrentProtocol;
-			   _ -> Protocol0
-		       end,
-            gen_handshake(?FUNCTION_NAME, internal, {common_client_hello, Type, ServerHelloExt},
-                          State#state{connection_states  = ConnectionStates,
-                                      negotiated_version = Version,
-                                      hashsign_algorithm = HashSign,
-                                      handshake_env = HsEnv#handshake_env{client_hello_version = ClientVersion},
-                                      session = Session,
-                                      negotiated_protocol = Protocol})
->>>>>>> 1a2feb85
     end;
 hello(internal, #server_hello{} = Hello,      
       #state{connection_states = ConnectionStates0,
