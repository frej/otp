--- conflicted
+++ resolved
@@ -27,7 +27,6 @@
   </header>
   <p>This document describes the changes made to the SSL application.</p>
 
-<<<<<<< HEAD
 <section><title>SSL 10.0</title>
 
     <section><title>Fixed Bugs and Malfunctions</title>
@@ -71,15 +70,11 @@
       </list>
     </section>
 
-=======
-<section><title>SSL 9.6.2.1</title>
->>>>>>> 5664ccc8
-
-    <section><title>Improvements and New Features</title>
-      <list>
-        <item>
-          <p>
-<<<<<<< HEAD
+
+    <section><title>Improvements and New Features</title>
+      <list>
+        <item>
+          <p>
 	    Drop support for SSL-3.0. Support for this legacy TLS
 	    version has not been enabled by default since OTP 19. Now
 	    all code to support it has been removed, that is SSL-3.0
@@ -181,14 +176,24 @@
 	    document with types of this function.</p>
           <p>
 	    Own Id: OTP-16584</p>
-=======
+        </item>
+      </list>
+    </section>
+
+</section>
+
+<section><title>SSL 9.6.2.1</title>
+
+    <section><title>Improvements and New Features</title>
+      <list>
+        <item>
+          <p>
 	    If a passive socket is created, ssl:recv/2,3 is never
 	    called and then the peer closes the socket the
 	    controlling process will no longer receive an active
 	    close message.</p>
           <p>
 	    Own Id: OTP-16697 Aux Id: ERIERL-496 </p>
->>>>>>> 5664ccc8
         </item>
       </list>
     </section>
