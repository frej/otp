--- conflicted
+++ resolved
@@ -1662,7 +1662,6 @@
             active_recv(Socket, N-length(Bytes),  Acc ++ Bytes)
     end.
 
-<<<<<<< HEAD
 active_once_recv(_Socket, 0) ->
     ok;
 active_once_recv(Socket, N) ->
@@ -1701,7 +1700,7 @@
             ssl:setopts(Socket, [{active, once}]),
             active_once_disregard(Socket, N-byte_size(Bytes))
     end.
-=======
+
 is_ipv6_supported() ->
     case os:cmd("openssl version") of
         "OpenSSL 0.9.8" ++ _ -> % Does not support IPv6
@@ -1712,7 +1711,6 @@
             true
     end.
 
->>>>>>> dea908d0
 is_sane_ecc(openssl) ->
     case os:cmd("openssl version") of
 	"OpenSSL 1.0.0a" ++ _ -> % Known bug in openssl
