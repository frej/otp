%%
%% %CopyrightBegin%
%%
%% Copyright Ericsson AB 2004-2013. All Rights Reserved.
%%
%% The contents of this file are subject to the Erlang Public License,
%% Version 1.1, (the "License"); you may not use this file except in
%% compliance with the License. You should have received a copy of the
%% Erlang Public License along with this software. If not, it can be
%% retrieved online at http://www.erlang.org/.
%%
%% Software distributed under the License is distributed on an "AS IS"
%% basis, WITHOUT WARRANTY OF ANY KIND, either express or implied. See
%% the License for the specific language governing rights and limitations
%% under the License.
%%
%% %CopyrightEnd%
%%

{"%VSN%",	
 [
<<<<<<< HEAD
 {<<"2.1.4">>, [{load_module, ssh_sftp, soft_purge, soft_purge, []}]},
=======
  {<<"2.1.4">>, [{load_module, ssh_connection_handler, soft_purge, soft_purge, []}]},
>>>>>>> 6b6d5b24
  {<<"2.1.3">>, [{restart_application, ssh}]},
  {<<"2.1.2">>, [{restart_application, ssh}]},
  {<<"2.1.1">>, [{restart_application, ssh}]},
  {<<"2.1">>, [{restart_application, ssh}]},
  {<<"2.0\\.*">>, [{restart_application, ssh}]},
  {<<"1\\.*">>, [{restart_application, ssh}]}
 ],
 [
<<<<<<< HEAD
  {<<"2.1.4">>, [{load_module, ssh_sftp, soft_purge, soft_purge, []}]},
=======
  {<<"2.1.4">>, [{load_module, ssh_connection_handler, soft_purge, soft_purge, []}]},
  {<<"2.1.3">>, [{restart_application, ssh}]},
>>>>>>> 6b6d5b24
  {<<"2.1.2">>, [{restart_application, ssh}]},
  {<<"2.1.1">>, [{restart_application, ssh}]},
  {<<"2.1">>,[{restart_application, ssh}]},
  {<<"2.0\\.*">>, [{restart_application, ssh}]},
  {<<"1\\.*">>, [{restart_application, ssh}]}
 ]
}.<|MERGE_RESOLUTION|>--- conflicted
+++ resolved
@@ -19,11 +19,8 @@
 
 {"%VSN%",	
  [
-<<<<<<< HEAD
- {<<"2.1.4">>, [{load_module, ssh_sftp, soft_purge, soft_purge, []}]},
-=======
-  {<<"2.1.4">>, [{load_module, ssh_connection_handler, soft_purge, soft_purge, []}]},
->>>>>>> 6b6d5b24
+ {<<"2.1.4">>, [{load_module, ssh_sftp, soft_purge, soft_purge, []},
+                {load_module, ssh_connection_handler, soft_purge, soft_purge, []}]},
   {<<"2.1.3">>, [{restart_application, ssh}]},
   {<<"2.1.2">>, [{restart_application, ssh}]},
   {<<"2.1.1">>, [{restart_application, ssh}]},
@@ -32,12 +29,9 @@
   {<<"1\\.*">>, [{restart_application, ssh}]}
  ],
  [
-<<<<<<< HEAD
-  {<<"2.1.4">>, [{load_module, ssh_sftp, soft_purge, soft_purge, []}]},
-=======
-  {<<"2.1.4">>, [{load_module, ssh_connection_handler, soft_purge, soft_purge, []}]},
+  {<<"2.1.4">>, [{load_module, ssh_sftp, soft_purge, soft_purge, []},
+                 {load_module, ssh_connection_handler, soft_purge, soft_purge, []}]},
   {<<"2.1.3">>, [{restart_application, ssh}]},
->>>>>>> 6b6d5b24
   {<<"2.1.2">>, [{restart_application, ssh}]},
   {<<"2.1.1">>, [{restart_application, ssh}]},
   {<<"2.1">>,[{restart_application, ssh}]},
