#-*-makefile-*-   ; force emacs to enter makefile-mode

<<<<<<< HEAD
SSH_VSN = 2.0.1
APP_VSN    = "ssh-$(SSH_VSN)"
=======
SSH_VSN = 1.1.12
APP_VSN    = "ssh-$(SSH_VSN)"

TICKETS = OTP-8908

TICKETS_1.1.12 = OTP-8807 \
	OTP-8881

TICKETS_1.1.11 = OTP-8735

TICKETS_1.1.10 = OTP-8714

TICKETS_1.1.9 = OTP-8524 \
	OTP-8534 \
	OTP-8535 \
	OTP-8550 \
	OTP-8644 \
	OTP-8645

TICKETS_1.1.8 = OTP-8356 \
	OTP-8401

TICKETS_1.1.7 = OTP-8121 \
	OTP-8277 \
	OTP-8278 \
	OTP-8201

TICKETS_1.1.6 = OTP-8110 \
	OTP-8162 \
	OTP-8173 \
	OTP-8174 \
	OTP-8175 \
	OTP-8176

TICKETS_1.1.5 = OTP-8159 \
	OTP-8160 \
	OTP-8161

TICKETS_1.1.4 = OTP-8071

TICKETS_1.1.3 = OTP-7996 \
	OTP-8034  \
	OTP-8035

TICKETS_1.1.2 = OTP-7914 \
	OTP-7917 \
	OTP-7918 \
	OTP-7921 \
	OTP-7919 \
	OTP-7930 \
	OTP-7957

TICKETS_1.1.1 = OTP-7828 \
	  OTP-7795 \
	  OTP-7807 \
	  OTP-7808 \
	  OTP-7809

TICKETS_1.1 = OTP-7676 \
	  OTP-7683 \
	  OTP-7685 \
	  OTP-7766 \
	  OTP-7767 \
          OTP-7768 \
          OTP-7770 \
          OTP-7456 \
          OTP-7769 \
	  OTP-7516 \
          OTP-7645 \

TICKETS_1.0.2 = \
	OTP-7141\

TICKETS_1.0.1 = \
	OTP-7318 \
	OTP-7305 \
	OTP-7564 \
        OTP-7565 \
	OTP-7566 \

TICKETS_1.0 = \
	OTP-7485 \
	OTP-7504 \
	OTP-7356 \
	OTP-7502 \
	OTP-7503

TICKETS_0.9.9.6 = \
	OTP-7246  \
	OTP-7247  \
>>>>>>> 489be05f
<|MERGE_RESOLUTION|>--- conflicted
+++ resolved
@@ -1,97 +1,4 @@
 #-*-makefile-*-   ; force emacs to enter makefile-mode
 
-<<<<<<< HEAD
-SSH_VSN = 2.0.1
+SSH_VSN = 2.0.2
 APP_VSN    = "ssh-$(SSH_VSN)"
-=======
-SSH_VSN = 1.1.12
-APP_VSN    = "ssh-$(SSH_VSN)"
-
-TICKETS = OTP-8908
-
-TICKETS_1.1.12 = OTP-8807 \
-	OTP-8881
-
-TICKETS_1.1.11 = OTP-8735
-
-TICKETS_1.1.10 = OTP-8714
-
-TICKETS_1.1.9 = OTP-8524 \
-	OTP-8534 \
-	OTP-8535 \
-	OTP-8550 \
-	OTP-8644 \
-	OTP-8645
-
-TICKETS_1.1.8 = OTP-8356 \
-	OTP-8401
-
-TICKETS_1.1.7 = OTP-8121 \
-	OTP-8277 \
-	OTP-8278 \
-	OTP-8201
-
-TICKETS_1.1.6 = OTP-8110 \
-	OTP-8162 \
-	OTP-8173 \
-	OTP-8174 \
-	OTP-8175 \
-	OTP-8176
-
-TICKETS_1.1.5 = OTP-8159 \
-	OTP-8160 \
-	OTP-8161
-
-TICKETS_1.1.4 = OTP-8071
-
-TICKETS_1.1.3 = OTP-7996 \
-	OTP-8034  \
-	OTP-8035
-
-TICKETS_1.1.2 = OTP-7914 \
-	OTP-7917 \
-	OTP-7918 \
-	OTP-7921 \
-	OTP-7919 \
-	OTP-7930 \
-	OTP-7957
-
-TICKETS_1.1.1 = OTP-7828 \
-	  OTP-7795 \
-	  OTP-7807 \
-	  OTP-7808 \
-	  OTP-7809
-
-TICKETS_1.1 = OTP-7676 \
-	  OTP-7683 \
-	  OTP-7685 \
-	  OTP-7766 \
-	  OTP-7767 \
-          OTP-7768 \
-          OTP-7770 \
-          OTP-7456 \
-          OTP-7769 \
-	  OTP-7516 \
-          OTP-7645 \
-
-TICKETS_1.0.2 = \
-	OTP-7141\
-
-TICKETS_1.0.1 = \
-	OTP-7318 \
-	OTP-7305 \
-	OTP-7564 \
-        OTP-7565 \
-	OTP-7566 \
-
-TICKETS_1.0 = \
-	OTP-7485 \
-	OTP-7504 \
-	OTP-7356 \
-	OTP-7502 \
-	OTP-7503
-
-TICKETS_0.9.9.6 = \
-	OTP-7246  \
-	OTP-7247  \
->>>>>>> 489be05f
