%%
%% %CopyrightBegin%
%% 
%% Copyright Ericsson AB 2013-2016. All Rights Reserved.
%% 
%% Licensed under the Apache License, Version 2.0 (the "License");
%% you may not use this file except in compliance with the License.
%% You may obtain a copy of the License at
%%
%%     http://www.apache.org/licenses/LICENSE-2.0
%%
%% Unless required by applicable law or agreed to in writing, software
%% distributed under the License is distributed on an "AS IS" BASIS,
%% WITHOUT WARRANTIES OR CONDITIONS OF ANY KIND, either express or implied.
%% See the License for the specific language governing permissions and
%% limitations under the License.
%% 
%% %CopyrightEnd%
%%
%%

%% 
%% ct:run("../inets_test", httpd_SUITE).
%%

-module(httpd_SUITE).

-include_lib("kernel/include/file.hrl").
-include_lib("common_test/include/ct.hrl").
-include_lib("public_key/include/public_key.hrl").
-include("inets_test_lib.hrl").

%% Note: This directive should only be used in test suites.
-compile(export_all).

-record(httpd_user,  {user_name, password, user_data}).
-record(httpd_group, {group_name, userlist}).
-define(MAX_HEADER_SIZE, 256).
%% Minutes before failed auths timeout.
-define(FAIL_EXPIRE_TIME,1). 
%% Seconds before successful auths timeout.
-define(AUTH_TIMEOUT,5).
-define(URL_START, "http://").

%%--------------------------------------------------------------------
%% Common Test interface functions -----------------------------------
%%--------------------------------------------------------------------
suite() ->
    [{ct_hooks,[ts_install_cth]},
     {timetrap,{seconds, 120}}
    ].

all() ->
    [
     {group, http_basic},
     {group, https_basic},
     {group, http_limit},
     {group, https_limit},
     {group, http_custom},
     {group, https_custom},
     {group, http_basic_auth},
     {group, https_basic_auth},
     {group, http_auth_api},
     {group, https_auth_api},
     {group, http_auth_api_dets},
     {group, https_auth_api_dets},
     {group, http_auth_api_mnesia},
     {group, https_auth_api_mnesia},
     {group, http_htaccess}, 
     {group, https_htaccess},
     {group, http_security}, 
     {group, https_security},
     {group, http_reload},
     {group, https_reload},
     {group, http_mime_types},
     mime_types_format
    ].

groups() ->
    [
     {http_basic, [], basic_groups()},
     {https_basic, [], basic_groups()},
     {http_limit, [], [{group, limit}]},
     {https_limit, [], [{group, limit}]},
     {http_custom, [], [{group,  custom}]},
     {https_custom, [], [{group,  custom}]},
     {http_basic_auth, [], [{group, basic_auth}]},
     {https_basic_auth, [], [{group, basic_auth}]},
     {http_auth_api, [], [{group, auth_api}]},
     {https_auth_api, [], [{group, auth_api}]},
     {http_auth_api_dets, [], [{group, auth_api_dets}]},
     {https_auth_api_dets, [], [{group, auth_api_dets}]},
     {http_auth_api_mnesia, [], [{group, auth_api_mnesia}]}, 
     {https_auth_api_mnesia, [], [{group, auth_api_mnesia}]},
     {http_htaccess, [], [{group, htaccess}]},
     {https_htaccess, [], [{group, htaccess}]},
     {http_security, [], [{group, security}]},
     {https_security, [], [{group, security}]},
     {http_reload, [], [{group, reload}]},
     {https_reload, [], [{group, reload}]},
     {http_mime_types, [], [alias_1_1, alias_1_0, alias_0_9]},
     {limit, [],  [max_clients_1_1, max_clients_1_0, max_clients_0_9]},  
     {custom, [],  [customize, add_default]},  
     {reload, [], [non_disturbing_reconfiger_dies,
		   disturbing_reconfiger_dies,
		   non_disturbing_1_1, 
		   non_disturbing_1_0, 
		   non_disturbing_0_9,
		   disturbing_1_1,
		   disturbing_1_0, 
		   disturbing_0_9
		  ]},
     {basic_auth, [], [basic_auth_1_1, basic_auth_1_0, basic_auth_0_9]},
     {auth_api, [], [auth_api_1_1, auth_api_1_0, auth_api_0_9
		    ]},
     {auth_api_dets, [], [auth_api_1_1, auth_api_1_0, auth_api_0_9
			 ]},
     {auth_api_mnesia, [], [auth_api_1_1, auth_api_1_0, auth_api_0_9
			   ]},
     {htaccess, [], [htaccess_1_1, htaccess_1_0, htaccess_0_9]},
     {security, [], [security_1_1, security_1_0]}, %% Skip 0.9 as causes timing issus in test code
     {http_1_1, [],
      [host, chunked, expect, cgi, cgi_chunked_encoding_test,
       trace, range, if_modified_since, mod_esi_chunk_timeout,
       esi_put] ++ http_head() ++ http_get() ++ load()},
     {http_1_0, [], [host, cgi, trace] ++ http_head() ++ http_get() ++ load()},
     {http_0_9, [], http_head() ++ http_get() ++ load()}
    ].

basic_groups ()->
    [{group, http_1_1},
     {group, http_1_0},
     {group, http_0_9}
    ].

http_head() ->
    [head].
http_get() ->
    [alias, 
     get, 
     %%actions, Add configuration so that this test mod_action
     esi, 
     content_length, 
     bad_hex, 
     missing_CR,
     max_header,
     max_content_length,
     ipv6
    ].

load() ->
    [light, medium 
     %%,heavy
    ]. 
    
init_per_suite(Config) ->
    PrivDir = proplists:get_value(priv_dir, Config),
    DataDir = proplists:get_value(data_dir, Config),
    inets_test_lib:stop_apps([inets]),
    ServerRoot = filename:join(PrivDir, "server_root"),
    inets_test_lib:del_dirs(ServerRoot),
    DocRoot = filename:join(ServerRoot, "htdocs"),
    setup_server_dirs(ServerRoot, DocRoot, DataDir),
    {ok, Hostname0} = inet:gethostname(),
    Inet = 
	case (catch ct:get_config(ipv6_hosts)) of
	    undefined ->
		inet;
	    Hosts when is_list(Hosts) ->
		case lists:member(list_to_atom(Hostname0), Hosts) of
		    true ->
			inet6;
		    false ->
			inet
		end;
	    _ ->
		inet
	end,
    [{server_root, ServerRoot}, 
     {doc_root, DocRoot},
     {ipfamily, Inet},
     {node,             node()},
     {host,             inets_test_lib:hostname()}, 
     {address,          getaddr()} | Config].

end_per_suite(_Config) ->
    ok.

%%--------------------------------------------------------------------
init_per_group(Group, Config0) when Group == https_basic;
				    Group == https_limit;
				    Group == https_custom;
				    Group == https_basic_auth;
				    Group == https_auth_api;
				    Group == https_auth_api_dets;
				    Group == https_auth_api_mnesia;
				    Group == https_security;
				    Group == https_reload
				    ->
    init_ssl(Group, Config0);
init_per_group(Group, Config0)  when  Group == http_basic;
				      Group == http_limit;
				      Group == http_custom;
				      Group == http_basic_auth;
				      Group == http_auth_api;
				      Group == http_auth_api_dets;
				      Group == http_auth_api_mnesia;
				      Group == http_security;
				      Group == http_reload;
                                      Group == http_mime_types
				      ->
    ok = start_apps(Group),
    init_httpd(Group, [{type, ip_comm} | Config0]);
init_per_group(http_1_1, Config) ->
    [{http_version, "HTTP/1.1"} | Config];
init_per_group(http_1_0, Config) ->
    [{http_version, "HTTP/1.0"} | Config];
init_per_group(http_0_9, Config) ->
    case {os:type(), os:version()} of
	{{win32, _}, {5,1,2600}} ->
	    {skip, "eaddrinuse XP problem"};
	_ ->
	    [{http_version, "HTTP/0.9"} | Config]
    end;
init_per_group(http_htaccess = Group, Config) ->
    Path = proplists:get_value(doc_root, Config),
    catch remove_htaccess(Path),
    create_htaccess_data(Path, proplists:get_value(address, Config)),
    ok = start_apps(Group),
    init_httpd(Group, [{type, ip_comm} | Config]);
init_per_group(https_htaccess = Group, Config) ->
    Path = proplists:get_value(doc_root, Config),
    catch remove_htaccess(Path),
    create_htaccess_data(Path, proplists:get_value(address, Config)),
    init_ssl(Group, Config); 
init_per_group(auth_api, Config) -> 
    [{auth_prefix, ""} | Config];
init_per_group(auth_api_dets, Config) -> 
    [{auth_prefix, "dets_"} | Config];
init_per_group(auth_api_mnesia, Config) ->
    start_mnesia(proplists:get_value(node, Config)),
    [{auth_prefix, "mnesia_"} | Config];
init_per_group(_, Config) ->
    Config.

end_per_group(Group, _Config)  when  Group == http_basic;
				     Group == http_limit;
				     Group == http_basic_auth;
				     Group == http_auth_api;
				     Group == http_auth_api_dets;
				     Group == http_auth_api_mnesia;
				     Group == http_htaccess;
				     Group == http_security;
				     Group == http_reload;
                                     Group == http_mime_types
				     ->
    inets:stop();
end_per_group(Group, _Config) when  Group == https_basic;
				    Group == https_limit;
				    Group == https_basic_auth;
				    Group == https_auth_api;
				    Group == https_auth_api_dets;
				    Group == https_auth_api_mnesia;
				    Group == https_htaccess;
				    Group == https_security;
				    Group == https_reload
				    ->
    ssl:stop(),
    inets:stop();

end_per_group(auth_api_mnesia, _) ->
    cleanup_mnesia();

end_per_group(_, _) ->
    ok.

%%--------------------------------------------------------------------
init_per_testcase(Case, Config) when Case == host; Case == trace ->
    ct:timetrap({seconds, 20}),
    Prop = proplists:get_value(tc_group_properties, Config),
    Name = proplists:get_value(name, Prop),
    Cb = case Name of
	     http_1_0 ->
		 httpd_1_0;
	     http_1_1 ->
		 httpd_1_1
	 end,
    dbg(
      Case,
      [{version_cb, Cb} | proplists:delete(version_cb, Config)],
      init);

init_per_testcase(range, Config) ->
    ct:timetrap({seconds, 20}),
    DocRoot = proplists:get_value(doc_root, Config),
    create_range_data(DocRoot),
<<<<<<< HEAD
    Config;

init_per_testcase(_, Config) ->
    ct:timetrap({seconds, 20}),
    Config.

end_per_testcase(_Case, _Config) ->
    ok.
=======
    dbg(range, Config, init);

init_per_testcase(Case, Config) ->
    ct:timetrap({seconds, 20}),
    dbg(Case, Config, init).

end_per_testcase(Case, Config) ->
    dbg(Case, Config, 'end').


dbg(Case, Config, Status) ->
    Cases = [esi_put],
    case lists:member(Case, Cases) of
	true ->
	    case Status of
		init ->
		    dbg:tracer(),
		    dbg:p(all, c),
		    dbg:tpl(httpd_example, cx),
		    dbg:tpl(mod_esi, generate_webpage, cx),
		    io:format("dbg: started~n"),
		    Config;
		'end' ->
		    io:format("dbg: stopped~n"),
		    dbg:stop_clear(),
		    ok
	    end;
	false ->
	    case Status of
		init ->
		    Config;
		'end' ->
		    ok
	    end
    end.
>>>>>>> 020d38d4

%%-------------------------------------------------------------------------
%% Test cases starts here.
%%-------------------------------------------------------------------------

head() ->
    [{doc, "HTTP HEAD request for static page"}].

head(Config) when is_list(Config) -> 
    Version = proplists:get_value(http_version, Config),
    Host = proplists:get_value(host, Config),
    ok = httpd_test_lib:verify_request(proplists:get_value(type, Config), Host, 
				       proplists:get_value(port, Config),  proplists:get_value(node, Config),
				       http_request("HEAD /index.html ", Version, Host),
				       [{statuscode, head_status(Version)},
					{version, Version}]).

get() ->
    [{doc, "HTTP GET request for static page"}].

get(Config) when is_list(Config) -> 
    Version = proplists:get_value(http_version, Config),
    Host = proplists:get_value(host, Config),
    Type = proplists:get_value(type, Config),
    ok = httpd_test_lib:verify_request(proplists:get_value(type, Config), Host, 
				       proplists:get_value(port, Config),  
				       transport_opts(Type, Config),
				       proplists:get_value(node, Config),
				       http_request("GET /index.html ", Version, Host),
				       [{statuscode, 200},
					{header, "Content-Type", "text/html"},
					{header, "Date"},
					{header, "Server"},
					{version, Version}]).

basic_auth_1_1(Config) when is_list(Config) -> 
    basic_auth([{http_version, "HTTP/1.1"} | Config]).

basic_auth_1_0(Config) when is_list(Config) -> 
    basic_auth([{http_version, "HTTP/1.0"} | Config]).

basic_auth_0_9(Config) when is_list(Config) -> 
    basic_auth([{http_version, "HTTP/0.9"} | Config]).

basic_auth() ->
    [{doc, "Test Basic authentication with WWW-Authenticate header"}].

basic_auth(Config) ->
    Version = proplists:get_value(http_version, Config),
    Host = proplists:get_value(host, Config),
    basic_auth_requiered(Config),
    %% Authentication OK! ["one:OnePassword" user first in user list]
    ok = auth_status(auth_request("/open/dummy.html", "one", "onePassword", Version, Host), Config, 
		     [{statuscode, 200}]),
    %% Authentication OK and a directory listing is supplied!
    %% ["Aladdin:open sesame" user second in user list]
    ok = auth_status(auth_request("/open/", "Aladdin", "AladdinPassword", Version, Host), Config, 
		     [{statuscode, 200}]),
     %% User correct but wrong password! ["one:one" user first in user list]
    ok = auth_status(auth_request("/open/dummy.html", "one", "one", Version, Host), Config, 
		     [{statuscode, 401},
		      {header, "WWW-Authenticate"}]),
    %% Make sure Authenticate header is received even the second time
    %% we try a incorrect password! Otherwise a browser client will hang!
    ok = auth_status(auth_request("/open/dummy.html", "one", "one", Version, Host), Config, 
		     [{statuscode, 401},
		      {header, "WWW-Authenticate"}]),
    %% Neither user or password correct! ["dummy:dummy"]
    ok = auth_status(auth_request("/open/dummy.html", "dummy", "dummy", Version, Host), Config, 
		     [{statuscode, 401}]),
    %% Nested secret/top_secret OK! ["Aladdin:open sesame"]
    ok = http_status(auth_request("/secret/top_secret/", "Aladdin", "AladdinPassword", Version, Host), 
		     Config, [{statuscode, 200}]),
    %% Authentication still required!
    basic_auth_requiered(Config).

auth_api_1_1(Config) when is_list(Config) -> 
    auth_api([{http_version, "HTTP/1.1"} | Config]).

auth_api_1_0(Config) when is_list(Config) -> 
    auth_api([{http_version, "HTTP/1.0"} | Config]).

auth_api_0_9(Config) when is_list(Config) -> 
    auth_api([{http_version, "HTTP/0.9"} | Config]).

auth_api() ->
    [{doc, "Test mod_auth API"}].

auth_api(Config) when is_list(Config) -> 
    Prefix = proplists:get_value(auth_prefix, Config),
    do_auth_api(Prefix, Config).

do_auth_api(AuthPrefix, Config) ->
    Version = proplists:get_value(http_version, Config),
    Host = proplists:get_value(host, Config),
    Port =  proplists:get_value(port, Config),
    Node = proplists:get_value(node, Config),
    ServerRoot = proplists:get_value(server_root, Config),
    ok = http_status("GET / ", Config,
 		     [{statuscode, 200}]),
    ok = auth_status(auth_request("/", "one", "WrongPassword", Version, Host), Config,
 		     [{statuscode, 200}]),

    %% Make sure Authenticate header is received even the second time
    %% we try a incorrect password! Otherwise a browser client will hang!
    ok = auth_status(auth_request("/" ++ AuthPrefix ++ "open/",
 				  "dummy", "WrongPassword", Version, Host), Config, 
 		     [{statuscode, 401},
 		      {header, "WWW-Authenticate"}]),
    ok = auth_status(auth_request("/" ++ AuthPrefix ++ "open/", "dummy", "WrongPassword", 
 				  Version, Host), Config, [{statuscode, 401},	
 						  {header, "WWW-Authenticate"}]),
    
    %% Change the password to DummyPassword then try to add a user 
    %% Get an error and set it to NoPassword
    ok = update_password(Node, ServerRoot, Host, Port, AuthPrefix, 
			     "open", "NoPassword", "DummyPassword"),
    {error,bad_password} = 
 	add_user(Node, ServerRoot, Port, AuthPrefix, "open", "one", 
 		 "onePassword", []),
     ok = update_password(Node, ServerRoot, Host, Port, AuthPrefix, "open",
			  "DummyPassword", "NoPassword"),
  
    %% Test /*open, require user one Aladdin
    remove_users(Node, ServerRoot, Host, Port, AuthPrefix, "open"),
    
    ok = auth_status(auth_request("/" ++ AuthPrefix ++ "open/",
     				  "one", "onePassword", Version, Host), Config,
		     [{statuscode, 401}]),
    
    ok = auth_status(auth_request("/" ++ AuthPrefix ++ "open/",
				  "two", "twoPassword", Version, Host), Config, 
		     [{statuscode, 401}]),
 
    ok = auth_status(auth_request("/" ++ AuthPrefix ++ "open/", 
				  "Aladdin", "onePassword", Version, Host),
		     Config, [{statuscode, 401}]),
    
    true = add_user(Node, ServerRoot, Port, AuthPrefix, "open", "one", 
		    "onePassword", []),
    true = add_user(Node, ServerRoot, Port, AuthPrefix, "open", "two", 
     		    "twoPassword", []),
    true = add_user(Node, ServerRoot, Port, AuthPrefix, "open", "Aladdin", 
		    "AladdinPassword", []),
    {ok, [_|_]} = list_users(Node, ServerRoot, Host, Port, 
      			     AuthPrefix, "open"),
    ok = auth_status(auth_request("/" ++ AuthPrefix ++ "open/",
      				  "one", "WrongPassword", Version, Host), 
      		     Config, [{statuscode, 401}]),
    ok = auth_status(auth_request("/" ++ AuthPrefix ++ "open/", 
      				  "one", "onePassword", Version, Host), 
      		     Config, [{statuscode, 200}]),
    ok = auth_status(auth_request("/" ++ AuthPrefix ++ "open/", 
      				  "two", "twoPassword",  Version, Host), 
      		     Config,[{statuscode, 401}]),
    ok = auth_status(auth_request("/" ++ AuthPrefix ++ "open/", 
      				  "Aladdin", "WrongPassword",  Version, Host), 
      		     Config,[{statuscode, 401}]),
    ok = auth_status(auth_request("/" ++ AuthPrefix ++ "open/",  
				  "Aladdin", "AladdinPassword", Version, Host), 
		     Config, [{statuscode, 200}]),
    
    remove_users(Node, ServerRoot, Host, Port, AuthPrefix, "open"),
    {ok, []} = list_users(Node, ServerRoot, Host, Port, 
			  AuthPrefix, "open"),
    
    %% Phase 2
      remove_users(Node, ServerRoot, Host, Port, AuthPrefix, "secret"),
    {ok, []} = list_users(Node, ServerRoot, Host, Port, AuthPrefix,
			  "secret"),
    ok = auth_status(auth_request("/" ++ AuthPrefix ++ "secret/",
       				  "one", "onePassword", Version, Host), 
       		     Config, [{statuscode, 401}]),
    ok = auth_status(auth_request("/" ++ AuthPrefix ++ "secret/", 
				    "two", "twoPassword", Version, Host), 
		       Config, [{statuscode, 401}]),
    ok = auth_status(auth_request("/" ++ AuthPrefix ++ "secret/", 
      				  "three", "threePassword", Version, Host),
       		     Config, [{statuscode, 401}]),
    add_user(Node, ServerRoot, Port, AuthPrefix, "secret", "one",
      	     "onePassword", 
      	     []),
    add_user(Node, ServerRoot, Port, AuthPrefix, "secret", 
      	     "two", "twoPassword", []),
    add_user(Node, ServerRoot, Port, AuthPrefix, "secret", "Aladdin", 
	     "AladdinPassword",[]),
    add_group_member(Node, ServerRoot, Port, AuthPrefix, "secret", 
      		     "one", "group1"),
    add_group_member(Node, ServerRoot, Port, AuthPrefix, "secret", 
      		     "two", "group1"),
    add_group_member(Node, ServerRoot, Port, AuthPrefix,  
      			 "secret", "Aladdin", "group2"),
    ok = auth_status(auth_request("/" ++ AuthPrefix ++ "secret/",
      				  "one", "onePassword", Version, Host),
      		     Config, [{statuscode, 200}]),
    ok = auth_status(auth_request("/" ++ AuthPrefix ++ "secret/", 
				  "two", "twoPassword", Version, Host),
		       Config,[{statuscode, 200}]),
    ok = auth_status(auth_request("/" ++ AuthPrefix ++ "secret/",
       				  "Aladdin", "AladdinPassword", Version, Host),
       		     Config, [{statuscode, 200}]),
    ok = auth_status(auth_request("/" ++ AuthPrefix ++ "secret/",
       				  "three", "threePassword", Version, Host), 
       		     Config, [{statuscode, 401}]),
    remove_users(Node, ServerRoot, Host, Port, AuthPrefix, "secret"),
    {ok, []} = list_users(Node, ServerRoot, Host, Port, 
       			  AuthPrefix, "secret"),
    remove_groups(Node, ServerRoot, Host, Port, AuthPrefix, "secret"),
    
    {ok, []} = list_groups(Node, ServerRoot, Host, Port, AuthPrefix, "secret"),
    
    %% Phase 3
    remove_users(Node, ServerRoot, Host, Port, AuthPrefix, "secret/top_secret"),
    remove_groups(Node, ServerRoot, Host, Port, AuthPrefix, "secret/top_secret"),
    
    ok = auth_status(auth_request("/" ++ AuthPrefix ++ 
      				      "secret/top_secret/",
      				  "three", "threePassword", Version, Host),
      		     Config, [{statuscode, 401}]),
    ok = auth_status(auth_request("/" ++ AuthPrefix ++ 
      				      "secret/top_secret/", "two", "twoPassword", Version, Host),
      		     Config, [{statuscode, 401}]),
     add_user(Node, ServerRoot, Port, AuthPrefix,
	      "secret/top_secret","three",
	      "threePassword",[]),
    add_user(Node, ServerRoot, Port, AuthPrefix, "secret/top_secret",
      	     "two","twoPassword", []),
    add_group_member(Node, ServerRoot, Port, AuthPrefix, "secret/top_secret", "three", "group3"),
    ok = auth_status(auth_request("/" ++ AuthPrefix ++ 
     				      "secret/top_secret/", "three", "threePassword",
     				  Version, Host), 
		     Config, [{statuscode, 200}]),
     ok = auth_status(auth_request("/" ++ AuthPrefix ++ 
				       "secret/top_secret/", "two", "twoPassword", Version, Host),
		      Config, [{statuscode, 401}]),
    add_group_member(Node, ServerRoot, Port, AuthPrefix, "secret/top_secret", "two", "group3"),
     ok = auth_status(auth_request("/" ++ AuthPrefix ++ 
				       "secret/top_secret/",
				   "two", "twoPassword", Version, Host),
		      Config, [{statuscode, 200}]),
     remove_users(Node, ServerRoot, Host, Port, AuthPrefix, "secret/top_secret"),
    {ok, []} = list_users(Node, ServerRoot, Host, Port, 
     			  AuthPrefix, "secret/top_secret"),
    remove_groups(Node, ServerRoot, Host, Port, AuthPrefix, "secret/top_secret"),
     {ok, []} = list_groups(Node, ServerRoot, Host, Port, AuthPrefix,  "secret/top_secret"),
    ok = auth_status(auth_request("/" ++ AuthPrefix ++ 
       				      "secret/top_secret/", "two", "twoPassword", Version, Host), 
		     Config, [{statuscode, 401}]),
    ok = auth_status(auth_request("/" ++ AuthPrefix ++ 
       				      "secret/top_secret/","three", "threePassword", Version, Host),
       		     Config, [{statuscde, 401}]).
%%-------------------------------------------------------------------------
ipv6() ->
    [{require, ipv6_hosts},
     {doc,"Test ipv6."}].
ipv6(Config) when is_list(Config) ->
    {ok, Hostname0} = inet:gethostname(),
     case lists:member(list_to_atom(Hostname0), ct:get_config(ipv6_hosts)) of
	 true ->
	     Version = proplists:get_value(http_version, Config),
	     Host = proplists:get_value(host, Config),
	     URI = http_request("GET / ", Version, Host),
	     httpd_test_lib:verify_request(proplists:get_value(type, Config), Host,
 					  proplists:get_value(port, Config), [inet6], 
					   proplists:get_value(code, Config), 
					   URI, 
					   [{statuscode, 200}, {version, Version}]);
	 false ->
	     {skip, "Host does not support IPv6"}
     end.

%%-------------------------------------------------------------------------
htaccess_1_1(Config) when is_list(Config) -> 
    htaccess([{http_version, "HTTP/1.1"} | Config]).

htaccess_1_0(Config) when is_list(Config) -> 
    htaccess([{http_version, "HTTP/1.0"} | Config]).

htaccess_0_9(Config) when is_list(Config) -> 
    htaccess([{http_version, "HTTP/0.9"} | Config]).

htaccess() ->
    [{doc, "Test mod_auth API"}].

htaccess(Config) when is_list(Config) -> 
    Version = proplists:get_value(http_version, Config),
    Host = proplists:get_value(host, Config),
    Type = proplists:get_value(type, Config),
    Port = proplists:get_value(port, Config),
    Node = proplists:get_value(node, Config),
    %% Control that authentication required!
    %% Control that the pages that shall be 
    %% authenticated really need authenticatin
    ok = httpd_test_lib:verify_request(Type, Host, Port, Node,
				       http_request("GET /ht/open/ ", Version, Host),
				       [{statuscode, 401},
					{version, Version}, 
					{header, "WWW-Authenticate"}]),
    ok = httpd_test_lib:verify_request(Type, Host, Port, Node,
				       http_request("GET /ht/secret/ ", Version, Host),
				       [{statuscode, 401},
					{version, Version}, 
					{header, "WWW-Authenticate"}]),
    ok = httpd_test_lib:verify_request(Type, Host, Port, Node,
				         http_request("GET /ht/secret/top_secret/ ",
						      Version, Host),
				       [{statuscode, 401},
					{version, Version}, 
					{header, "WWW-Authenticate"}]),

    %% Make sure Authenticate header is received even the second time
    %% we try a incorrect password! Otherwise a browser client will hang!
    ok = auth_status(auth_request("/ht/open/",
				  "dummy", "WrongPassword", Version, Host), Config,
		     [{statuscode, 401},
		      {header, "WWW-Authenticate"}]),
    ok = auth_status(auth_request("/ht/open/",
				  "dummy", "WrongPassword", Version, Host), Config,
		     [{statuscode, 401},		
		      {header, "WWW-Authenticate"}]),
    
    %% Control that not just the first user in the list is valid
    %% Control the first user
    %% Authennticating ["one:OnePassword" user first in user list]
    ok = auth_status(auth_request("/ht/open/dummy.html", "one",  "OnePassword",
				  Version, Host), Config, 
		     [{statuscode, 200}]),
    
    %% Control the second user
    %% Authentication OK and a directory listing is supplied! 
    %% ["Aladdin:open sesame" user second in user list]
    ok = auth_status(auth_request("/ht/open/","Aladdin", 
				  "AladdinPassword", Version, Host), Config, 
		     [{statuscode, 200}]),
    
    %% Contro that bad passwords and userids get a good denial
    %% User correct but wrong password! ["one:one" user first in user list]
    ok = auth_status(auth_request("/ht/open/", "one", "one", Version, Host), Config, 
		     [{statuscode, 401}]),
    %% Neither user or password correct! ["dummy:dummy"]
    ok = auth_status(auth_request("/ht/open/", "dummy", "dummy", Version, Host), Config,
		     [{statuscode, 401}]),
    
    %% Control that authetication still works, even if its a member in a group
    %% Authentication OK! ["two:TwoPassword" user in first group]
    ok = auth_status(auth_request("/ht/secret/dummy.html", "two", 
				  "TwoPassword",  Version, Host), Config, 
		     [{statuscode, 200}]),
    
    %% Authentication OK and a directory listing is supplied! 
    %% ["three:ThreePassword" user in second group]
    ok = auth_status(auth_request("/ht/secret/", "three",
				  "ThreePassword", Version, Host), Config, 
		     [{statuscode, 200}]),
    
    %% Deny users with bad passwords even if the user is a group member
    %% User correct but wrong password! ["two:two" user in first group]
    ok = auth_status(auth_request("/ht/secret/", "two", "two", Version, Host), Config, 
		     [{statuscode, 401}]),
    %% Neither user or password correct! ["dummy:dummy"]
    ok = auth_status(auth_request("/ht/secret/", "dummy", "dummy", Version, Host), Config, 
		     [{statuscode, 401}]),
    
    %% control that we deny the users that are in subnet above the allowed
     ok = auth_status(auth_request("/ht/blocknet/dummy.html", "four",
				   "FourPassword", Version, Host), Config, 
		      [{statuscode, 403}]),
    %% Control that we only applies the rules to the right methods
    ok = httpd_test_lib:verify_request(Type, Host, Port, Node, 
      				       http_request("HEAD /ht/blocknet/dummy.html ", Version, Host),
      				       [{statuscode, head_status(Version)},
      					{version, Version}]),
    
    %% Control that the rerquire directive can be overrideen
    ok = auth_status(auth_request("/ht/secret/top_secret/ ", "Aladdin", "AladdinPassword", 
				  Version, Host), Config, 
		     [{statuscode, 401}]),
    
    %% Authentication still required!
    ok = httpd_test_lib:verify_request(Type, Host, Port, Node, 
				       http_request("GET /ht/open/ ", Version, Host),
				       [{statuscode, 401},
					{version, Version}, 
					{header, "WWW-Authenticate"}]),
    ok = httpd_test_lib:verify_request(Type, Host, Port, Node, 
				        http_request("GET /ht/secret/ ", Version, Host),
				       [{statuscode, 401},
					{version, Version},    
					{header, "WWW-Authenticate"}]),
    ok = httpd_test_lib:verify_request(Type, Host, Port, Node, 
				        http_request("GET /ht/secret/top_secret/ ", Version, Host),
				       [{statuscode, 401},
					{version, Version}, 
					{header, "WWW-Authenticate"}]).

%%-------------------------------------------------------------------------
host() ->
    [{doc, "Test host header"}].

host(Config) when is_list(Config) -> 
    Cb = proplists:get_value(version_cb, Config),
    Cb:host(proplists:get_value(type, Config), proplists:get_value(port, Config), 
	    proplists:get_value(host, Config), proplists:get_value(node, Config)).
%%-------------------------------------------------------------------------
chunked() ->
    [{doc, "Check that the server accepts chunked requests."}].

chunked(Config) when is_list(Config) ->
    httpd_1_1:chunked(proplists:get_value(type, Config), proplists:get_value(port, Config), 
		      proplists:get_value(host, Config), proplists:get_value(node, Config)).
%%-------------------------------------------------------------------------
expect() ->   
    ["Check that the server handles request with the expect header "
     "field appropiate"].
expect(Config) when is_list(Config) ->
    httpd_1_1:expect(proplists:get_value(type, Config), proplists:get_value(port, Config), 
		     proplists:get_value(host, Config), proplists:get_value(node, Config)).
%%-------------------------------------------------------------------------
max_clients_1_1() ->
    [{doc, "Test max clients limit"}].

max_clients_1_1(Config) when is_list(Config) -> 
    do_max_clients([{http_version, "HTTP/1.1"} | Config]).

max_clients_1_0() ->
    [{doc, "Test max clients limit"}].

max_clients_1_0(Config) when is_list(Config) -> 
    do_max_clients([{http_version, "HTTP/1.0"} | Config]).

max_clients_0_9() ->
    [{doc, "Test max clients limit"}].

max_clients_0_9(Config) when is_list(Config) -> 
    do_max_clients([{http_version, "HTTP/0.9"} | Config]).
%%-------------------------------------------------------------------------
esi() ->
    [{doc, "Test mod_esi"}].

esi(Config) when is_list(Config) -> 
    ok = http_status("GET /eval?httpd_example:print(\"Hi!\") ",
		     Config, [{statuscode, 200}]),
    ok = http_status("GET /eval?not_allowed:print(\"Hi!\") ",
		     Config, [{statuscode, 403}]),
    ok = http_status("GET /eval?httpd_example:undef(\"Hi!\") ",
		      Config, [{statuscode, 500}]),
    ok = http_status("GET /cgi-bin/erl/httpd_example ", 
		     Config, [{statuscode, 400}]),
    ok = http_status("GET /cgi-bin/erl/httpd_example:get ",
		     Config, [{statuscode, 200}]),
    ok = http_status("GET /cgi-bin/erl/httpd_example:"
		     "get?input=4711 ", Config,
		     [{statuscode, 200}]),
    ok = http_status("GET /cgi-bin/erl/httpd_example:post ",
		     Config, [{statuscode, 200}]),
    ok = http_status("GET /cgi-bin/erl/not_allowed:post ",
		     Config, [{statuscode, 403}]),
    ok = http_status("GET /cgi-bin/erl/httpd_example:undef ",
		     Config, [{statuscode, 404}]),
    ok = http_status("GET /cgi-bin/erl/httpd_example/yahoo ",
		     Config, [{statuscode, 302}]),
    %% Check "ErlScriptNoCache" directive (default: false)
    ok = http_status("GET /cgi-bin/erl/httpd_example:get ",
		     Config, [{statuscode, 200},
		      {no_header, "cache-control"}]),
    ok = http_status("GET /cgi-bin/erl/httpd_example:peer ",
	  	     Config, [{statuscode, 200},
	 	      {header, "peer-cert-exist", peer(Config)}]).

%%-------------------------------------------------------------------------
esi_put() ->
    [{doc, "Test mod_esi PUT"}].

esi_put(Config) when is_list(Config) ->
    ok = http_status("PUT /cgi-bin/erl/httpd_example/put/123342234123 ",
		     Config, [{statuscode, 200}]).
 
%%-------------------------------------------------------------------------
mod_esi_chunk_timeout(Config) when is_list(Config) -> 
    ok = httpd_1_1:mod_esi_chunk_timeout(proplists:get_value(type, Config), 
					 proplists:get_value(port, Config),
					 proplists:get_value(host, Config),
					 proplists:get_value(node, Config)).

%%-------------------------------------------------------------------------
cgi() ->
    [{doc, "Test mod_cgi"}].

cgi(Config) when is_list(Config) -> 
    {Script, Script2, Script3} =
	case test_server:os_type() of
	    {win32, _} ->
		{"printenv.bat", "printenv.sh", "cgi_echo.exe"};
	    _ ->
		{"printenv.sh", "printenv.bat", "cgi_echo"}
	end,

     %%The length (> 100) is intentional
     ok = http_status("POST /cgi-bin/" ++ Script3 ++ " ", 
     		     {"Content-Length:100 \r\n",
     		      "ZZZZZZZZZZZZZZZZZZZZZZZZZZZZZZZZZZZZZZZZZZZZZZZZZ"
     		      "ZZZZZZZZZZZZZZZZZZZZZZZZZZZZZZZZZZZZZZZZZZZZZZZZZ"
     		      "ZZZZZZZZZZZZZZZZZZZZZZZZZZZZZZZZZZZZZZZZZZZZZZZZZ"
     		      "ZZZZZZZZZZZZZZZZZZZZZZZZZZZZZZZZZZZZZZZZZZZZZZZZZ"
     		      "ZZZZZZZZZZZZZZZZZZZZZZZZZZZZZZZZZZZZZZZZZZZZZZZZZ"
     		      "ZZZZZZZZZZZZZZZZZZZZZZZZZZZZZZZZZZZZZZZZZZZZZZZZZ"
     		      "ZZZZZZZZZZZZZZZZZZZZZZZZZZZZZZZZZZZZZZZZZZZZZZZZZ"
     		      "ZZZZZZZZZZZZZZZZZZZZZZZZZZZZZZZZZZZZZZZZZZZZZZZZZ"
     		      "ZZZZZZZZZZZZZZZZZZZZZZZZZZZZZZZZZZZZZZZZZZZZZZZZZ"
     		      "ZZZZZZZZZZZZZZZZZZZZZZZZZZZZZZZZZZZZZZZZZZZZZZZZZ"
     		      "ZZZZZZZZZZZZZZZZZZZZZZZZZZZZZZZZZZZZZZZZZZZZZZZZZ"
     		      "ZZZZZZZZZZZZZZZZZZZZZZZZZZZZZZZZZZZZZZZZZZZZZZZZZ"
     		      "ZZZZZZZZZZZZZZZZZZZZZZZZZZZZZZZZZZZZZZZZZZZZZZZZZ"
     		      "ZZZZZZZZZZZZZZZZZZZZZZZZZZZZZZZZZZZZZZZZZZZZZZZZZ"
     		      "ZZZZZZZZZZZZZZZZZZZZZZZZZZZZZZZZZZZZZZZZZZZZZZZZZ"
     		      "ZZZZZZZZZZZZZZZZZZZZZZZZZZZZZZZZZZZZZZZZZZZZZZZZZ"
     		      "ZZZZZZZZZZZZZZZZZZZZZZZZZZZZZZZZZZZZZZZZZZZZZZZZZ"}, 
		      Config,
     		     [{statuscode, 200},
     		      {header, "content-type", "text/plain"}]),
    
    ok = http_status("GET /cgi-bin/"++ Script ++ " ", Config, [{statuscode, 200}]),

    ok = http_status("GET /cgi-bin/not_there ", Config, 
		     [{statuscode, 404}, {statuscode, 500}]),
    
    ok = http_status("GET /cgi-bin/"++ Script ++ "?Nisse:kkk?sss/lll ", 
     		     Config,
     		     [{statuscode, 200}]),
    
    ok = http_status("POST /cgi-bin/"++ Script  ++ " ", Config,
		     [{statuscode, 200}]),
    
    ok = http_status("GET /htbin/"++ Script ++ " ",  Config,
		     [{statuscode, 200}]),
    
    ok = http_status("GET /htbin/not_there ", Config,
		     [{statuscode, 404},{statuscode, 500}]),
    
    ok = http_status("GET /htbin/"++ Script ++ "?Nisse:kkk?sss/lll ", Config, 
     		     [{statuscode, 200}]),
    
    ok = http_status("POST /htbin/"++ Script ++ " ",   Config,
		     [{statuscode, 200}]),
    
    ok = http_status("POST /htbin/"++ Script ++ " ",  Config,
		     [{statuscode, 200}]),
    
    %% Execute an existing, but bad CGI script..
    ok = http_status("POST /htbin/"++ Script2 ++ " ",  Config, 
		     [{statuscode, 404}]),
    
    ok = http_status("POST /cgi-bin/"++ Script2 ++ " ", Config,
		     [{statuscode, 404}]),
    
    %% Check "ScriptNoCache" directive (default: false)
    ok = http_status("GET /cgi-bin/" ++ Script ++ " ", Config,
		     [{statuscode, 200},
		      {no_header, "cache-control"}]).
%%-------------------------------------------------------------------------
cgi_chunked_encoding_test() ->  
    [{doc, "Test chunked encoding together with mod_cgi "}].
cgi_chunked_encoding_test(Config) when is_list(Config) ->
    Host = proplists:get_value(host, Config),
    Script =
	case test_server:os_type() of
	    {win32, _} ->
		"/cgi-bin/printenv.bat";
	    _ ->
		"/cgi-bin/printenv.sh"
	end,
    Requests = 
	["GET " ++ Script ++ " HTTP/1.1\r\nHost:"++ Host ++"\r\n\r\n",
	 "GET /cgi-bin/erl/httpd_example/newformat  HTTP/1.1\r\nHost:"
	 ++ Host ++"\r\n\r\n"],
    httpd_1_1:mod_cgi_chunked_encoding_test(proplists:get_value(type, Config), proplists:get_value(port, Config),
					    Host,
					    proplists:get_value(node, Config),
					    Requests).
%%-------------------------------------------------------------------------
alias_1_1() ->
    [{doc, "Test mod_alias"}].

alias_1_1(Config) when is_list(Config) ->
    alias([{http_version, "HTTP/1.1"} | Config]).

alias_1_0() ->
    [{doc, "Test mod_alias"}].
  
alias_1_0(Config) when is_list(Config) ->
    alias([{http_version, "HTTP/1.0"} | Config]).

alias_0_9() ->
    [{doc, "Test mod_alias"}].
  
alias_0_9(Config) when is_list(Config) ->
    alias([{http_version, "HTTP/0.9"} | Config]).

alias() ->
    [{doc, "Test mod_alias"}].

alias(Config) when is_list(Config) -> 
    ok = http_status("GET /pics/icon.sheet.gif ", Config,
		     [{statuscode, 200},
		      {header, "Content-Type","image/gif"},
		      {header, "Server"},
		      {header, "Date"}]),
    
    ok = http_status("GET / ", Config,
		     [{statuscode, 200},
		      {header, "Content-Type","text/html"},
		      {header, "Server"},
		      {header, "Date"}]),
    
    ok = http_status("GET /misc/ ", Config,
		     [{statuscode, 200},
		      {header, "Content-Type","text/html"},
		      {header, "Server"},
		      {header, "Date"}]),

    %% Check redirection if trailing slash is missing.
    ok = http_status("GET /misc ", Config,
		     [{statuscode, 301},
		      {header, "Location"},
		      {header, "Content-Type","text/html"}]).
%%-------------------------------------------------------------------------
actions() ->
    [{doc, "Test mod_actions"}].

actions(Config) when is_list(Config) -> 
    ok = http_status("GET /", Config, [{statuscode, 200}]).

%%-------------------------------------------------------------------------
range() ->
    [{doc, "Test Range header"}].

range(Config) when is_list(Config) -> 
    httpd_1_1:range(proplists:get_value(type, Config), proplists:get_value(port, Config), 
		    proplists:get_value(host, Config), proplists:get_value(node, Config)).

%%-------------------------------------------------------------------------
if_modified_since() ->
    [{doc, "Test If-Modified-Since header"}].

if_modified_since(Config) when is_list(Config) -> 
    httpd_1_1:if_test(proplists:get_value(type, Config), proplists:get_value(port, Config), 
		      proplists:get_value(host, Config), proplists:get_value(node, Config),
		      proplists:get_value(doc_root, Config)).
%%-------------------------------------------------------------------------
trace() ->
    [{doc, "Test TRACE method"}].

trace(Config) when is_list(Config) ->
    Cb = proplists:get_value(version_cb, Config),
    Cb:trace(proplists:get_value(type, Config), proplists:get_value(port, Config), 
	     proplists:get_value(host, Config), proplists:get_value(node, Config)).
%%-------------------------------------------------------------------------
light() ->
    ["Test light load"].
light(Config) when is_list(Config) ->
    httpd_load:load_test(proplists:get_value(type, Config), proplists:get_value(port, Config), proplists:get_value(host, Config), 
			 proplists:get_value(node, Config), 10).
%%-------------------------------------------------------------------------
medium() ->
    ["Test  medium load"].
medium(Config) when is_list(Config) ->
    httpd_load:load_test(proplists:get_value(type, Config), proplists:get_value(port, Config), proplists:get_value(host, Config), 
			 proplists:get_value(node, Config), 100).
%%-------------------------------------------------------------------------
heavy() ->
    ["Test heavy load"].
heavy(Config) when is_list(Config) ->
    httpd_load:load_test(proplists:get_value(type, Config), proplists:get_value(port, Config), proplists:get_value(host, Config), 
			 proplists:get_value(node, Config),
			 1000).
%%-------------------------------------------------------------------------
content_length() ->
    ["Tests that content-length is correct OTP-5775"].
content_length(Config) ->
    Version = proplists:get_value(http_version, Config),
    Host = proplists:get_value(host, Config),
    ok = httpd_test_lib:verify_request(proplists:get_value(type, Config), Host,
				       proplists:get_value(port, Config), proplists:get_value(node, Config),
				       http_request("GET /cgi-bin/erl/httpd_example:get_bin ", 
						    Version, Host), 
				       [{statuscode, 200},
					{content_length, 274},
					{version, Version}]).
%%-------------------------------------------------------------------------
bad_hex() ->
    ["Tests that a URI with a bad hexadecimal code is handled OTP-6003"].
bad_hex(Config) ->
    Version = proplists:get_value(http_version, Config),
    Host = proplists:get_value(host, Config),
    ok = httpd_test_lib:verify_request(proplists:get_value(type, Config), Host,
				       proplists:get_value(port, Config), proplists:get_value(node, Config),
				       http_request("GET http://www.erlang.org/%skalle ",
						    Version, Host),
				       [{statuscode, 400},
					{version, Version}]).
%%-------------------------------------------------------------------------
missing_CR() ->
     ["Tests missing CR in delimiter OTP-7304"].
missing_CR(Config) ->
    Version = proplists:get_value(http_version, Config),
    Host =  proplists:get_value(host, Config),
    ok = httpd_test_lib:verify_request(proplists:get_value(type, Config), Host,
				       proplists:get_value(port, Config), proplists:get_value(node, Config),
				       http_request_missing_CR("GET /index.html ", Version, Host),
				       [{statuscode, 200},
					{version, Version}]).

%%-------------------------------------------------------------------------
customize() ->
    [{doc, "Test filtering of headers with custom callback"}].

customize(Config) when is_list(Config) -> 
    Version = "HTTP/1.1",
    Host = proplists:get_value(host, Config),
    Type = proplists:get_value(type, Config),
    ok = httpd_test_lib:verify_request(proplists:get_value(type, Config), Host, 
				       proplists:get_value(port, Config),  
				       transport_opts(Type, Config),
				       proplists:get_value(node, Config),
				       http_request("GET /index.html ", Version, Host),
				       [{statuscode, 200},
					{header, "Content-Type", "text/html"},
					{header, "Date"},
					{no_header, "Server"},
					{version, Version}]).

add_default() ->
    [{doc, "Test adding default header with custom callback"}].

add_default(Config) when is_list(Config) -> 
    Version = "HTTP/1.1",
    Host = proplists:get_value(host, Config),
    Type = proplists:get_value(type, Config),
    ok = httpd_test_lib:verify_request(proplists:get_value(type, Config), Host, 
				       proplists:get_value(port, Config),  
				       transport_opts(Type, Config),
				       proplists:get_value(node, Config),
				       http_request("GET /index.html ", Version, Host),
				       [{statuscode, 200},
					{header, "Content-Type", "text/html"},
					{header, "Date", "Override-date"},
					{header, "X-Frame-Options"},
					{version, Version}]).

%%-------------------------------------------------------------------------
max_header() ->
    ["Denial Of Service (DOS) attack, prevented by max_header"].
max_header(Config) when is_list(Config) ->
    Version = proplists:get_value(http_version, Config),
    Host =  proplists:get_value(host, Config),
    case Version of
 	"HTTP/0.9" ->
 	    {skip, not_implemented};
 	_ ->
 	    dos_hostname(proplists:get_value(type, Config), proplists:get_value(port, Config), Host, 
 			 proplists:get_value(node, Config), Version, ?MAX_HEADER_SIZE)
    end.

%%-------------------------------------------------------------------------
max_content_length() ->
    ["Denial Of Service (DOS) attack, prevented by max_content_length"].
max_content_length(Config) when is_list(Config) ->
    Version = proplists:get_value(http_version, Config),
    Host =  proplists:get_value(host, Config),
    garbage_content_length(proplists:get_value(type, Config), proplists:get_value(port, Config), Host, 
			   proplists:get_value(node, Config), Version).

%%-------------------------------------------------------------------------
security_1_1(Config) when is_list(Config) -> 
    security([{http_version, "HTTP/1.1"} | Config]).

security_1_0(Config) when is_list(Config) -> 
    security([{http_version, "HTTP/1.0"} | Config]).

security() ->
    ["Test mod_security"].
security(Config) ->
    Version = proplists:get_value(http_version, Config),
    Host = proplists:get_value(host, Config),
    Port =  proplists:get_value(port, Config),
    Node = proplists:get_value(node, Config),
    ServerRoot = proplists:get_value(server_root, Config),

    global:register_name(mod_security_test, self()),   % Receive events

    ct:sleep(5000),

    OpenDir = filename:join([ServerRoot, "htdocs", "open"]),

    %% Test blocking / unblocking of users.

    %% /open, require user one Aladdin
    remove_users(Node, ServerRoot, Host, Port, "", "open"),

    ok = auth_status(auth_request("/open/",
     				  "one", "onePassword", Version, Host), Config,
		     [{statuscode, 401}]),
    
    receive_security_event({event, auth_fail, Port, OpenDir,
			    [{user, "one"}, {password, "onePassword"}]},
			   Node, Port),
    
     ok = auth_status(auth_request("/open/",
				  "two", "twoPassword", Version, Host), Config, 
		     [{statuscode, 401}]),
 
    receive_security_event({event, auth_fail, Port, OpenDir,
			    [{user, "two"}, {password, "twoPassword"}]},
			   Node, Port),

    ok = auth_status(auth_request("/open/", 
				  "Aladdin", "AladdinPassword", Version, Host),
		     Config, [{statuscode, 401}]),
    
    receive_security_event({event, auth_fail, Port, OpenDir,
			    [{user, "Aladdin"},
			     {password, "AladdinPassword"}]},
			   Node, Port),

    add_user(Node, ServerRoot, Port, "", "open", "one", "onePassword", []),
    add_user(Node, ServerRoot, Port, "", "open", "two", "twoPassword", []),

    ok = auth_status(auth_request("/open/", "one", "WrongPassword",  Version, Host), Config, 
		     [{statuscode, 401}]),
    
    receive_security_event({event, auth_fail, Port, OpenDir,
			    [{user, "one"}, {password, "WrongPassword"}]},
			   Node, Port),

    ok = auth_status(auth_request("/open/", "one", "WrongPassword",  Version, Host), Config, 
				  [{statuscode, 401}]),
    
    receive_security_event({event, auth_fail, Port, OpenDir,
			    [{user, "one"}, {password, "WrongPassword"}]},
			   Node, Port),
    receive_security_event({event, user_block, Port, OpenDir,
			    [{user, "one"}]}, Node, Port),
    
    global:unregister_name(mod_security_test),   % No more events.
    
    ok = auth_status(auth_request("/open/", "one", "WrongPassword",  Version, Host), Config, 
				  [{statuscode, 401}]),
    
    %% User "one" should be blocked now..    
    case list_blocked_users(Node, Port) of
	[{"one",_, Port, OpenDir,_}] ->
	    ok;
	Blocked ->
	    ct:fail({unexpected_blocked, Blocked})
    end,

    [{"one",_, Port, OpenDir,_}] = list_blocked_users(Node, Port, OpenDir),

    true = unblock_user(Node, "one", Port, OpenDir),
    %% User "one" should not be blocked any more.

    [] = list_blocked_users(Node, Port),

    ok = auth_status(auth_request("/open/", "one", "onePassword", Version, Host), Config, 
		     [{statuscode, 200}]),

    %% Test list_auth_users & auth_timeout

    ["one"] = list_auth_users(Node, Port),

    ok = auth_status(auth_request("/open/", "two", "onePassword", Version, Host), Config, 
		     [{statuscode, 401}]),

    ["one"] = list_auth_users(Node, Port),

   
    ["one"] = list_auth_users(Node, Port, OpenDir),

   
    ok = auth_status(auth_request("/open/", "two", "twoPassword",  Version, Host), Config, 
				  [{statuscode, 401}]),

    ["one"] = list_auth_users(Node, Port),

  
    ["one"] = list_auth_users(Node, Port, OpenDir),

    %% Wait for successful auth to timeout.
    ct:sleep(?AUTH_TIMEOUT*1001),  

    [] = list_auth_users(Node, Port),

    [] = list_auth_users(Node, Port, OpenDir),

    %% "two" is blocked.

    true = unblock_user(Node, "two", Port, OpenDir),


    %% Test explicit blocking. Block user 'two'.

    [] = list_blocked_users(Node,Port,OpenDir),

    true = block_user(Node, "two", Port, OpenDir, 10),

    ok = auth_status(auth_request("/open/", "two", "twoPassword",  Version, Host), Config, 
		     [{statuscode, 401}]),
    
    true = unblock_user(Node, "two", Port, OpenDir).

%%-------------------------------------------------------------------------
non_disturbing_reconfiger_dies(Config) when is_list(Config) -> 
    do_reconfiger_dies([{http_version, "HTTP/1.1"} | Config], non_disturbing).
disturbing_reconfiger_dies(Config) when is_list(Config) -> 
    do_reconfiger_dies([{http_version, "HTTP/1.1"} | Config], disturbing).

do_reconfiger_dies(Config, DisturbingType) ->
    Server =  proplists:get_value(server_pid, Config),
    Version = proplists:get_value(http_version, Config),
    Host = proplists:get_value(host, Config),
    Port = proplists:get_value(port, Config),
    Type = proplists:get_value(type, Config),

    HttpdConfig = httpd:info(Server), 
    BlockRequest = http_request("GET /eval?httpd_example:delay(2000) ", Version, Host),
    {ok, Socket} = inets_test_lib:connect_bin(Type, Host, Port, transport_opts(Type, Config)),
    inets_test_lib:send(Type, Socket, BlockRequest),
    ct:sleep(100), %% Avoid possible timing issues
    Pid = spawn(fun() -> httpd:reload_config([{server_name, "httpd_kill_" ++ Version}, 
					      {port, Port}|
					      proplists:delete(server_name, HttpdConfig)], DisturbingType) 
	  end),
    
    monitor(process, Pid),
    exit(Pid, kill),
    receive 
	{'DOWN', _, _, _, _} ->
	    ok
    end,
    inets_test_lib:close(Type, Socket),
    [{server_name, "httpd_test"}] =  httpd:info(Server, [server_name]).
%%-------------------------------------------------------------------------
disturbing_1_1(Config) when is_list(Config) -> 
    disturbing([{http_version, "HTTP/1.1"} | Config]).

disturbing_1_0(Config) when is_list(Config) -> 
    disturbing([{http_version, "HTTP/1.0"} | Config]).

disturbing_0_9(Config) when is_list(Config) -> 
    disturbing([{http_version, "HTTP/0.9"} | Config]).

disturbing(Config) when is_list(Config)->
    Server =  proplists:get_value(server_pid, Config),
    Version = proplists:get_value(http_version, Config),
    Host = proplists:get_value(host, Config),
    Port = proplists:get_value(port, Config),
    Type = proplists:get_value(type, Config),
    HttpdConfig = httpd:info(Server), 
    BlockRequest = http_request("GET /eval?httpd_example:delay(2000) ", Version,  Host),
    {ok, Socket} = inets_test_lib:connect_bin(Type, Host, Port, transport_opts(Type, Config)),
    inets_test_lib:send(Type, Socket, BlockRequest),
    ct:sleep(100), %% Avoid possible timing issues
    ok = httpd:reload_config([{server_name, "httpd_disturbing_" ++ Version}, {port, Port}|
			      proplists:delete(server_name, HttpdConfig)], disturbing),
    Close = list_to_atom((typestr(Type)) ++ "_closed"),
    receive 
	{Close, Socket} ->
	    ok;
	Msg ->
	    ct:fail({{expected, {Close, Socket}}, {got, Msg}})
    end,
    inets_test_lib:close(Type, Socket),
    [{server_name, "httpd_disturbing_" ++ Version}] =  httpd:info(Server, [server_name]).
%%-------------------------------------------------------------------------
non_disturbing_1_1(Config) when is_list(Config) -> 
    non_disturbing([{http_version, "HTTP/1.1"} | Config]).

non_disturbing_1_0(Config) when is_list(Config) -> 
    non_disturbing([{http_version, "HTTP/1.0"} | Config]).

non_disturbing_0_9(Config) when is_list(Config) -> 
    non_disturbing([{http_version, "HTTP/0.9"} | Config]).

non_disturbing(Config) when is_list(Config)->
    Server =  proplists:get_value(server_pid, Config),
    Version = proplists:get_value(http_version, Config),
    Host = proplists:get_value(host, Config),
    Port = proplists:get_value(port, Config),
    Type = proplists:get_value(type, Config),

    HttpdConfig = httpd:info(Server), 
    BlockRequest = http_request("GET /eval?httpd_example:delay(2000) ", Version, Host),
    {ok, Socket} = inets_test_lib:connect_bin(Type, Host, Port, transport_opts(Type, Config)),
    inets_test_lib:send(Type, Socket, BlockRequest),
    ct:sleep(100), %% Avoid possible timing issues
    ok = httpd:reload_config([{server_name, "httpd_non_disturbing_" ++ Version}, {port, Port}|
			      proplists:delete(server_name, HttpdConfig)], non_disturbing),
    Transport = type(Type),
    receive 
	{Transport, Socket, Msg} ->
	    ct:pal("Received message ~p~n", [Msg]),
	    ok
    after 2000 ->
	  ct:fail(timeout)  
    end,
    inets_test_lib:close(Type, Socket),
    [{server_name, "httpd_non_disturbing_" ++ Version}] =  httpd:info(Server, [server_name]).

%%-------------------------------------------------------------------------
mime_types_format(Config) when is_list(Config) -> 
    DataDir = proplists:get_value(data_dir, Config),
    MimeTypes = filename:join(DataDir, "mime_types.txt"),
    {ok,[{"wrl","x-world/x-vrml"},
     {"vrml","x-world/x-vrml"},
     {"ice","x-conference/x-cooltalk"},
     {"movie","video/x-sgi-movie"},
     {"avi","video/x-msvideo"},
     {"qt","video/quicktime"},
     {"mov","video/quicktime"},
     {"mpeg","video/mpeg"},
     {"mpg","video/mpeg"},
     {"mpe","video/mpeg"},
     {"sgml","text/x-sgml"},
     {"sgm","text/x-sgml"},
     {"etx","text/x-setext"},
     {"tsv","text/tab-separated-values"},
     {"rtx","text/richtext"},
     {"txt","text/plain"},
     {"html","text/html"},
     {"htm","text/html"},
     {"css","text/css"},
     {"xwd","image/x-xwindowdump"},
     {"xpm","image/x-xpixmap"},
     {"xbm","image/x-xbitmap"},
     {"rgb","image/x-rgb"},
     {"ppm","image/x-portable-pixmap"},
     {"pgm","image/x-portable-graymap"},
     {"pbm","image/x-portable-bitmap"},
     {"pnm","image/x-portable-anymap"},
     {"ras","image/x-cmu-raster"},
     {"tiff","image/tiff"},
     {"tif","image/tiff"},
     {"png","image/png"},
     {"jpeg","image/jpeg"},
     {"jpg","image/jpeg"},
     {"jpe","image/jpeg"},
     {"ief","image/ief"},
     {"gif","image/gif"},
     {"pdb","chemical/x-pdb"},
     {"xyz","chemical/x-pdb"},
     {"wav","audio/x-wav"},
     {"ra","audio/x-realaudio"},
     {"rpm","audio/x-pn-realaudio-plugin"},
     {"ram","audio/x-pn-realaudio"},
     {"aif","audio/x-aiff"},
     {"aiff","audio/x-aiff"},
     {"aifc","audio/x-aiff"},
     {"mpga","audio/mpeg"},
     {"mp2","audio/mpeg"},
     {"au","audio/basic"},
     {"snd","audio/basic"},
     {"zip","application/zip"},
     {"src","application/x-wais-source"},
     {"ustar","application/x-ustar"},
     {"ms","application/x-troff-ms"},
     {"me","application/x-troff-me"},
     {"man","application/x-troff-man"},
     {"t","application/x-troff"},
     {"tr","application/x-troff"},
     {"roff","application/x-troff"},
     {"texinfo","application/x-texinfo"},
     {"texi","application/x-texinfo"},
     {"tex","application/x-tex"},
     {"tcl","application/x-tcl"},
     {"tar","application/x-tar"},
     {"sv4crc","application/x-sv4crc"},
     {"sv4cpio","application/x-sv4cpio"},
     {"sit","application/x-stuffit"},
     {"shar","application/x-shar"},
     {"sh","application/x-sh"},
     {"nc","application/x-netcdf"},
     {"cdf","application/x-netcdf"},
     {"mif","application/x-mif"},
     {"latex","application/x-latex"},
     {"skp","application/x-koan"},
     {"skd","application/x-koan"},
     {"skt","application/x-koan"},
     {"skm","application/x-koan"},
     {"cgi","application/x-httpd-cgi"},
     {"hdf","application/x-hdf"},
     {"gz","application/x-gzip"},
     {"gtar","application/x-gtar"},
     {"dvi","application/x-dvi"},
     {"dcr","application/x-director"},
     {"dir","application/x-director"},
     {"dxr","application/x-director"},
     {"csh","application/x-csh"},
     {"cpio","application/x-cpio"},
     {"Z","application/x-compress"},
     {"vcd","application/x-cdlink"},
     {"bcpio","application/x-bcpio"},
     {"rtf","application/rtf"},
     {"ppt","application/powerpoint"},
     {"ai","application/postscript"},
     {"eps","application/postscript"},
     {"ps","application/postscript"},
     {"pdf","application/pdf"},
     {"oda","application/oda"},
     {"bin","application/octet-stream"},
     {"dms","application/octet-stream"},
     {"lha","application/octet-stream"},
     {"lzh","application/octet-stream"},
     {"exe","application/octet-stream"},
     {"class","application/octet-stream"},
     {"doc","application/msword"},
     {"cpt","application/mac-compactpro"},
     {"hqx","application/mac-binhex40"}]} = httpd_conf:load_mime_types(MimeTypes).

%%--------------------------------------------------------------------
%% Internal functions -----------------------------------
%%--------------------------------------------------------------------
url(http, End, Config) ->
    Port = proplists:get_value(port, Config),
    {ok,Host} = inet:gethostname(),
    ?URL_START ++ Host ++ ":" ++ integer_to_list(Port) ++ End.

do_max_clients(Config) ->
    Version = proplists:get_value(http_version, Config),
    Host    = proplists:get_value(host, Config),
    Port    = proplists:get_value(port, Config), 
    Type    = proplists:get_value(type, Config),
    
    Request = http_request("GET /index.html ", Version, Host),
    BlockRequest = http_request("GET /eval?httpd_example:delay(2000) ", Version, Host),
    {ok, Socket} = inets_test_lib:connect_bin(Type, Host, Port, transport_opts(Type, Config)),
    inets_test_lib:send(Type, Socket, BlockRequest),
    ct:sleep(100), %% Avoid possible timing issues
    ok = httpd_test_lib:verify_request(Type, Host, 
				       Port,
				       transport_opts(Type, Config),
				       proplists:get_value(node, Config),
				       Request,
				       [{statuscode, 503},
					{version, Version}]),
    receive 
	{_, Socket, _Msg} ->
	    ok
    end,
    inets_test_lib:close(Type, Socket),
    ct:sleep(100), %% Avoid possible timing issues
    ok = httpd_test_lib:verify_request(Type, Host, 
				       Port,
				       transport_opts(Type, Config),
				       proplists:get_value(node, Config),
				       Request,
				       [{statuscode, 200},
					{version, Version}]).

setup_server_dirs(ServerRoot, DocRoot, DataDir) ->   
    CgiDir =  filename:join(ServerRoot, "cgi-bin"),
    AuthDir =  filename:join(ServerRoot, "auth"),
    PicsDir =  filename:join(ServerRoot, "icons"),
    ConfigDir =  filename:join(ServerRoot, "config"),

    ok = file:make_dir(ServerRoot),
    ok = file:make_dir(DocRoot),
    ok = file:make_dir(CgiDir),
    ok = file:make_dir(AuthDir),
    ok = file:make_dir(PicsDir),
    ok = file:make_dir(ConfigDir),

    DocSrc = filename:join(DataDir, "server_root/htdocs"),    
    AuthSrc = filename:join(DataDir, "server_root/auth"),    
    CgiSrc =  filename:join(DataDir, "server_root/cgi-bin"),    
    PicsSrc =  filename:join(DataDir, "server_root/icons"),    
    ConfigSrc = filename:join(DataDir, "server_root/config"),
    
    inets_test_lib:copy_dirs(DocSrc, DocRoot),
    inets_test_lib:copy_dirs(AuthSrc, AuthDir),
    inets_test_lib:copy_dirs(CgiSrc, CgiDir),
    inets_test_lib:copy_dirs(PicsSrc, PicsDir),
    inets_test_lib:copy_dirs(ConfigSrc, ConfigDir),
        
    Cgi = case test_server:os_type() of
	      {win32, _} ->
		  "cgi_echo.exe";
	      _ ->
		  "cgi_echo"
	  end,
    
    inets_test_lib:copy_file(Cgi, DataDir, CgiDir),
    AbsCgi = filename:join([CgiDir, Cgi]),
    {ok, FileInfo} = file:read_file_info(AbsCgi),
    ok = file:write_file_info(AbsCgi, FileInfo#file_info{mode = 8#00755}),
    
    EnvCGI =  filename:join([ServerRoot, "cgi-bin", "printenv.sh"]),
    {ok, FileInfo1} = file:read_file_info(EnvCGI),
    ok = file:write_file_info(EnvCGI, 
			      FileInfo1#file_info{mode = 8#00755}).
    
start_apps(Group) when  Group == https_basic;
			Group == https_limit;
			Group == https_custom;
			Group == https_basic_auth;
			Group == https_auth_api;
			Group == https_auth_api_dets;
			Group == https_auth_api_mnesia;
			Group == https_htaccess;
			Group == https_security;
			Group == https_reload
			->
    inets_test_lib:start_apps([inets, asn1, crypto, public_key, ssl]);
start_apps(Group) when  Group == http_basic;
			Group == http_limit;
			Group == http_custom;
			Group == http_basic_auth;
			Group == http_auth_api;
			Group == http_auth_api_dets;
			Group == http_auth_api_mnesia;			
			Group == http_htaccess;
			Group == http_security;
			Group == http_reload;
                        Group == http_mime_types->
    inets_test_lib:start_apps([inets]).

server_start(_, HttpdConfig) ->
    {ok, Pid} = inets:start(httpd, HttpdConfig),
    Serv = inets:services_info(),
    {value, {_, _, Info}} = lists:keysearch(Pid, 2, Serv),
    {Pid, proplists:get_value(port, Info)}.

init_ssl(Group, Config) ->
    PrivDir = proplists:get_value(priv_dir, Config),
    CaKey = {_Trusted,_} = 
	erl_make_certs:make_cert([{key, dsa},
				  {subject, 
				   [{name, "Public Key"},
				    {?'id-at-name', 
				     {printableString, "public_key"}},
				    {?'id-at-pseudonym', 
				     {printableString, "pubkey"}},
				    {city, "Stockholm"},
				    {country, "SE"},
				    {org, "erlang"},
				    {org_unit, "testing dep"}
				   ]}
				 ]),
    ok = erl_make_certs:write_pem(PrivDir, "public_key_cacert", CaKey),
    
    CertK1 = {_Cert1, _} = erl_make_certs:make_cert([{issuer, CaKey}]),
    CertK2 = {_Cert2,_} = erl_make_certs:make_cert([{issuer, CertK1}, 
						   {digest, md5}, 
						   {extensions, false}]),
    ok = erl_make_certs:write_pem(PrivDir, "public_key_cert", CertK2),

    case start_apps(Group) of
	ok ->
	    init_httpd(Group, [{type, ssl} | Config]);
	_ ->
	    {skip, "Could not start https apps"}
    end.

server_config(http_basic, Config) ->
    basic_conf() ++ server_config(http, Config);
server_config(https_basic, Config) ->
    basic_conf() ++ server_config(https, Config);
server_config(http_reload, Config) ->
    [{keep_alive_timeout, 2}]  ++ server_config(http, Config);
server_config(https_reload, Config) ->
    [{keep_alive_timeout, 2}]  ++ server_config(https, Config);
server_config(http_limit, Config) ->
    Conf = [{max_clients, 1},
	    %% Make sure option checking code is run
	    {max_content_length, 100000002}]  ++ server_config(http, Config),
    ct:pal("Received message ~p~n", [Conf]),
    Conf;
server_config(http_custom, Config) ->
    [{customize, ?MODULE}]  ++ server_config(http, Config);
server_config(https_custom, Config) ->
    [{customize, ?MODULE}]  ++ server_config(https, Config);
server_config(https_limit, Config) ->
    [{max_clients, 1}]  ++ server_config(https, Config);
server_config(http_basic_auth, Config) ->
    ServerRoot = proplists:get_value(server_root, Config),
    auth_conf(ServerRoot)  ++  server_config(http, Config);
server_config(https_basic_auth, Config) ->
    ServerRoot = proplists:get_value(server_root, Config),
    auth_conf(ServerRoot)  ++  server_config(https, Config);
server_config(http_auth_api, Config) ->
    ServerRoot = proplists:get_value(server_root, Config),
    auth_api_conf(ServerRoot, plain)  ++  server_config(http, Config);
server_config(https_auth_api, Config) ->
    ServerRoot = proplists:get_value(server_root, Config),
    auth_api_conf(ServerRoot, plain)  ++  server_config(https, Config);
server_config(http_auth_api_dets, Config) ->
    ServerRoot = proplists:get_value(server_root, Config),
    auth_api_conf(ServerRoot, dets)  ++  server_config(http, Config);
server_config(https_auth_api_dets, Config) ->
    ServerRoot = proplists:get_value(server_root, Config),
    auth_api_conf(ServerRoot, dets)  ++  server_config(https, Config);
server_config(http_auth_api_mnesia, Config) ->
    ServerRoot = proplists:get_value(server_root, Config),
    auth_api_conf(ServerRoot, mnesia)  ++  server_config(http, Config);
server_config(https_auth_api_mnesia, Config) ->
    ServerRoot = proplists:get_value(server_root, Config),
    auth_api_conf(ServerRoot, mnesia)  ++  server_config(https, Config);
server_config(http_htaccess, Config) ->
    auth_access_conf() ++ server_config(http, Config);
server_config(https_htaccess, Config) ->
    auth_access_conf() ++ server_config(https, Config);
server_config(http_security, Config) ->
    ServerRoot = proplists:get_value(server_root, Config),
    tl(auth_conf(ServerRoot)) ++ security_conf(ServerRoot) ++ server_config(http, Config);
server_config(https_security, Config) ->
    ServerRoot = proplists:get_value(server_root, Config),
    tl(auth_conf(ServerRoot)) ++ security_conf(ServerRoot) ++ server_config(https, Config);
server_config(http_mime_types, Config0) ->
    Config1 = basic_conf() ++  server_config(http, Config0),
    ServerRoot = proplists:get_value(server_root, Config0),
    MimeTypesFile = filename:join([ServerRoot,"config", "mime.types"]),
    [{mime_types, MimeTypesFile} | proplists:delete(mime_types, Config1)];

server_config(http, Config) ->
    ServerRoot = proplists:get_value(server_root, Config),
    [{port, 0},
     {socket_type, {ip_comm, [{nodelay, true}]}},
     {server_name,"httpd_test"},
     {server_root, ServerRoot},
     {document_root, proplists:get_value(doc_root, Config)},
     {bind_address, any},
     {ipfamily, proplists:get_value(ipfamily, Config)},
     {max_header_size, 256},
     {max_header_action, close},
     {directory_index, ["index.html", "welcome.html"]},
     {mime_types, [{"html","text/html"},{"htm","text/html"}, {"shtml","text/html"},
		   {"gif", "image/gif"}]},
     {alias, {"/icons/", filename:join(ServerRoot,"icons") ++ "/"}},
     {alias, {"/pics/",  filename:join(ServerRoot,"icons") ++ "/"}},
     {script_alias, {"/cgi-bin/", filename:join(ServerRoot, "cgi-bin") ++ "/"}},
     {script_alias, {"/htbin/", filename:join(ServerRoot, "cgi-bin") ++ "/"}},
     {erl_script_alias, {"/cgi-bin/erl", [httpd_example, io]}},
     {eval_script_alias, {"/eval", [httpd_example, io]}}
    ];

server_config(https, Config) ->
    PrivDir = proplists:get_value(priv_dir, Config),
    [{socket_type, {essl,
		    [{nodelay, true},
		     {cacertfile, 
		      filename:join(PrivDir, "public_key_cacert.pem")},
		     {certfile, 
		      filename:join(PrivDir, "public_key_cert.pem")},
		     {keyfile,
		      filename:join(PrivDir, "public_key_cert_key.pem")}
		    ]}}] ++ proplists:delete(socket_type, server_config(http, Config)).

init_httpd(Group, Config0) ->
    Config1 = proplists:delete(port, Config0),
    Config = proplists:delete(server_pid, Config1),
    {Pid, Port} = server_start(Group, server_config(Group, Config)),
    [{server_pid, Pid}, {port, Port} | Config].

http_request(Request, "HTTP/1.1" = Version, Host, {Headers, Body}) ->
    Request ++ Version ++ "\r\nhost:" ++ Host ++ "\r\n" ++ Headers ++ "\r\n" ++ Body;
http_request(Request, Version, _, {Headers, Body}) ->
    Request ++ Version ++ "\r\n" ++ Headers  ++ "\r\n" ++ Body.

http_request(Request, "HTTP/1.1" = Version, Host) ->
    Request ++ Version ++ "\r\nhost:" ++ Host  ++ "\r\n\r\n";
http_request(Request, Version, _) ->
    Request ++ Version ++ "\r\n\r\n".

auth_request(Path, User, Passwd, "HTTP/1.1" = Version, Host) ->
    "GET " ++ Path ++ " " ++ Version ++  "\r\nhost:" ++ Host  ++
	"\r\nAuthorization: Basic " ++  
	base64:encode_to_string(User++":"++Passwd) ++
	"\r\n\r\n";
auth_request(Path, User, Passwd, Version, _Host) ->
    "GET " ++ Path ++ " " ++ Version ++  
	"\r\nAuthorization: Basic " ++  
	base64:encode_to_string(User++":"++Passwd) ++
	"\r\n\r\n".

http_request_missing_CR(Request, "HTTP/1.1" = Version, Host) ->
    Request ++ Version ++ "\r\nhost:" ++ Host  ++ "\r\n\r\n\n";
http_request_missing_CR(Request, Version, _) ->
    Request ++ Version ++ "\r\n\n".

head_status("HTTP/0.9") ->
    501; %% Not implemented in HTTP/0.9
head_status(_) ->
    200.

basic_conf() ->
    [{modules, [mod_alias, mod_range, mod_responsecontrol,
		mod_trace, mod_esi, mod_cgi, mod_dir, mod_get, mod_head]}].

auth_access_conf() ->
    [{modules, [mod_alias, mod_htaccess, mod_dir, mod_get, mod_head]},
     {access_files, [".htaccess"]}].

auth_conf(Root) ->
    [{modules, [mod_alias, mod_auth, mod_dir, mod_get, mod_head]},
     {directory, {filename:join(Root, "htdocs/open"), 
		  [{auth_type, plain},
		   {auth_name, "Open Area"},
		   {auth_user_file, filename:join(Root, "auth/passwd")},
		   {auth_group_file, filename:join(Root, "auth/group")},
		   {require_user, ["one", "Aladdin"]}]}},
     {directory, {filename:join(Root, "htdocs/secret"), 
		  [{auth_type, plain},
		   {auth_name, "Secret Area"},
		   {auth_user_file, filename:join(Root, "auth/passwd")},
		   {auth_group_file, filename:join(Root, "auth/group")},
		   {require_group, ["group1", "group2"]}]}},
     {directory, {filename:join(Root, "htdocs/secret/top_secret"), 
		  [{auth_type, plain},
		   {auth_name, "Top Secret Area"},
		   {auth_user_file, filename:join(Root, "auth/passwd")},
		   {auth_group_file, filename:join(Root, "auth/group")},
		   {require_group, ["group3"]}]}}].     

auth_api_conf(Root, plain) ->
    [{modules, [mod_alias, mod_auth, mod_dir, mod_get, mod_head]},
     {directory, {filename:join(Root, "htdocs/open"), 
		  [{auth_type, plain},
		   {auth_name, "Open Area"},
		   {auth_user_file, filename:join(Root, "auth/passwd")},
		   {auth_group_file, filename:join(Root, "auth/group")},
		   {require_user, ["one", "Aladdin"]}]}},
     {directory, {filename:join(Root, "htdocs/secret"), 
		  [{auth_type, plain},
		   {auth_name, "Secret Area"},
		   {auth_user_file, filename:join(Root, "auth/passwd")},
		   {auth_group_file, filename:join(Root, "auth/group")},
		   {require_group, ["group1", "group2"]}]}},
     {directory, {filename:join(Root, "htdocs/secret/top_secret"), 
		  [{auth_type, plain},
		   {auth_name, "Top Secret Area"},
		   {auth_user_file, filename:join(Root, "auth/passwd")},
		   {auth_group_file, filename:join(Root, "auth/group")},
		   {require_group, ["group3"]}]}}];

auth_api_conf(Root, dets) ->
    [
     {modules, [mod_alias, mod_auth, mod_dir, mod_get, mod_head]},
     {directory, {filename:join(Root, "htdocs/dets_open"), 
		  [{auth_type, dets},
		   {auth_name, "Dets Open Area"},
		   {auth_user_file, filename:join(Root, "passwd")},
		   {auth_group_file, filename:join(Root, "group")},
		   {require_user, ["one", "Aladdin"]}]}},
     {directory, {filename:join(Root, "htdocs/dets_secret"), 
		  [{auth_type, dets},
		   {auth_name, "Dests Secret Area"},
		   {auth_user_file, filename:join(Root, "passwd")},
		   {auth_group_file, filename:join(Root, "group")},
		  {require_group, ["group1", "group2"]}]}},
     {directory, {filename:join(Root, "htdocs/dets_secret/top_secret"), 
		  [{auth_type, dets},
		   {auth_name, "Dets Top Secret Area"},
		   {auth_user_file, filename:join(Root, "passwd")},
		   {auth_group_file, filename:join(Root, "group")},
		   {require_group, ["group3"]}]}} 
    ];

auth_api_conf(Root, mnesia) ->
    [{modules, [mod_alias, mod_auth, mod_dir, mod_get, mod_head]},
     {directory, {filename:join(Root, "htdocs/mnesia_open"), 
		  [{auth_type, mnesia},
		   {auth_name, "Mnesia Open Area"},
		   {require_user, ["one", "Aladdin"]}]}},
     {directory, {filename:join(Root, "htdocs/mnesia_secret"), 
		  [{auth_type, mnesia},
		   {auth_name, "Mnesia Secret Area"},
		   {require_group, ["group1", "group2"]}]}},
     {directory, {filename:join(Root, "htdocs/mnesia_secret/top_secret"), 
		  [{auth_type, mnesia},
		   {auth_name, "Mnesia Top Secret Area"},
		   {require_group, ["group3"]}]}}].

security_conf(Root) ->
    SecFile = filename:join(Root, "security_data"),
    Open = filename:join(Root, "htdocs/open"),
    Secret = filename:join(Root, "htdocs/secret"),
    TopSecret = filename:join(Root, "htdocs/secret/top_secret"), 
	
    [{modules, [mod_alias, mod_auth, mod_security, mod_dir, mod_get, mod_head]},
     {security_directory, {Open, 
			   [{auth_name, "Open Area"},
			    {auth_user_file, filename:join(Root, "auth/passwd")},
			    {auth_group_file, filename:join(Root, "auth/group")},
			    {require_user, ["one", "Aladdin"]} | 
			    mod_security_conf(SecFile, Open)]}},
     {security_directory, {Secret, 
			   [{auth_name, "Secret Area"},
			    {auth_user_file, filename:join(Root, "auth/passwd")},
			    {auth_group_file, filename:join(Root, "auth/group")},
			    {require_group, ["group1", "group2"]} |
			    mod_security_conf(SecFile, Secret)]}},
     {security_directory, {TopSecret,
			   [{auth_name, "Top Secret Area"},
			    {auth_user_file, filename:join(Root, "auth/passwd")},
			    {auth_group_file, filename:join(Root, "auth/group")},
			    {require_group, ["group3"]} |
			    mod_security_conf(SecFile, TopSecret)]}}].     

mod_security_conf(SecFile, Dir) ->
    [{data_file, SecFile},
     {max_retries, 3},
     {fail_expire_time, ?FAIL_EXPIRE_TIME},
     {block_time, 1},
     {auth_timeout, ?AUTH_TIMEOUT},
     {callback_module, ?MODULE},
     {path, Dir} %% This is should not be needed, but is atm, awful design! 
    ].
    

http_status(Request, Config, Expected) ->
    Version = proplists:get_value(http_version, Config),
    Host = proplists:get_value(host, Config),    
    Type = proplists:get_value(type, Config),
    httpd_test_lib:verify_request(proplists:get_value(type, Config), Host, 
				  proplists:get_value(port, Config),  
				  transport_opts(Type, Config),
				  proplists:get_value(node, Config),
				  http_request(Request, Version, Host),
				  Expected ++ [{version, Version}]).

http_status(Request, HeadersAndBody, Config, Expected) ->
    Version = proplists:get_value(http_version, Config),
    Host = proplists:get_value(host, Config),
    Type = proplists:get_value(type, Config),
    httpd_test_lib:verify_request(proplists:get_value(type, Config), Host, 
				  proplists:get_value(port, Config),  
				  transport_opts(Type, Config),
				  proplists:get_value(node, Config),
				  http_request(Request, Version, Host, HeadersAndBody),
				  Expected ++ [{version, Version}]).

auth_status(AuthRequest, Config, Expected) ->
    Version = proplists:get_value(http_version, Config),
    Host = proplists:get_value(host, Config),    
    Type = proplists:get_value(type, Config),
    httpd_test_lib:verify_request(proplists:get_value(type, Config), Host, 
				  proplists:get_value(port, Config),  
				  transport_opts(Type, Config),
				  proplists:get_value(node, Config),
				  AuthRequest,
				  Expected ++ [{version, Version}]).

basic_auth_requiered(Config) -> 
    ok = http_status("GET /open/ ", Config,  [{statuscode, 401},
					      {header, "WWW-Authenticate"}]),
    ok = http_status("GET /secret/ ", Config,  [{statuscode, 401},
						{header, "WWW-Authenticate"}]),
    ok = http_status("GET /secret/top_secret/ ", Config,  [{statuscode, 401},
						      {header, "WWW-Authenticate"}]).  

start_mnesia(Node) ->
    case rpc:call(Node, ?MODULE, cleanup_mnesia, []) of
	ok ->
	    ok;
	Other ->
	    ct:fail({failed_to_cleanup_mnesia, Other})
    end,
    case rpc:call(Node, ?MODULE, setup_mnesia, []) of
	{atomic, ok} ->
	    ok;
	Other2 ->
	    ct:fail({failed_to_setup_mnesia, Other2})
    end,
    ok.

setup_mnesia() ->
    setup_mnesia([node()]).

setup_mnesia(Nodes) ->
    ok = mnesia:create_schema(Nodes),
    ok = mnesia:start(),
    {atomic, ok} = mnesia:create_table(httpd_user,
				       [{attributes, 
					 record_info(fields, httpd_user)}, 
					{disc_copies,Nodes}, {type, set}]),
    {atomic, ok} = mnesia:create_table(httpd_group,
				       [{attributes, 
					 record_info(fields,
						     httpd_group)}, 
					{disc_copies,Nodes}, {type,bag}]).

cleanup_mnesia() ->
    mnesia:start(),
    mnesia:delete_table(httpd_user),
    mnesia:delete_table(httpd_group),
    stopped = mnesia:stop(),
    mnesia:delete_schema([node()]),
    ok.

transport_opts(ssl, Config) ->
    PrivDir = proplists:get_value(priv_dir, Config),
    [proplists:get_value(ipfamily, Config),
     {cacertfile, filename:join(PrivDir, "public_key_cacert.pem")}];
transport_opts(_, Config) ->
    [proplists:get_value(ipfamily, Config)].


%%% mod_range
create_range_data(Path) ->
    PathAndFileName=filename:join([Path,"range.txt"]),
    case file:read_file(PathAndFileName) of
	{error, enoent} ->
	    file:write_file(PathAndFileName,list_to_binary(["12345678901234567890",
							    "12345678901234567890",
							    "12345678901234567890",
							    "12345678901234567890",
							    "12345678901234567890"]));
	_ ->
	    ok
    end.

%%% mod_htaccess
create_htaccess_data(Path, IpAddress)->
    create_htaccess_dirs(Path),
    
    create_html_file(filename:join([Path,"ht/open/dummy.html"])),
    create_html_file(filename:join([Path,"ht/blocknet/dummy.html"])),
    create_html_file(filename:join([Path,"ht/secret/dummy.html"])),
    create_html_file(filename:join([Path,"ht/secret/top_secret/dummy.html"])),
    
    create_htaccess_file(filename:join([Path,"ht/open/.htaccess"]),
			 Path, "user one Aladdin"),
    create_htaccess_file(filename:join([Path,"ht/secret/.htaccess"]),
			 Path, "group group1 group2"),
    create_htaccess_file(filename:join([Path,
				       "ht/secret/top_secret/.htaccess"]),
			Path, "user four"),
    create_htaccess_file(filename:join([Path,"ht/blocknet/.htaccess"]),
			Path, nouser, IpAddress),
   
    create_user_group_file(filename:join([Path,"ht","users.file"]),
			   "one:OnePassword\ntwo:TwoPassword\nthree:"
			   "ThreePassword\nfour:FourPassword\nAladdin:"
			   "AladdinPassword"),
    create_user_group_file(filename:join([Path,"ht","groups.file"]),
			   "group1: two one\ngroup2: two three").

create_html_file(PathAndFileName)->
    file:write_file(PathAndFileName,list_to_binary(
	 "<html><head><title>test</title></head>
         <body>testar</body></html>")).

create_htaccess_file(PathAndFileName, BaseDir, RequireData)->
    file:write_file(PathAndFileName,
		    list_to_binary(
		      "AuthUserFile "++ BaseDir ++
		      "/ht/users.file\nAuthGroupFile "++ BaseDir
		      ++ "/ht/groups.file\nAuthName Test\nAuthType"
		      " Basic\n<Limit>\nrequire " ++ RequireData ++
		      "\n</Limit>")).

create_htaccess_file(PathAndFileName, BaseDir, nouser, IpAddress)->
    file:write_file(PathAndFileName,list_to_binary(
				      "AuthUserFile "++ BaseDir ++
				      "/ht/users.file\nAuthGroupFile " ++ 
				      BaseDir ++ "/ht/groups.file\nAuthName"
				      " Test\nAuthType"
				      " Basic\n<Limit GET>\n\tallow from " ++ 
				      format_ip(IpAddress,
						string:rchr(IpAddress,$.)) ++ 
				      "\n</Limit>")).

create_user_group_file(PathAndFileName, Data)->
    file:write_file(PathAndFileName, list_to_binary(Data)).

create_htaccess_dirs(Path)->
    ok = file:make_dir(filename:join([Path,"ht"])),
    ok = file:make_dir(filename:join([Path,"ht/open"])),
    ok = file:make_dir(filename:join([Path,"ht/blocknet"])),
    ok = file:make_dir(filename:join([Path,"ht/secret"])),
    ok = file:make_dir(filename:join([Path,"ht/secret/top_secret"])).

remove_htaccess_dirs(Path)->
    file:del_dir(filename:join([Path,"ht/secret/top_secret"])),
    file:del_dir(filename:join([Path,"ht/secret"])),
    file:del_dir(filename:join([Path,"ht/blocknet"])),
    file:del_dir(filename:join([Path,"ht/open"])),
    file:del_dir(filename:join([Path,"ht"])).

format_ip(IpAddress,Pos)when Pos > 0->
    case lists:nth(Pos,IpAddress) of
	$.->
	    case lists:nth(Pos-2,IpAddress) of
		$.->
		   format_ip(IpAddress,Pos-3);
		_->
		    lists:sublist(IpAddress,Pos-2) ++ "."
	    end;
	_ ->
	    format_ip(IpAddress,Pos-1)
    end;

format_ip(IpAddress, _Pos)->
    "1" ++ IpAddress.

remove_htaccess(Path)->
    file:delete(filename:join([Path,"ht/open/dummy.html"])),
    file:delete(filename:join([Path,"ht/secret/dummy.html"])),
    file:delete(filename:join([Path,"ht/secret/top_secret/dummy.html"])),
    file:delete(filename:join([Path,"ht/blocknet/dummy.html"])),
    file:delete(filename:join([Path,"ht/blocknet/.htaccess"])),
    file:delete(filename:join([Path,"ht/open/.htaccess"])),
    file:delete(filename:join([Path,"ht/secret/.htaccess"])),
    file:delete(filename:join([Path,"ht/secret/top_secret/.htaccess"])),
    file:delete(filename:join([Path,"ht","users.file"])),
    file:delete(filename:join([Path,"ht","groups.file"])),
    remove_htaccess_dirs(Path).

dos_hostname(Type, Port, Host, Node, Version, Max) ->    
    TooLongHeader = lists:append(lists:duplicate(Max + 1, "a")),
    
    ok = httpd_test_lib:verify_request(Type, Host, Port, Node, 
 				       dos_hostname_request("", Version),
 				       [{statuscode, 200},
 					{version, Version}]),
    
    ok = httpd_test_lib:verify_request(Type, Host, Port, Node, 
 				       dos_hostname_request("dummy-host.ericsson.se", Version),
 				       [{statuscode, 200},
 					{version, Version}]),
    
    ok = httpd_test_lib:verify_request(Type, Host, Port, Node, 
 				       dos_hostname_request(TooLongHeader, Version),
 				       [{statuscode, request_entity_too_large_code(Version)},
 					{version, Version}]).
dos_hostname_request(Host, Version) ->
    dos_http_request("GET / ", Version, Host).

dos_http_request(Request,  "HTTP/1.1" = Version, Host) ->
    http_request(Request, Version, Host);
dos_http_request(Request, Version, Host) ->
    Request ++ Version ++ "\r\nhost:" ++ Host  ++ "\r\n\r\n".

request_entity_too_large_code("HTTP/1.0") ->
    403; %% 413 not defined in HTTP/1.0
request_entity_too_large_code(_) ->
    413.

length_required_code("HTTP/1.0") ->
    403; %% 411 not defined in HTTP/1.0
length_required_code(_) ->
    411.

garbage_content_length(Type, Port, Host, Node, Version) ->    
    ok = httpd_test_lib:verify_request(Type, Host, Port, Node, 
     				       garbage_content_length_request("GET / ", Version, Host, "aaaa"),	
     				       [{statuscode, length_required_code(Version)},
      					{version, Version}]),
    ok = httpd_test_lib:verify_request(Type, Host, Port, Node, 
				       garbage_content_length_request("GET / ", Version, Host, 
								      lists:duplicate($a, 100)),	
 				       [{statuscode, request_entity_too_large_code(Version)},
 					{version, Version}]).
 
garbage_content_length_request(Request, Version, Host, Garbage) ->	
    http_request(Request, Version, Host,
		 {"content-length:" ++ Garbage, "Body with garbage content length indicator"}).


update_password(Node, ServerRoot, _Address, Port, AuthPrefix, Dir, Old, New)->
    Directory = filename:join([ServerRoot, "htdocs", AuthPrefix ++ Dir]),
    rpc:call(Node, mod_auth, update_password, 
	     [undefined, Port, Directory, Old, New, New]).

add_user(Node, Root, Port, AuthPrefix, Dir, User, Password, UserData) ->
    Addr = undefined, 
    Directory = filename:join([Root, "htdocs", AuthPrefix ++ Dir]),
    rpc:call(Node, mod_auth, add_user, 
	     [User, Password, UserData, Addr, Port, Directory]).


delete_user(Node, Root, _Host, Port, AuthPrefix, Dir, User) ->
    Addr = undefined, 
    Directory = filename:join([Root, "htdocs", AuthPrefix ++ Dir]),
    rpc:call(Node, mod_auth, delete_user, [User, Addr, Port, Directory]).
remove_users(Node, ServerRoot, Host, Port, AuthPrefix, Dir) ->
    %% List users, delete them, and make sure they are gone.
    case list_users(Node, ServerRoot, Host, Port, AuthPrefix, Dir) of
	{ok, Users} ->
	    lists:foreach(fun(User) -> 
				  delete_user(Node, ServerRoot, Host, 
					      Port, AuthPrefix, Dir, User)
			  end,
			  Users),
		  {ok, []} = list_users(Node, ServerRoot, Host, Port, AuthPrefix, Dir);
	_ ->
	    ok
    end.

list_users(Node, Root, _Host, Port, AuthPrefix, Dir) ->
    Addr = undefined, 
    Directory = filename:join([Root, "htdocs", AuthPrefix ++ Dir]),
    rpc:call(Node, mod_auth, list_users, [Addr, Port, Directory]).

remove_groups(Node, ServerRoot, Host, Port,  AuthPrefix, Dir) ->
    {ok, Groups} = list_groups(Node, ServerRoot, Host, Port, AuthPrefix, Dir),
    lists:foreach(fun(Group) ->
			  delete_group(Node, Group, Port, ServerRoot, AuthPrefix, Dir)
		  end,
		  Groups),
    {ok, []} = list_groups(Node, ServerRoot, Host, Port, AuthPrefix, Dir).

delete_group(Node, Group, Port, Root, AuthPrefix, Dir) ->
    Addr = undefined, 
    Directory = filename:join([Root, "htdocs", AuthPrefix ++ Dir]),
    rpc:call(Node, mod_auth, delete_group, [Group, Addr, Port, Directory]).

list_groups(Node, Root, _, Port, AuthPrefix, Dir) ->
    Addr = undefined, 
    Directory = filename:join([Root, "htdocs", AuthPrefix ++ Dir]),
    rpc:call(Node, mod_auth, list_groups, [Addr, Port, Directory]).

add_group_member(Node, Root, Port, AuthPrefix, Dir, User, Group) ->
    Addr = undefined, 
    Directory = filename:join([Root, "htdocs", AuthPrefix ++ Dir]),
    rpc:call(Node, mod_auth, add_group_member, [Group, User, Addr, Port, 
					  Directory]).
getaddr() ->
    {ok,HostName} = inet:gethostname(),
    {ok,{A1,A2,A3,A4}} = inet:getaddr(HostName,inet),
    lists:flatten(io_lib:format("~p.~p.~p.~p",[A1,A2,A3,A4])).

receive_security_event(Event, Node, Port) ->
    receive 
	Event ->
	    ok;
	{'EXIT', _, _} ->
	    receive_security_event(Event, Node, Port)
    after 5000 ->
	    %% Flush the message queue, to see if we got something...
	    inets_test_lib:flush()
    end.

list_blocked_users(Node,Port) ->
    Addr = undefined, % Assumed to be on the same host
    rpc:call(Node, mod_security, list_blocked_users, [Addr,Port]).

list_blocked_users(Node,Port,Dir) ->
    Addr = undefined, % Assumed to be on the same host
    rpc:call(Node, mod_security, list_blocked_users, [Addr,Port,Dir]).

block_user(Node,User,Port,Dir,Sec) ->
    Addr = undefined, % Assumed to be on the same host
    rpc:call(Node, mod_security, block_user, [User, Addr, Port, Dir, Sec]).

unblock_user(Node,User,Port,Dir) ->
    Addr = undefined, % Assumed to be on the same host
    rpc:call(Node, mod_security, unblock_user, [User, Addr, Port, Dir]).

list_auth_users(Node,Port) ->
    Addr = undefined, % Assumed to be on the same host
    rpc:call(Node, mod_security, list_auth_users, [Addr,Port]).

list_auth_users(Node,Port,Dir) ->
    Addr = undefined, % Assumed to be on the same host
    rpc:call(Node, mod_security, list_auth_users, [Addr,Port,Dir]).

event(What, Port, Dir, Data) ->
    Msg = {event, What, Port, Dir, Data},
    case global:whereis_name(mod_security_test) of
	undefined ->
	    ok;
	_Pid ->
	    global:send(mod_security_test, Msg)
    end.

type(ip_comm) ->
    tcp;
type(_) ->
    ssl.

typestr(ip_comm) ->
    "tcp";
typestr(_) ->
    "ssl".

response_header({"server", _}) ->
    false;
response_header(Header) ->
    {true, Header}.

response_default_headers() ->
    [%% Add new header
     {"X-Frame-Options", "SAMEORIGIN"},
     %% Override built-in default
     {"Date", "Override-date"}].

peer(Config) ->
   case proplists:get_value(type, Config) of
      ssl ->
        "true";
      _ ->
        "false"
   end.   <|MERGE_RESOLUTION|>--- conflicted
+++ resolved
@@ -294,16 +294,6 @@
     ct:timetrap({seconds, 20}),
     DocRoot = proplists:get_value(doc_root, Config),
     create_range_data(DocRoot),
-<<<<<<< HEAD
-    Config;
-
-init_per_testcase(_, Config) ->
-    ct:timetrap({seconds, 20}),
-    Config.
-
-end_per_testcase(_Case, _Config) ->
-    ok.
-=======
     dbg(range, Config, init);
 
 init_per_testcase(Case, Config) ->
@@ -339,7 +329,6 @@
 		    ok
 	    end
     end.
->>>>>>> 020d38d4
 
 %%-------------------------------------------------------------------------
 %% Test cases starts here.
