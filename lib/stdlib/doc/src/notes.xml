<?xml version="1.0" encoding="utf-8" ?>
<!DOCTYPE chapter SYSTEM "chapter.dtd">

<chapter>
  <header>
    <copyright>
      <year>2004</year><year>2018</year>
      <holder>Ericsson AB. All Rights Reserved.</holder>
    </copyright>
    <legalnotice>
      Licensed under the Apache License, Version 2.0 (the "License");
      you may not use this file except in compliance with the License.
      You may obtain a copy of the License at
 
          http://www.apache.org/licenses/LICENSE-2.0

      Unless required by applicable law or agreed to in writing, software
      distributed under the License is distributed on an "AS IS" BASIS,
      WITHOUT WARRANTIES OR CONDITIONS OF ANY KIND, either express or implied.
      See the License for the specific language governing permissions and
      limitations under the License.

    </legalnotice>

    <title>STDLIB Release Notes</title>
    <prepared></prepared>
    <docno></docno>
    <date></date>
    <rev></rev>
    <file>notes.xml</file>
  </header>
  <p>This document describes the changes made to the STDLIB application.</p>

<<<<<<< HEAD
<section><title>STDLIB 3.11.2</title>
=======
<section><title>STDLIB 3.8.2.3</title>
>>>>>>> d9523afc

    <section><title>Fixed Bugs and Malfunctions</title>
      <list>
        <item>
	    <p>A directory traversal vulnerability has been
	    eliminated in erl_tar. erl_tar will now refuse to extract
	    symlinks that points outside the targeted extraction
	    directory and will return
	    <c>{error,{Path,unsafe_symlink}}</c>. (Thanks to Eric
	    Meadows-Jönsson for the bug report and for suggesting a
	    fix.)</p>
          <p>
	    Own Id: OTP-16441</p>
        </item>
      </list>
    </section>

</section>

<<<<<<< HEAD
<section><title>STDLIB 3.11.1</title>

    <section><title>Fixed Bugs and Malfunctions</title>
      <list>
        <item>
          <p>
	    The <c>ets:update_counter/4</c> core dumped when given an
	    ordered_set with write_concurrency enabled and an invalid
	    position. This bug has been fixed.</p>
          <p>
	    Own Id: OTP-16378 Aux Id: ERL-1125 </p>
        </item>
      </list>
    </section>

</section>

<section><title>STDLIB 3.11</title>

    <section><title>Fixed Bugs and Malfunctions</title>
      <list>
        <item>
          <p>
	    The functions <seealso
	    marker="stdlib:unicode#characters_to_list/2"><c>unicode:characters_to_list()</c></seealso>
	    and <seealso
	    marker="stdlib:unicode#characters_to_binary/3"><c>unicode:characters_to_binary()</c></seealso>
	    raised a <c>badarg</c> exception instead of returning an
	    error tuple when passed very large invalid code points as
	    input.</p>
          <p>
	    Own Id: OTP-16052</p>
        </item>
        <item>
	    <p>Fixed a bug in the linter where list and binary
	    comprehensions could suppress unsafe variable errors.</p>
          <p>
	    Own Id: OTP-16053 Aux Id: ERL-1039 </p>
        </item>
        <item>
	    <p>Fixed incorrect type specifications for
	    <c>erl_tar:open/2</c>, <c>create/2,3</c>, and
	    <c>add/4</c>.</p>
          <p>
	    Own Id: OTP-16085 Aux Id: PR-2379 </p>
        </item>
        <item>
          <p>
	    Fixed erroneous type spec for <seealso
	    marker="stdlib:binary#list_to_bin/1"><c>binary:list_to_bin/1</c></seealso>.
	    Argument type was changed from <c>iodata()</c> to
	    <c>iolist()</c>.</p>
          <p>
	    Own Id: OTP-16132 Aux Id: ERL-1041 </p>
        </item>
        <item>
          <p>
	    Fix a race in <c>pool:pspawn_link</c> that caused a
	    <c>noproc</c> error to be thrown when using it to spawn a
	    very short lived process.</p>
          <p>
	    Own Id: OTP-16211</p>
        </item>
        <item>
          <p>
	    Fixed a performance issue in ETS lookup when using the
	    <c>compressed</c> option and the term contained atoms.
	    Before this fix the decompress algorithm for atoms would
	    unnecessarily take a global lock to validate the atom.</p>
          <p>
	    Own Id: OTP-16316</p>
        </item>
      </list>
    </section>


    <section><title>Improvements and New Features</title>
      <list>
        <item>
	    <p>Added a new compiler/linter option to disable warnings
	    for unused types (<c>nowarn_unused_type</c>).</p>
          <p>
	    Own Id: OTP-16262 Aux Id: ERIERL-435 </p>
        </item>
        <item>
          <p>
	    ETS tables have been optimized to not use any locks when
	    running in a system with only one scheduler enabled. This
	    can provide significant performance gains for
	    applications that use ETS tables heavily.</p>
          <p>
	    Own Id: OTP-16315</p>
        </item>
      </list>
    </section>

</section>

<section><title>STDLIB 3.10</title>

    <section><title>Fixed Bugs and Malfunctions</title>
      <list>
        <item>
          <p>
	    <c>re:run()</c> now yields when validating utf8 in a
	    large subject.</p>
          <p>
	    Own Id: OTP-15836 Aux Id: ERL-876 </p>
        </item>
        <item>
          <p>
	    Upgraded the ERTS internal PCRE library from version 8.42
	    to version 8.43. See <url
	    href="http://pcre.org/original/changelog.txt">http://pcre.org/original/changelog.txt</url>
	    for information about changes made to PCRE. This library
	    implements major parts of the <seealso
	    marker="stdlib:re"><c>re</c></seealso> regular
	    expressions module.</p>
          <p>
	    Own Id: OTP-15889</p>
        </item>
        <item>
          <p>
	    The bug with ID ERL-717 has been fixed. The functions
	    <c>io:columns()</c> and <c>io:rows()</c> only worked
	    correctly inside interactive erlang shells before this
	    fix. These functions returned <c>{error,enotsup}</c>
	    before this fix even if stdout and stdin were connected
	    to a terminal when they were invoked from an escript or a
	    program started with e.g., <c>erl -noshell</c>.</p>
          <p>
	    Own Id: OTP-15959 Aux Id: ERL-717 </p>
        </item>
        <item>
	    <p>Fixed handling of ".." and "@" in wildcards. ".."
	    would only work when preceded by a literal pattern such
	    as in "a/..", not when preceded by wildcard characters
	    such as in "*/..". The combination "@/.." was also
	    broken, and in addition "@" in a pattern could degrade
	    performance of the wildcard matching.</p>
          <p>
	    Own Id: OTP-15987 Aux Id: ERL-1029 </p>
        </item>
        <item>
	    <p> Make sure <c>ets:fun2ms()</c> can handle <c>++/2</c>
	    in the head of functions when called from the shell. </p>
          <p>
	    Own Id: OTP-15992 Aux Id: PR-2322 </p>
        </item>
      </list>
    </section>


    <section><title>Improvements and New Features</title>
      <list>
        <item>
	    <p>Debugging of time-outs in <c>gen_statem</c> has been
	    improved. Starting a time-out is now logged in
	    <c>sys:log</c> and <c>sys:trace</c>. Running time-outs
	    are visible in server crash logs, and with
	    <c>sys:get_status</c>. Due to this system events
	    <c>{start_timer, Action, State}</c> and
	    <c>{insert_timout, Event, State}</c> have been added,
	    which may surprise tools that rely on the format of these
	    events. </p> <p>New features: The <c>EventContent</c> of
	    a running time-out can be updated with <c>{TimeoutType,
	    update, NewEventContent}</c>. Running time-outs can be
	    cancelled with <c>{TimeoutType, cancel}</c> which is more
	    readable than using <c>Time = infinity</c>. </p>
          <p>
	    *** POTENTIAL INCOMPATIBILITY ***</p>
          <p>
	    Own Id: OTP-15510</p>
        </item>
        <item>
          <p>
	    <c>re:run()</c> now avoids validating utf8 in the subject
	    more than once in the same call. This validation could
	    previously be performed multiple times when the
	    <c>global</c> option was passed.</p>
          <p>
	    Own Id: OTP-15831 Aux Id: ERL-876 </p>
        </item>
        <item>
          <p>
	    ETS <c>ordered_set</c> tables with
	    <c>write_concurrency</c> enabled has got a performance
	    issue fixed. There were no limits for the values of
	    internal statistics counters before this fix. This could
	    result in that the data structure sometimes reacted
	    slowly to a change in how many parallel processes were
	    using it.</p>
          <p>
	    Own Id: OTP-15906</p>
        </item>
        <item>
	    <p>The <c>ordsets:union/1</c> is now faster when passed a
	    long list of ordsets.</p>
          <p>
	    Own Id: OTP-15927</p>
        </item>
        <item>
          <p>
	    <c>unicode:characters_to_binary()</c> could return very
	    small binaries as reference counted off heap binaries.
	    This could cause an unnecessary large memory usage and an
	    unnecessary load on the binary allocator. Small binaries
	    are now always returned as heap binaries.</p>
          <p>
	    Own Id: OTP-16002 Aux Id: ERIERL-366 </p>
        </item>
        <item>
	    <p> Display a more meaningful error message when a bad
	    I/O server is used in a script written in Erlang
	    (<c>escript</c>). </p>
          <p>
	    Own Id: OTP-16006 Aux Id: ERL-992 </p>
        </item>
        <item>
          <p>
	    New feature <c>ets:info(_, binary)</c> to get information
	    about all reference counted binaries kept by a table.
	    This is the same kind of debug information that
	    <c>process_info(_, binary)</c> returns for a process.</p>
          <p>
	    Own Id: OTP-16035 Aux Id: ERIERL-366 </p>
        </item>
        <item>
          <p>
	    Corrected ETS documentation about the behavior of
	    compiled match specifications when serialized through
	    external format.</p>
          <p>
	    Own Id: OTP-16038 Aux Id: PR-2366 </p>
        </item>
      </list>
    </section>

</section>

<section><title>STDLIB 3.9.2</title>

    <section><title>Fixed Bugs and Malfunctions</title>
      <list>
        <item>
	    <p> Fix a bug that could cause a loop when formatting
	    terms using the control sequences <c>p</c> or <c>P</c>
	    and limiting the output with the option
	    <c>chars_limit</c>. </p>
          <p>
	    Own Id: OTP-15875 Aux Id: ERL-967 </p>
        </item>
      </list>
    </section>

</section>

<section><title>STDLIB 3.9.1</title>

    <section><title>Fixed Bugs and Malfunctions</title>
      <list>
        <item>
	    <p> Fix a bug that could cause a failure when formatting
	    binaries using the control sequences <c>p</c> or <c>P</c>
	    and limiting the output with the option
	    <c>chars_limit</c>. </p>
          <p>
	    Own Id: OTP-15847 Aux Id: ERL-957 </p>
        </item>
      </list>
    </section>

</section>

<section><title>STDLIB 3.9</title>

    <section><title>Fixed Bugs and Malfunctions</title>
      <list>
        <item>
	    <p> Fix a bug in <c>string:lexemes/2</c>. </p> <p> The
	    bug was found when optimizing the handling of deep lists
	    of Unicode characters in the <c>string</c> module. </p>
          <p>
	    Own Id: OTP-15649</p>
        </item>
        <item>
	    <p>A bug has been fixed in the <c>maps</c> implementation
	    that could cause a crash or memory usage to grow until
	    the machine ran out of memory. This could happen when
	    inserting a new key-value pair with a key <c>K1</c>
	    containing a binary <c>B1</c> into a map <c>M</c> having
	    a key <c>K2</c> with a binary <c>B2</c> if the following
	    conditions were met:</p> <list> <item><c>B1 =/=
	    B2</c></item> <item><c>size(B1) >= 4294967296</c></item>
	    <item><c>size(B2) >= 4294967296</c></item>
	    <item><c>size(M) >= 32</c></item> <item><c>(size(B1) rem
	    4294967296) == (size(B2) rem 4294967296)</c></item>
	    <item>the first <c>(size(B1) rem 4294967296)</c> bytes
	    are the same both in <c>B1</c> and <c>B2</c></item>
	    <item>substituting <c>B1</c> in <c>K1</c> with <c>B2</c>
	    would create a term with the same value as
	    <c>K2</c></item> </list> <p>The root cause of the problem
	    is that the <c>maps</c> implementation only hashed the
	    first <c>(X rem 4294967296)</c> bytes of binaries so that
	    different binaries could get the same hash value
	    independently of the hash seed.</p>
          <p>
	    Own Id: OTP-15707</p>
        </item>
        <item>
	    <p> Since the introduction of the stack trace variable,
	    the Erlang Pretty Printer has left out the exception
	    class <c>throw</c> even when the stack trace variable
	    cannot be left out, which is not correct Erlang code. The
	    fix is to always include the exception class
	    <c>throw</c>. </p>
          <p>
	    Own Id: OTP-15751</p>
        </item>
        <item>
	    <p><c>record_info/2</c> is a pseudo-function that
	    requires literal arguments known at compile time.
	    Therefore, the following usage is illegal: <c>fun
	    record/info/2</c>. The compiler would crash when during
	    compilation of that kind of code. Corrected to issue a
	    compilation error.</p>
          <p>
	    Own Id: OTP-15760 Aux Id: ERL-907 </p>
        </item>
      </list>
    </section>


    <section><title>Improvements and New Features</title>
      <list>
        <item>
	    <p> A new <c>rand</c> module algorithm, <c>exro928ss</c>
	    (Xoroshiro928**), has been implemented. It has got a
	    really long period and good statistical quality for all
	    output bits, while still being only about 50% slower than
	    the default algorithm. </p><p> The same generator is also
	    used as a long period counter in a new <c>crypto</c>
	    plugin for the <c>rand</c> module, algorithm
	    <c>crypto_aes</c>. This plugin uses AES-256 to scramble
	    the counter which buries any detectable statistical
	    artifacts. Scrambling is done in chunks which are cached
	    to get good amortized speed (about half of the default
	    algorithm). </p>
          <p>
	    Own Id: OTP-14461 Aux Id: PR-1857 </p>
        </item>
        <item>
          <p>
	    Types related to server naming and starting have been
	    exported from <c>gen_statem</c>. These are:
	    <c>server_name/0</c>, <c>server_ref/0</c>,
	    <c>start_opt/0</c>, <c>start_ret/0</c> and
	    <c>enter_loop_opt/0</c>.</p>
          <p>
	    Own Id: OTP-14724 Aux Id: PR-2056 </p>
        </item>
        <item>
          <p>
	    The default algorithm for the <c>rand</c> module has been
	    changed to <c>exsss</c> (Xorshift116**) which is a
	    combination of the Xorshift116 (<c>exsp</c>) state update
	    and a new scrambler "StarStar" from the 2018 paper
	    "Scrambled Linear Pseudorandom Number Generators" by
	    David Blackman and Sebastiano Vigna. This combination
	    should not have the caveat of weak low bits that the
	    previous default algorithm(s) have had, with the cost of
	    about 10% lower speed. See GitHub pull request #1969.</p>
          <p>
	    Own Id: OTP-14731 Aux Id: PR-1969 </p>
        </item>
        <item>
          <p>
	    The generic state machine behaviour <c>gen_statem</c> has
	    gotten code cleanup and documentation improvements from
	    GitHub Pull Request #1855, even though the PR itself was
	    rejected.</p>
          <p>
	    Own Id: OTP-14737 Aux Id: PR-1855 </p>
        </item>
        <item>
          <p>
	    Update Unicode specification to version 11.0.</p>
          <p>
	    Own Id: OTP-15111</p>
        </item>
        <item>
          <p>
	    ETS option <c>write_concurrency</c> now also affects and
	    improves the scalability of <c>ordered_set</c> tables.
	    The implementation is based on a data structure called
	    contention adapting search tree, where the lock
	    granularity adapts to the actual amount of concurrency
	    exploited by the applications in runtime.</p>
          <p>
	    Own Id: OTP-15128</p>
        </item>
        <item>
          <p>
	    Optimized <c>maps:new/0</c> with trivial Erlang
	    implementation, making use of literal terms (the empty
	    map) not needing dynamic heap allocation.</p>
          <p>
	    Own Id: OTP-15200 Aux Id: PR-1878 </p>
        </item>
        <item>
	    <p>The <c>gen_*</c> behaviours have been changed so that
	    if logging of the last N messages through
	    <c>sys:log/2,3</c> is active for the server, this log is
	    included in the terminate report.</p> <p>To accomplish
	    this the format of "System Events" as defined in the man
	    page for <c>sys</c> has been clarified and cleaned up, a
	    new function <c>sys:get_log/1</c> has been added, and
	    <c>sys:get_debug/3</c> has been deprecated. Due to these
	    changes, code that relies on the internal badly
	    documented format of "System Events", need to be
	    corrected.</p>
          <p>
	    *** POTENTIAL INCOMPATIBILITY ***</p>
          <p>
	    Own Id: OTP-15381</p>
        </item>
        <item>
          <p>
	    The <c>gen_statem</c> behaviour engine loop has been
	    optimized for better performance in particular when the
	    callback module returns some actions, that is better
	    performance for more realistic applications than the Echo
	    Benchmark.</p>
          <p>
	    Own Id: OTP-15452</p>
        </item>
        <item>
	    <p> Do not allow function specifications for functions
	    residing in other modules. </p>
          <p>
	    *** POTENTIAL INCOMPATIBILITY ***</p>
          <p>
	    Own Id: OTP-15563 Aux Id: ERL-845, OTP-15562 </p>
        </item>
        <item>
          <p>
	    The <c>persistent_term</c> functions <c>put/2</c> and
	    <c>erase/1</c> are now yielding.</p>
          <p>
	    Own Id: OTP-15615</p>
        </item>
        <item>
	    <p>Previously, all ETS tables used centralized counter
	    variables to keep track of the number of items stored and
	    the amount of memory consumed. These counters can cause
	    scalability problems (especially on big NUMA systems).
	    This change adds an implementation of a decentralized
	    counter and modifies the implementation of ETS so that
	    ETS tables of type <c>ordered_set</c> with
	    <c>write_concurrency</c> enabled use the decentralized
	    counter. Experiments indicate that this change
	    substantially improves the scalability of ETS
	    <c>ordered_set</c> tables with <c>write_concurrency</c>
	    enabled in scenarios with frequent <c>ets:insert/2</c>
	    and <c>ets:delete/2</c> calls.</p>
          <p>
	    Own Id: OTP-15623 Aux Id: PR-2190 </p>
        </item>
        <item>
	    <p> Use <c>ssh</c> instead of <c>rsh</c> as the default
	    remote shell. </p>
          <p>
	    Own Id: OTP-15633 Aux Id: PR-1787 </p>
        </item>
        <item>
	    <p>Added <c>beam_lib:strip/2</c> and friends, which
	    accept a list of chunks that should be preserved when
	    stripping.</p>
          <p>
	    Own Id: OTP-15680 Aux Id: PR-2114 </p>
        </item>
        <item>
	    <p> Optimize printing of maps with <c>io_lib:write()</c>.
	    Also optimize pretty printing of strings (<c>~s</c> and
	    <c>~ts</c>) when limiting the output with the
	    <c>chars_limit</c> option. </p>
          <p>
	    Own Id: OTP-15705</p>
        </item>
        <item>
	    <p> There are new compiler options <c>nowarn_removed</c>
	    and <c>{nowarn_removed,Items}</c> to suppress warnings
	    for functions and modules that have been removed from
	    OTP.</p>
          <p>
	    Own Id: OTP-15749 Aux Id: ERL-904 </p>
        </item>
        <item>
	    <p> Let the Erlang Pretty Printer put atomic parts on the
	    same line. </p>
          <p>
	    Own Id: OTP-15755</p>
        </item>
        <item>
	    <p> Add option <c>quote_singleton_atom_types</c> to the
	    Erlang Pretty Printer's functions. Setting the option to
	    <c>true</c> adds quotes to all singleton atom types. </p>
          <p>
	    Own Id: OTP-15756</p>
        </item>
      </list>
    </section>

</section>

=======
>>>>>>> d9523afc
<section><title>STDLIB 3.8.2.2</title>

    <section><title>Fixed Bugs and Malfunctions</title>
      <list>
        <item>
	    <p> Fix a bug that could cause a loop when formatting
	    terms using the control sequences <c>p</c> or <c>P</c>
	    and limiting the output with the option
	    <c>chars_limit</c>. </p>
          <p>
	    Own Id: OTP-15875 Aux Id: ERL-967 </p>
        </item>
      </list>
    </section>

</section>

<section><title>STDLIB 3.8.2.1</title>

    <section><title>Fixed Bugs and Malfunctions</title>
      <list>
        <item>
	    <p> Fix a bug that could cause a failure when formatting
	    binaries using the control sequences <c>p</c> or <c>P</c>
	    and limiting the output with the option
	    <c>chars_limit</c>. </p>
          <p>
	    Own Id: OTP-15847 Aux Id: ERL-957 </p>
        </item>
      </list>
    </section>

</section>

<section><title>STDLIB 3.8.2</title>

    <section><title>Fixed Bugs and Malfunctions</title>
      <list>
        <item>
          <p>
	    A bug in gen_statem has been fixed where the internal
	    timeout message could arrive as an info to the callback
	    module during high load due to incorrect use of
	    asynchronous timer cancel.</p>
          <p>
	    Own Id: OTP-15295</p>
        </item>
      </list>
    </section>

</section>

<section><title>STDLIB 3.8.1</title>

    <section><title>Fixed Bugs and Malfunctions</title>
      <list>
        <item>
	    <p>Fixed a performance regression when reading files
	    opened with the <c>compressed</c> flag.</p>
          <p>
	    Own Id: OTP-15706 Aux Id: ERIERL-336 </p>
        </item>
      </list>
    </section>

</section>

<section><title>STDLIB 3.8</title>

    <section><title>Fixed Bugs and Malfunctions</title>
      <list>
        <item>
	    <p> Fix a bug in the Erlang Pretty Printer: long atom
	    names in combination with <c>&lt;&lt;&gt;&gt;</c> could
	    cause a crash. </p>
          <p>
	    Own Id: OTP-15592 Aux Id: ERL-818 </p>
        </item>
        <item>
	    <p> Fix bugs that could cause wrong results or bad
	    performance when formatting lists of characters using the
	    control sequences <c>p</c> or <c>P</c> and limiting the
	    output with the option <c>chars_limit</c>. </p>
          <p>
	    Own Id: OTP-15639</p>
        </item>
      </list>
    </section>


    <section><title>Improvements and New Features</title>
      <list>
        <item>
          <p>
	    Improved ETS documentation about safe table traversal and
	    the partially bound key optimization for
	    <c>ordered_set</c>.</p>
          <p>
	    Own Id: OTP-15545 Aux Id: PR-2103, PR-2139 </p>
        </item>
        <item>
	    <p> Optimize <c>calendar:gregorian_days_to_date/1</c>.
	    </p>
          <p>
	    Own Id: OTP-15572 Aux Id: PR-2121 </p>
        </item>
        <item>
	    <p> Optimize functions
	    <c>calendar:rfc3339_to_system_time()</c> and
	    <c>calendar:system_time_to_rfc3339()</c>. </p>
          <p>
	    Own Id: OTP-15630</p>
        </item>
      </list>
    </section>

</section>

<section><title>STDLIB 3.7.1</title>

    <section><title>Fixed Bugs and Malfunctions</title>
      <list>
        <item>
	    <p> Optimize pretty printing of terms. The slower
	    behaviour was introduced in Erlang/OTP 20. </p>
          <p>
	    Own Id: OTP-15573 Aux Id: ERIERL-306 </p>
        </item>
      </list>
    </section>

</section>

<section><title>STDLIB 3.7</title>

    <section><title>Fixed Bugs and Malfunctions</title>
      <list>
        <item>
          <p>
	    Document <c>bit_size</c> in match specifications and
	    allow it in <c>ets:fun2ms</c>.</p>
          <p>
	    Own Id: OTP-15343 Aux Id: PR-1962 </p>
        </item>
        <item>
	    <p>The <c>beam()</c> type in <c>beam_lib</c> is defined
	    as <c>module() | file:filename() | binary()</c>. The
	    <c>module()</c> is misleading. Giving the module name as
	    an atom will only work if the BEAM file is in a current
	    directory.</p>
	    <p>To avoid confusion, <c>module()</c> has been removed
	    from the type. That means that there will be a Dialyzer
	    warning for code that call <c>beam_lib</c> with an atom
	    as filename, but the calls will still work.</p>
          <p>
	    Own Id: OTP-15378 Aux Id: ERL-696 </p>
        </item>
        <item>
          <p>
	    <c>unicode_util</c> crashed on certain emoji grapheme
	    clusters in binary strings.</p>
          <p>
	    Own Id: OTP-15428 Aux Id: ERL-777 </p>
        </item>
        <item>
	    <p>When an external fun was used, warnings for unused
	    variables could be suppressed.</p>
          <p>
	    Own Id: OTP-15437 Aux Id: ERL-762 </p>
        </item>
        <item>
          <p>
	    Fix reduction count in lists:member/2</p>
          <p>
	    Own Id: OTP-15474 Aux Id: ERIERL-229 </p>
        </item>
      </list>
    </section>


    <section><title>Improvements and New Features</title>
      <list>
        <item>
	    <p>When specified, the <c>+{source,Name}</c> option will
	    now override the actual file name in stack traces,
	    instead of only affecting the return value of
	    <c>Mod:module_info()</c>.</p>
	    <p>The <c>+deterministic</c> flag will also affect stack
	    traces now, omitting all path information except the file
	    name, fixing a long-standing issue where deterministic
	    builds required deterministic paths.</p>
          <p>
	    Own Id: OTP-15245 Aux Id: ERL-706 </p>
        </item>
        <item>
	    <p>List subtraction (The <c>--</c> operator) will now
	    yield properly on large inputs.</p>
          <p>
	    Own Id: OTP-15371</p>
        </item>
        <item>
          <p>
	    <c>calendar:system_time_to_rfc3339/1,2</c> no longer
	    remove trailing zeros from fractions.</p>
          <p>
	    Own Id: OTP-15464</p>
        </item>
      </list>
    </section>

</section>

<section><title>STDLIB 3.6</title>

    <section><title>Fixed Bugs and Malfunctions</title>
      <list>
        <item>
	    <p>The specs of <c>filename:basedir/2,3</c> are
	    corrected.</p>
          <p>
	    Own Id: OTP-15252 Aux Id: ERL-667 </p>
        </item>
      </list>
    </section>


    <section><title>Improvements and New Features</title>
      <list>
        <item>
	    <p> Let <c>dets:open_file()</c> exit with a <c>badarg</c>
	    message if given a raw file name (a binary). </p>
          <p>
	    Own Id: OTP-15253 Aux Id: OTP-13229, ERL-55 </p>
        </item>
        <item>
	    <p> The <c>Format</c> argument of the formatting
	    functions in modules <c>io</c> and <c>io_lib</c> is
	    accepted even if it is, for example, a list of binaries.
	    This is how it used to be before Erlang/OTP 21.0. </p>
          <p>
	    Own Id: OTP-15304</p>
        </item>
      </list>
    </section>

</section>

<section><title>STDLIB 3.5.1</title>

    <section><title>Fixed Bugs and Malfunctions</title>
      <list>
        <item>
	    <p> Fix a bug that could cause a crash when formatting a
	    list of non-characters using the control sequences
	    <c>p</c> or <c>P</c> and limiting the output with the
	    option <c>chars_limit</c>. </p>
          <p>
	    Own Id: OTP-15159</p>
        </item>
      </list>
    </section>

</section>

<section><title>STDLIB 3.5</title>

    <section><title>Fixed Bugs and Malfunctions</title>
      <list>
        <item>
	    <p><c>gen_statem</c> improvements.</p> <p> When using an
	    exception that is valid but not allowed in a state enter
	    call, the reason has been changed from
	    <c>{bad_action_from_state_function,Action}</c> to
	    <c>{bad_state_enter_action_from_state_function,Action}</c>.
	    </p><p> Timer parsing has been improved. Many erroneous
	    timeout tuples was not handled correctly. </p><p> The
	    documentation has been updated, in particular the User's
	    Guide and the pointer to it from the Reference Manual is
	    much more obvious. </p>
          <p>
	    Own Id: OTP-14015</p>
        </item>
        <item>
          <p>
	    The type specifications for <c>file:posix/0</c> and
	    <c>inet:posix/0</c> have been updated according to which
	    errors file and socket operations should be able to
	    return.</p>
          <p>
	    Own Id: OTP-14019 Aux Id: ERL-550 </p>
        </item>
        <item>
	    <p> File operations used to accept <seealso
	    marker="kernel:file#type-name_all">filenames</seealso>
	    containing null characters (integer value zero). This
	    caused the name to be truncated and in some cases
	    arguments to primitive operations to be mixed up.
	    Filenames containing null characters inside the filename
	    are now <em>rejected</em> and will cause primitive file
	    operations to fail. </p> <p> Also environment variable
	    operations used to accept <seealso
	    marker="kernel:os#type-env_var_name">names</seealso> and
	    <seealso
	    marker="kernel:os#type-env_var_value">values</seealso> of
	    environment variables containing null characters (integer
	    value zero). This caused operations to silently produce
	    erroneous results. Environment variable names and values
	    containing null characters inside the name or value are
	    now <em>rejected</em> and will cause environment variable
	    operations to fail. </p> <p>Primitive environment
	    variable operations also used to accept the <c>$=</c>
	    character in environment variable names causing various
	    problems. <c>$=</c> characters in environment variable
	    names are now also <em>rejected</em>. </p> <p>Also
	    <seealso
	    marker="kernel:os#cmd/1"><c>os:cmd/1</c></seealso> now
	    reject null characters inside its <seealso
	    marker="kernel:os#type-os_command">command</seealso>.
	    </p> <p><seealso
	    marker="erts:erlang#open_port/2"><c>erlang:open_port/2</c></seealso>
	    will also reject null characters inside the port name
	    from now on.</p>
          <p>
	    *** POTENTIAL INCOMPATIBILITY ***</p>
          <p>
	    Own Id: OTP-14543 Aux Id: ERL-370 </p>
        </item>
        <item>
	    <p> Make <c>io_lib:unscan_format/1</c> work with pad char
	    and default precision. </p>
          <p>
	    Own Id: OTP-14958 Aux Id: PR-1735 </p>
        </item>
        <item>
	    <p> The control sequence modifiers <c>t</c> and <c>l</c>
	    can be used together in the same control sequence which
	    makes it possible to have Unicode atoms and no detection
	    of printable character lists at the same time. </p>
          <p>
	    Own Id: OTP-14971 Aux Id: PR-1743 </p>
        </item>
        <item>
	    <p> Fix a bug in the Erlang code linter: the check of
	    guard expressions no longer returns <c>false</c> if the
	    map syntax is used. The bug affected the Erlang shell,
	    the Debugger, and other modules evaluating abstract code.
	    </p>
          <p>
	    Own Id: OTP-15035 Aux Id: ERL-613 </p>
        </item>
        <item>
          <p>
	    A sys debug fun of type {Fun,State} should not be
	    possible to install twice. This was, however, possible if
	    the current State was 'undefined', which was mistaken for
	    non-existing fun. This has been corrected.</p>
          <p>
	    Own Id: OTP-15049</p>
        </item>
        <item>
          <p>
	    Fix <c>io:putchars/2</c> stacktrace rewriting at errors
	    to point to a valid function.</p>
          <p>
	    Own Id: OTP-15101</p>
        </item>
      </list>
    </section>


    <section><title>Improvements and New Features</title>
      <list>
        <item>
          <p>
	    The <c>gen_server</c> has gotten a new callback
	    <c>handle_continue/2</c> for check pointing the state.
	    This is useful at least when implementing behaviours on
	    top of <c>gen_server</c> and for some start up scenarios.</p>
          <p>
	    Own Id: OTP-13019 Aux Id: PR-1490 </p>
        </item>
        <item>
	    <p> The semantics of timeout parameter
	    <c>{clean_timeout,infinity}</c> to
	    <c>gen_statem:call/3</c> has been changed to use a proxy
	    process for the call. With this change
	    <c>clean_timeout</c> implicates a proxy process with no
	    exceptions. This may be a hard to observe
	    incompatibility: in the presence of network problems a
	    late reply could arrive in the caller's message queue
	    when catching errors. That will not happen after this
	    correction. </p><p> The semantics of timeout parameter
	    <c>infinity</c> has not been changed. </p>
          <p>
	    *** POTENTIAL INCOMPATIBILITY ***</p>
          <p>
	    Own Id: OTP-13073 Aux Id: PR-1595 </p>
        </item>
        <item>
	    <p>A new logging API is added to Erlang/OTP, see the
	    <seealso
	    marker="kernel:logger"><c>logger(3)</c></seealso> manual
	    page, and section <seealso
	    marker="kernel:logger_chapter">Logging</seealso> in the
	    Kernel User's Guide.</p>
	    <p>Calls to <c>error_logger</c> are automatically
	    redirected to the new API, and legacy error logger event
	    handlers can still be used. It is, however, recommended
	    to use the Logger API directly when writing new code.</p>
	    <p>Notice the following potential incompatibilities:</p>
	    <list> <item><p>Kernel configuration parameters
	    <c>error_logger</c> still works, but is overruled if the
	    default handler's output destination is configured with
	    Kernel configuration parameter <c>logger</c>.</p> <p>In
	    general, parameters for configuring error logger are
	    overwritten by new parameters for configuring
	    Logger.</p></item> <item><p>The concept of SASL error
	    logging is deprecated, meaning that by default the SASL
	    application does not affect which log events are
	    logged.</p> <p>By default, supervisor reports and crash
	    reports are logged by the default Logger handler started
	    by Kernel, and end up at the same destination (terminal
	    or file) as other standard log event from Erlang/OTP.</p>
	    <p>Progress reports are not logged by default, but can be
	    enabled by setting the primary log level to info, for
	    example with the Kernel configuration parameter
	    <c>logger_level</c>.</p> <p>To obtain backwards
	    compatibility with the SASL error logging functionality
	    from earlier releases, set Kernel configuration parameter
	    <c>logger_sasl_compatible</c> to <c>true</c>. This
	    prevents the default Logger handler from logging any
	    supervisor-, crash-, or progress reports. Instead, SASL
	    adds a separate Logger handler during application start,
	    which takes care of these log events. The SASL
	    configuration parameters <c>sasl_error_logger</c> and
	    <c>sasl_errlog_type</c> specify the destination (terminal
	    or file) and severity level to log for these
	    events.</p></item></list>
          <p>
	    Since Logger is new in Erlang/OTP 21.0, we do reserve the
	    right to introduce changes to the Logger API and
	    functionality in patches following this release. These
	    changes might or might not be backwards compatible with
	    the initial version.</p>
          <p>
	    *** POTENTIAL INCOMPATIBILITY ***</p>
          <p>
	    Own Id: OTP-13295</p>
        </item>
        <item>
	    <p> Add functions
	    <c>calendar:system_time_to_local_time/2</c> and
	    <c>calendar:system_time_to_universal_time/2</c>. </p>
          <p>
	    Own Id: OTP-13413</p>
        </item>
        <item>
	    <p> Functions <c>rand:uniform_real/0</c> and
	    <c>rand:uniform_real_s/1</c> have been added. They
	    produce uniformly distributed numbers in the range <c>0.0
	    =&lt; X &lt; 1.0</c> that are as close to random real
	    numbers as Normalized IEEE 754 Double Precision allows.
	    Because the random real number exactly <c>0.0</c> is
	    infinitely improbable they will never return exactly
	    <c>0.0</c>. </p><p> These properties are useful when you
	    need to call for example <c>math:log(X)</c> or <c>1 /
	    X</c> on a random value <c>X</c>, since that will never
	    fail with a number from these new functions. </p>
          <p>
	    Own Id: OTP-13764 Aux Id: PR-1574 </p>
        </item>
        <item>
          <p>
	    Added maps:iterator/0 and maps:next/1 to be used for
	    iterating over the key-value associations in a map.</p>
          <p>
	    Own Id: OTP-14012</p>
        </item>
        <item>
	    <p>Changed the default behaviour of <c>.erlang</c>
	    loading: <c>.erlang</c> is no longer loaded from the
	    current directory. <c>c:erlangrc(PathList)</c> can be
	    used to search and load an <c>.erlang</c> file from user
	    specified directories.</p> <p><c>escript</c>,
	    <c>erlc</c>, <c>dialyzer</c> and <c>typer</c> no longer
	    load an <c>.erlang</c> at all.</p>
          <p>
	    *** POTENTIAL INCOMPATIBILITY ***</p>
          <p>
	    Own Id: OTP-14439</p>
        </item>
        <item>
          <p>
	    Added new uri_string module to stdlib for handling URIs
	    (RFC 3986).</p>
          <p>
	    Own Id: OTP-14496</p>
        </item>
        <item>
          <p>
	    Update Unicode specification to version 10.0.</p>
          <p>
	    Own Id: OTP-14503</p>
        </item>
        <item>
	    <p><c>filelib:wildcard()</c> now allows characters with a
	    special meaning to be escaped using backslashes.</p>
	    <p>This is an incompatible change, but note that the use
	    of backslashes in wildcards would already work
	    differently on Windows and Unix. Existing calls to
	    <c>filelib:wildcard()</c> needs to be updated. On
	    Windows, directory separators must always be written as a
	    slash.</p>
          <p>
	    *** POTENTIAL INCOMPATIBILITY ***</p>
          <p>
	    Own Id: OTP-14577</p>
        </item>
        <item>
          <p>
	    The supervisor now stores its child specifications in a
	    map instead of a list. This causes a significant
	    improvement when starting many children under a
	    non-simple_one_for_one supervisor.</p>
          <p>
	    Own Id: OTP-14586</p>
        </item>
        <item>
	    <p> The <c>base64</c> module is optimized. </p> <p> Note
	    that the functions <c>encode/1</c>, <c>decode/1</c>, and
	    <c>mime_decode/1</c> fail unless called with an argument
	    of the documented type. They used to accept any
	    <c>iodata()</c>. </p>
          <p>
	    Own Id: OTP-14624 Aux Id: PR-1565 </p>
        </item>
        <item>
	    <p> Add function <c>lists:search/2</c>. </p>
          <p>
	    Own Id: OTP-14675 Aux Id: PR-102 </p>
        </item>
        <item>
          <p>
	    uri_string module extended with functions for handling
	    application/x-www-form-urlencoded query strings based on
	    the HTML5 specification.</p>
          <p>
	    Own Id: OTP-14747</p>
        </item>
        <item>
	    <p> Add functions
	    <c>calendar:rfc3339_to_system_time/1,2</c> and
	    <c>calendar:system_time_to_rfc3339/1,2</c>. </p>
          <p>
	    Own Id: OTP-14764</p>
        </item>
        <item>
	    <p> The stack traces returned by the functions of the
	    <c>erl_eval</c> module more accurately reflect where the
	    exception occurred. </p>
          <p>
	    Own Id: OTP-14826 Aux Id: PR 1540 </p>
        </item>
        <item>
	    <p> Add options <c>atime</c>, <c>mtime</c>, <c>ctime</c>,
	    <c>uid</c>, and <c>gid</c> to the <c>erl_tar:add/3,4</c>
	    functions. </p>
          <p>
	    Own Id: OTP-14834 Aux Id: PR 1608 </p>
        </item>
        <item>
	    <p>Added <c>ets:whereis/1</c> for retrieving the table
	    identifier of a named table.</p>
          <p>
	    Own Id: OTP-14884</p>
        </item>
        <item>
          <p>
	    Improved URI normalization functions in the uri_string
	    module.</p>
          <p>
	    Own Id: OTP-14910</p>
        </item>
        <item>
	    <p> The new functions <c>io_lib:fwrite/3</c> and
	    <c>io_lib:format/3</c> take a third argument, an option
	    list. The only option is <c>chars_limit</c>, which is
	    used for limiting the number of returned characters. The
	    limit is soft, which means that the number of returned
	    characters exceeds the limit with at most a smallish
	    amount. If the limit is set, the functions
	    <c>format/3</c> and <c>fwrite/3</c> try to distribute the
	    number of characters evenly over the control sequences
	    <c>pPswW</c>. Furthermore, the control sequences
	    <c>pPwP</c> try to distribute the number of characters
	    evenly over substructures. </p> <p> A modification of the
	    control sequences <c>pPwW</c> is that even if there is no
	    limit on the number of returned characters, all
	    associations of a map are printed to the same depth. The
	    aim is to give a more consistent output as the order of
	    map keys is not defined. As before, if the depth is less
	    than the number of associations of a map, the selection
	    of associations to print is arbitrary. </p>
          <p>
	    Own Id: OTP-14983</p>
        </item>
        <item>
	    <p> Add functions <c>ordsets:is_empty/1</c> and
	    <c>sets:is_empty/1</c>. </p>
          <p>
	    Own Id: OTP-14996 Aux Id: ERL-557, PR-1703 </p>
        </item>
        <item>
          <p>
	    Improve performance of <c>string:uppercase/1</c>,
	    <c>string:lowercase/1</c> and <c>string:casefold/1</c>
	    when handling ASCII characters.</p>
          <p>
	    Own Id: OTP-14998</p>
        </item>
        <item>
	    <p>External funs with literal values for module, name,
	    and arity (e.g. <c>erlang:abs/1</c>) are now treated as
	    literals. That means more efficient code that produces
	    less garbage on the heap.</p>
          <p>
	    Own Id: OTP-15003</p>
        </item>
        <item>
          <p>
	    sys:statistics(Pid,get) did not report 'out' messages
	    from gen_server. This is now corrected.</p>
          <p>
	    Own Id: OTP-15047</p>
        </item>
        <item>
          <p>
	    A sys debug function can now have the format
	    {Id,Fun,State} in addition to the old {Fun,State}. This
	    allows installing multiple instances of a debug fun.</p>
          <p>
	    Own Id: OTP-15048</p>
        </item>
        <item>
	    <p> The <c>lib</c> module is removed:</p> <list
	    type="bulleted"> <item><c>lib:error_message/2</c> is
	    removed.</item> <item><c>lib:flush_receive/0</c> is
	    removed.</item> <item><c>lib:nonl/1</c> is
	    removed.</item> <item><c>lib:progname/0</c> is replaced
	    by <c>ct:get_progname/0</c>.</item>
	    <item><c>lib:send/2</c> is removed.</item>
	    <item><c>lib:sendw/2</c> is removed.</item> </list>
          <p>
	    *** POTENTIAL INCOMPATIBILITY ***</p>
          <p>
	    Own Id: OTP-15072 Aux Id: PR 1786, OTP-15114 </p>
        </item>
        <item>
          <p>
	    Function <c>ets:delete_all_objects/1</c> now yields the
	    scheduler thread for large tables that take significant
	    time to clear. This to improve real time characteristics
	    of other runnable processes.</p>
          <p>
	    Own Id: OTP-15078</p>
        </item>
        <item>
	    <p> In control sequences of the functions
	    <c>io:fwrite/2,3</c> and <c>io_lib:fwrite/2,3</c>
	    containing <c>p</c> or <c>P</c>, a field width of value
	    <c>0</c> means that no line breaks are inserted. This is
	    in contrast to the old behaviour, where <c>0</c> used to
	    insert line breaks after every subterm. To insert line
	    breaks after every subterm, a field width of value
	    <c>1</c> can be used. </p>
          <p>
	    *** POTENTIAL INCOMPATIBILITY ***</p>
          <p>
	    Own Id: OTP-15103 Aux Id: ERL-607 </p>
        </item>
      </list>
    </section>

</section>

<section><title>STDLIB 3.4.5.1</title>

    <section><title>Improvements and New Features</title>
      <list>
        <item>
	    <p>List subtraction (The <c>--</c> operator) will now
	    yield properly on large inputs.</p>
          <p>
	    Own Id: OTP-15371</p>
        </item>
      </list>
    </section>

</section>

<section><title>STDLIB 3.4.5</title>

    <section><title>Fixed Bugs and Malfunctions</title>
      <list>
        <item>
          <p>
	    The <c>Module:init/1</c> function in <c>gen_statem</c>
	    may return an actions list containing any action, but an
	    erroneous check only allowed state enter actions so e.g
	    <c>{next_event,internal,event}</c> caused a server crash.
	    This bug has been fixed.</p>
          <p>
	    Own Id: OTP-13995</p>
        </item>
      </list>
    </section>

</section>

<section><title>STDLIB 3.4.4</title>

    <section><title>Fixed Bugs and Malfunctions</title>
      <list>
        <item>
	    <p> Correct <c>filelib:find_source()</c> and
	    <c>filelib:find_file()</c> to by default also search one
	    level below <c>src</c>. This is in accordance with the
	    Design Principles which states that an application can
	    have Erlang source files one level below the <c>src</c>
	    directory. </p>
          <p>
	    Own Id: OTP-14832 Aux Id: ERL-527 </p>
        </item>
        <item>
	    <p> The contract of <c>erl_tar:table/2</c> is corrected.
	    </p>
          <p>
	    Own Id: OTP-14860 Aux Id: PR 1670 </p>
        </item>
        <item>
	    <p> Correct a few contracts. </p>
          <p>
	    Own Id: OTP-14889</p>
        </item>
        <item>
          <p>
	    Fix string:prefix/2 to handle an empty string as second
	    argument.</p>
          <p>
	    Own Id: OTP-14942 Aux Id: PR-1702 </p>
        </item>
      </list>
    </section>

</section>

<section><title>STDLIB 3.4.3</title>

    <section><title>Fixed Bugs and Malfunctions</title>
      <list>
        <item>
	    <p> Make <c>ets:i/1</c> exit cleaner when ^D is input
	    while browsing a table. Only the old Erlang shell is
	    affected (<c>erl(1)</c> flag <c>-oldshell</c>). </p>
          <p>
	    Own Id: OTP-14663</p>
        </item>
        <item>
          <p>
	    Fixed handling of windows UNC paths in module
	    <c>filename</c>.</p>
          <p>
	    Own Id: OTP-14693</p>
        </item>
      </list>
    </section>


    <section><title>Improvements and New Features</title>
      <list>
        <item>
          <p>
	    Improve performance of the new string functionality when
	    handling ASCII characters.</p>
          <p>
	    Own Id: OTP-14670</p>
        </item>
        <item>
          <p>
	    Added a clarification to the documentation of
	    <c>unicode:characters_to_list/2</c>.</p>
          <p>
	    Own Id: OTP-14798</p>
        </item>
      </list>
    </section>

</section>

<section><title>STDLIB 3.4.2</title>

    <section><title>Fixed Bugs and Malfunctions</title>
      <list>
        <item>
	    <p> Fix a bug in the Erlang shell where recursively
	    defined records with typed fields could cause a loop.
	    </p>
          <p>
	    Own Id: OTP-14488 Aux Id: PR-1489 </p>
        </item>
        <item>
          <p>
	    Make edlin handle grapheme clusters instead of codepoints
	    to improve the handling multi-codepoints characters.</p>
          <p>
	    Own Id: OTP-14542</p>
        </item>
        <item>
	    <p>There could be false warnings for
	    <c>erlang:get_stacktrace/0</c> being used outside of a
	    <c>try</c> block when using multiple <c>catch</c>
	    clauses.</p>
          <p>
	    Own Id: OTP-14600 Aux Id: ERL-478 </p>
        </item>
      </list>
    </section>


    <section><title>Improvements and New Features</title>
      <list>
        <item>
	    <p> The Erlang code linter no longer checks that the
	    functions mentioned in <c>nowarn_deprecated_function</c>
	    options are declared in the module. </p>
          <p>
	    Own Id: OTP-14378</p>
        </item>
        <item>
          <p>
	    General Unicode improvements.</p>
          <p>
	    Own Id: OTP-14462</p>
        </item>
      </list>
    </section>

</section>

<section><title>STDLIB 3.4.1</title>

    <section><title>Fixed Bugs and Malfunctions</title>
      <list>
        <item>
	    <p> A bug in <c>proc_lib:format()</c> introduced in
	    Erlang/OTP 20.0 is corrected. </p>
          <p>
	    Own Id: OTP-14482 Aux Id: PR-1488 </p>
        </item>
        <item>
          <p>
	    Fix string:len/1 to be compatible with previous versions.</p>
          <p>
	    Own Id: OTP-14487 Aux Id: ERIERL-40 </p>
        </item>
        <item>
          <p>
	    In OTP-20.0, the behavior of c, make, and ct_make was
	    changed so that in some cases the beam files by default
	    would be written to the directory where the source files
	    were found. This is now changed back to the old behavior
	    so beam files are by default written to current
	    directory.</p>
          <p>
	    Own Id: OTP-14489 Aux Id: ERL-438 </p>
        </item>
      </list>
    </section>

</section>

<section><title>STDLIB 3.4</title>

    <section><title>Fixed Bugs and Malfunctions</title>
      <list>
        <item>
	    <p>For many releases, it has been legal to override a BIF
	    with a local function having the same name. However,
	    calling a local function with the same name as guard BIF
	    as filter in a list comprehension was not allowed.</p>
          <p>
	    Own Id: OTP-13690</p>
        </item>
        <item>
	    <p> A new (default) pseudo-random number generator
	    algorithm Xoroshiro116+ has been implemented in the
	    <c>rand</c> module. </p><p> The old algorithm
	    implementations had a number of flaws so they are all
	    deprecated, but corrected versions of two of them have
	    been added. See the documentation. </p>
          <p>
	    Own Id: OTP-14295 Aux Id: PR-1372 </p>
        </item>
        <item>
	    <p> The Erlang shell, <c>qlc:string_to_handle()</c>, and
	    the Debugger (the Evaluator area and Edit variable window
	    of the Bindings area) can parse pids, ports, references,
	    and external funs, as long as they can be created in the
	    running system. </p>
          <p>
	    Own Id: OTP-14296</p>
        </item>
        <item>
	    <p>Internal code change: Calls to <c>catch</c> followed
	    by a call to <c>erlang:get_stacktrace/0</c> has been
	    rewritten to use <c>try</c> instead of <c>catch</c> to
	    make the code future-proof.</p>
          <p>
	    Own Id: OTP-14400</p>
        </item>
        <item>
	    <p> The <c>ms_transform</c> module, used by
	    <c>ets:fun2ms/1</c> and <c>dbg:fun2ms/1</c>, evaluates
	    constant arithmetic expressions. This is necessary since
	    the Erlang compiler, which normally evaluates constant
	    expressions, does not recognize the format generated by
	    <c>ms_transform</c>. </p>
          <p>
	    Own Id: OTP-14454 Aux Id: ERIERL-29 </p>
        </item>
        <item>
	    <p> The state machine engine <c>gen_statem</c> can now
	    handle generic time-outs (multiple named) as well as
	    absolute time-out time. See the documentation. </p><p>
	    The <c>gen_statem</c> callback <c>Module:init/1</c> has
	    become mandatory to harmonize with other <c>gen_*</c>
	    modules. This may be an incompatibility for
	    <c>gen_statem</c> callback modules that use
	    <c>gen_statem:enter_loop/4-6</c>. </p>
          <p>
	    *** POTENTIAL INCOMPATIBILITY ***</p>
          <p>
	    Own Id: OTP-14531</p>
        </item>
      </list>
    </section>


    <section><title>Improvements and New Features</title>
      <list>
        <item>
          <p>
	    Improved unicode support for strings. Added normalization
	    functions in the <c>unicode</c> module. Extended the
	    <c>string</c> module API with new functions with improved
	    unicode handling and that works on grapheme clusters. The
	    new functions operates on the <c>unicode:chardata()</c>
	    type, thus they also accept <c>UTF-8 binaries</c> as
	    input. </p>
          <p>
	    The old string API have been marked as obsolete. The
	    return values have been changed for some error cases.</p>
          <p>
	    *** POTENTIAL INCOMPATIBILITY ***</p>
          <p>
	    Own Id: OTP-10289 Aux Id: OTP-10309 </p>
        </item>
        <item>
	    <p>There are two new guard BIFs '<c>floor/1</c>' and
	    '<c>ceil/1</c>'. They both return integers. In the
	    '<c>math</c>' module, there are two new BIFs with the
	    same names that return floating point values.</p>
          <p>
	    Own Id: OTP-13692</p>
        </item>
        <item>
          <p>
	    Making code_change, terminate and handle_info callbacks
	    optional in the OTP behaviours.</p>
          <p>
	    Own Id: OTP-13801</p>
        </item>
        <item>
	    <p> The support for Dets files created with Erlang/OTP R7
	    and earlier is removed. </p>
          <p>
	    Own Id: OTP-13830</p>
        </item>
        <item>
	    <p>Replaced usage of deprecated symbolic <seealso
	    marker="erts:erlang#type-time_unit"><c>time
	    unit</c></seealso> representations.</p>
          <p>
	    Own Id: OTP-13831 Aux Id: OTP-13735 </p>
        </item>
        <item>
	    <p>The function <c>fmod/2</c> has been added to the
	    <c>math</c> module.</p>
          <p>
	    Own Id: OTP-14000</p>
        </item>
        <item>
	    <p>The EXIT signals received from processes using
	    <c>proc_lib</c> now looks like EXIT signals from
	    processes that were spawned using <c>spawn_link</c>. In
	    particular, that means that the stack trace is now
	    included in the EXIT signal so that it can see where the
	    process crashed.</p>
          <p>
	    Own Id: OTP-14001</p>
        </item>
        <item>
	    <p><c>sets:add_element/2</c> is faster when adding an
	    element that is already present, and
	    <c>sets:del_element/2</c> is faster when the element to
	    be deleted is not present. This optimization can make
	    certain operations, such as sets:union/2 with many
	    overlapping elements, up to two orders of magnitude
	    faster.</p>
          <p>
	    Own Id: OTP-14035</p>
        </item>
        <item>
          <p>
	    Add information in doc about supervisor shutdown reason
	    when maximum restart frequency is reached.</p>
          <p>
	    Own Id: OTP-14037 Aux Id: PR-1233 </p>
        </item>
        <item>
          <p>
	    Added <c>rand:jump/[0|1]</c> functions.</p>
          <p>
	    Own Id: OTP-14038 Aux Id: PR-1235 </p>
        </item>
        <item>
	    <p>Functions for detecting changed code has been added.
	    <c>code:modified_modules/0</c> returns all currently
	    loaded modules that have changed on disk.
	    <c>code:module_status/1</c> returns the status for a
	    module. In the shell and in <c>c</c> module, <c>mm/0</c>
	    is short for <c>code:modified_modules/0</c>, and
	    <c>lm/0</c> reloads all currently loaded modules that
	    have changed on disk.</p>
          <p>
	    Own Id: OTP-14059</p>
        </item>
        <item>
	    <p>Each assert macro in <c>assert.hrl</c> now has a
	    corresponding version with an extra argument, for adding
	    comments to assertions. These can for example be printed
	    as part of error reports, to clarify the meaning of the
	    check that failed.</p>
          <p>
	    Own Id: OTP-14066</p>
        </item>
        <item>
	    <p><c>error_logger_tty_h</c> and
	    <c>error_logger_file_h</c> now inserts the node
	    information for nonlocal messages before the message
	    itself instead of after, both for readability and so as
	    not to change the line termination property at the end of
	    the message.</p>
          <p>
	    Own Id: OTP-14068</p>
        </item>
        <item>
	    <p>The Erlang code linter checks for badly formed type
	    constraints. </p>
          <p>
	    Own Id: OTP-14070 Aux Id: PR-1214 </p>
        </item>
        <item>
	    <p>By default, there will now be a warning when
	    <c>export_all</c> is used. The warning can be disabled
	    using <c>nowarn_export_all</c>.</p>
          <p>
	    Own Id: OTP-14071</p>
        </item>
        <item>
	    <p>When a <c>gen_server</c> process crashes, the
	    stacktrace for the client will be printed to facilitate
	    debugging.</p>
          <p>
	    Own Id: OTP-14089</p>
        </item>
        <item>
	    <p>Optimized ETS operations by changing table identifier
	    type from integer to reference. The reference enables a
	    more direct mapping to the table with less potential lock
	    contention and makes especially creation and deletion of
	    tables scale much better.</p> <p>The change of the opaque
	    type for the ETS table identifiers may cause failure in
	    code that make faulty assumptions about this opaque
	    type.</p> <note> <p> The number of tables stored at one
	    Erlang node <em>used</em> to be limited. This is no
	    longer the case (except by memory usage). The previous
	    default limit was about 1400 tables and could be
	    increased by setting the environment variable
	    <c>ERL_MAX_ETS_TABLES</c> before starting the Erlang
	    runtime system. This hard limit has been removed, but it
	    is currently useful to set the <c>ERL_MAX_ETS_TABLES</c>
	    anyway. It should be set to an approximate of the maximum
	    amount of tables used. This since an internal table for
	    named tables is sized using this value. If large amounts
	    of named tables are used and <c>ERL_MAX_ETS_TABLES</c>
	    hasn't been increased, the performance of named table
	    lookup will degrade. </p> </note>
          <p>
	    *** POTENTIAL INCOMPATIBILITY ***</p>
          <p>
	    Own Id: OTP-14094</p>
        </item>
        <item>
	    <p><c>take/2</c> has been added to <c>dict</c>,
	    <c>orddict</c>, and <c>gb_trees</c>. <c>take_any/2</c>
	    has been added to <c>gb_trees</c>.</p>
          <p>
	    Own Id: OTP-14102</p>
        </item>
        <item>
          <p>
	    Extend gen_event API to handle options as well.</p>
          <p>
	    Own Id: OTP-14123</p>
        </item>
        <item>
          <p>
	    Advice on how to tune the supervisor restart frequency
	    (intensity and period) is added to System Documentation -
	    Design Principles - Supervisor Behaviour.</p>
          <p>
	    Own Id: OTP-14168 Aux Id: PR-1289 </p>
        </item>
        <item>
          <p>
	    gen_fsm is deprecated and is replaced by gen_statem,
	    however for backwards compatibility reasons gen_fsm may
	    continue to exist as an undocumented feature for quite
	    some time.</p>
          <p>
	    Own Id: OTP-14183</p>
        </item>
        <item>
	    <p>The shell functions <c>c/1</c> and <c>c/2</c> have
	    been extended so that if the argument is a module name
	    instead of a file name, it automatically locates the
	    .beam file and the corresponding source file, and then
	    recompiles the module using the same compiler options
	    (plus any options passed to c/2). If compilation fails,
	    the old beam file is preserved. Also adds <c>c(Mod, Opts,
	    Filter)</c>, where the Filter argument allows you to
	    remove old compiler options before the new options are
	    added.</p> <p>New utility functions <c>file_find/2/3</c>
	    and <c>find_source/1/2/3</c> have been added to
	    <c>filelib</c>.</p>
          <p>
	    Own Id: OTP-14190</p>
        </item>
        <item>
	    <p><c>erl_tar</c> in previous versions of OTP only
	    supports the USTAR format. That limited path names to at
	    most 255 bytes, and did not support Unicode characters in
	    names in a portable way.</p>
	    <p><c>erl_tar</c> now has support for reading tar
	    archives in the formats currently in common use, such as
	    v7, STAR, USTAR, PAX, and GNU tar's extensions to the
	    STAR/USTAR format. When writing tar archives,
	    <c>erl_tar</c> can now write them in the <c>PAX</c>
	    format if necessary (for example, to support very long
	    filenames or filenames with Unicode characters). If
	    possible, <c>erl_tar</c> will still write tar archives in
	    the USTAR for maximum portability.</p>
          <p>
	    Own Id: OTP-14226</p>
        </item>
        <item>
	    <p><c>base64:mime_decode/1</c> has been optimized so that
	    it is now almost as fast as<c>base64:decode/1</c>; it
	    used be noticeably slower.</p>
          <p>
	    Own Id: OTP-14245</p>
        </item>
        <item>
	    <p><c>erl_tar</c> will now strip any leading '<c>/</c>'
	    from pathnames when extracting files from a tar archive
	    and write a message to the error logger. There is also
	    new check for directory traversal attacks; if a relative
	    path points above the current working directory the
	    extraction will be aborted.</p>
          <p>
	    Own Id: OTP-14278</p>
        </item>
        <item>
	    <p> Miscellaneous updates due to atoms containing
	    arbitrary Unicode characters. </p>
          <p>
	    Own Id: OTP-14285</p>
        </item>
        <item>
          <p>
	    The Crypto application now supports generation of
	    cryptographically strong random numbers (floats &lt; 1.0
	    and integer arbitrary ranges) as a plugin to the 'rand'
	    module.</p>
          <p>
	    Own Id: OTP-14317 Aux Id: PR-1372 </p>
        </item>
        <item>
          <p>
	    Add new function <c>ets:select_replace/2</c> which
	    performs atomic "compare-and-swap" operations for ETS
	    objects using match specifications.</p>
          <p>
	    Own Id: OTP-14319 Aux Id: PR-1076 </p>
        </item>
        <item>
	    <p> The Erlang code linter checks for bad <c>dialyzer</c>
	    attributes. It also checks for bad type variables in type
	    declarations. </p>
          <p>
	    Own Id: OTP-14323</p>
        </item>
        <item>
	    <p> Two new functions has been implemented in the
	    <c>rand</c> module; <c>normal/2</c> and
	    <c>normal_s/3</c>, that both produce normal distribution
	    (pseudo) random numbers with mean value and variance
	    according to arguments. </p>
          <p>
	    Own Id: OTP-14328 Aux Id: PR-1382 </p>
        </item>
        <item>
          <p>
	    Upgraded the OTP internal PCRE library from version 8.33
	    to version 8.40. This library is used for implementation
	    of the <seealso marker="stdlib:re"><c>re</c></seealso>
	    regular expressions module.</p>
          <p>
	    Besides various bug fixes, the new version allows for
	    better stack protection. In order to utilize this
	    feature, the stack size of normal scheduler threads is
	    now by default set to 128 kilo words on all platforms.
	    The stack size of normal scheduler threads can be set
	    upon system start by passing the <seealso
	    marker="erts:erl#sched_thread_stack_size"><c>+sss</c></seealso>
	    command line argument to the <seealso
	    marker="erts:erl"><c>erl</c></seealso> command.</p>
          <p>
	    See <url
	    href="http://pcre.org/original/changelog.txt">http://pcre.org/original/changelog.txt</url>
	    for information about changes made to PCRE between the
	    versions 8.33 and 8.40.</p>
          <p>
	    *** POTENTIAL INCOMPATIBILITY ***</p>
          <p>
	    Own Id: OTP-14331 Aux Id: ERL-208 </p>
        </item>
        <item>
          <p>
	    Added function <c>re:version/0</c> which returns
	    information about the OTP internal PCRE version used for
	    implementation of the <c>re</c> module.</p>
          <p>
	    Own Id: OTP-14347 Aux Id: PR-1412 </p>
        </item>
        <item>
	    <p>The format of debug information that is stored in BEAM
	    files (when <c>debug_info</c> is used) has been changed.
	    The purpose of the change is to better support other
	    BEAM-based languages such as Elixir or LFE.</p>
	    <p>All tools included in OTP (dialyzer, debugger, cover,
	    and so on) will handle both the new format and the
	    previous format. Tools that retrieve the debug
	    information using <c>beam_lib:chunk(Beam,
	    [abstract_code])</c> will continue to work with both the
	    new and old format. Tools that call
	    <c>beam_lib:chunk(Beam, ["Abst"])</c> will not work with
	    the new format.</p>
	    <p>For more information, see the description of
	    <c>debug_info</c> in the documentation for
	    <c>beam_lib</c> and the description of the
	    <c>{debug_info,{Backend,Data}}</c> option in the
	    documentation for <c>compile</c>.</p>
          <p>
	    Own Id: OTP-14369 Aux Id: PR-1367 </p>
        </item>
        <item>
          <p>
	    Add option hibernate_after to gen_server, gen_statem and
	    gen_event. Also added to the deprecated gen_fsm
	    behaviour.</p>
          <p>
	    Own Id: OTP-14405</p>
        </item>
        <item>
	    <p> The size of crash reports created by
	    <c>gen_server</c>, <c>gen_statem</c> and <c>proc_lib</c>
	    is limited with aid of the Kernel application variable
	    <c>error_logger_format_depth</c>. The purpose is to limit
	    the size of the messages sent to the <c>error_logger</c>
	    process when processes with huge message queues or states
	    crash. </p> <p>The crash report generated by
	    <c>proc_lib</c> includes the new tag
	    <c>message_queue_len</c>. The neighbour report also
	    includes the new tag <c>current_stacktrace</c>. Finally,
	    the neighbour report no longer includes the tags
	    <c>messages</c> and <c>dictionary</c>. </p> <p> The new
	    function <c>error_logger:get_format_depth/0</c> can be
	    used to retrieve the value of the Kernel application
	    variable <c>error_logger_format_depth</c>. </p>
          <p>
	    Own Id: OTP-14417</p>
        </item>
      </list>
    </section>

</section>

<section><title>STDLIB 3.3</title>

    <section><title>Fixed Bugs and Malfunctions</title>
      <list>
        <item>
	    <p>An escript with only two lines would not work.</p>
          <p>
	    Own Id: OTP-14098</p>
        </item>
        <item>
	    <p> Characters (<c>$char</c>) can be used in constant
	    pattern expressions. They can also be used in types and
	    contracts. </p>
          <p>
	    Own Id: OTP-14103 Aux Id: ERL-313 </p>
        </item>
        <item>
	    <p> The signatures of <c>erl_parse:anno_to_term/1</c> and
	    <c>erl_parse:anno_from_term/1</c> are corrected. Using
	    these functions no longer results in false Dialyzer
	    warnings. </p>
          <p>
	    Own Id: OTP-14131</p>
        </item>
        <item>
	    <p>Pretty-printing of maps is improved. </p>
          <p>
	    Own Id: OTP-14175 Aux Id: seq13277 </p>
        </item>
        <item>
	    <p>If any of the following functions in the <c>zip</c>
	    module crashed, a file would be left open:
	    <c>extract()</c>, <c>unzip()</c>, <c>create()</c>, or
	    <c>zip()</c>. This has been corrected.</p>
	    <p>A <c>zip</c> file having a "Unix header" could not be
	    unpacked.</p>
          <p>
	    Own Id: OTP-14189 Aux Id: ERL-348, ERL-349 </p>
        </item>
        <item>
	    <p> Improve the Erlang shell's tab-completion of long
	    names. </p>
          <p>
	    Own Id: OTP-14200 Aux Id: ERL-352 </p>
        </item>
        <item>
          <p>
	    The reference manual for <c>sys</c> had some faulty
	    information about the 'get_modules' message used by
	    processes where modules change dynamically during
	    runtime. The documentation is now corrected.</p>
          <p>
	    Own Id: OTP-14248 Aux Id: ERL-367 </p>
        </item>
      </list>
    </section>


    <section><title>Improvements and New Features</title>
      <list>
        <item>
          <p>
	    Bug fixes, new features and improvements to gen_statem:</p>
          <p>
	    A new type init_result/1 has replaced the old
	    init_result/0, so if you used that old type (that was
	    never documented) you have to change your code, which may
	    be regarded as a potential incompatibility.</p>
          <p>
	    Changing callback modes after code change did not work
	    since the new callback mode was not recorded. This bug
	    has been fixed.</p>
          <p>
	    The event types state_timeout and {call,From} could not
	    be generated with a {next_event,EventType,EventContent}
	    action since they did not pass the runtime type check.
	    This bug has now been corrected.</p>
          <p>
	    State entry calls can now be repeated using (new) state
	    callback returns {repeat_state,...},
	    {repeat_state_and_data,_} and repeat_state_and_data.</p>
          <p>
	    There have been lots of code cleanup in particular
	    regarding timer handling. For example is async
	    cancel_timer now used. Error handling has also been
	    cleaned up.</p>
          <p>
	    To align with probable future changes to the rest of
	    gen_*, terminate/3 has now got a fallback and
	    code_change/4 is not mandatory.</p>
          <p>
	    Own Id: OTP-14114</p>
        </item>
        <item>
	    <p><c>filename:safe_relative_path/1</c> to sanitize a
	    relative path has been added.</p>
          <p>
	    Own Id: OTP-14215</p>
        </item>
      </list>
    </section>

</section>

<section><title>STDLIB 3.2</title>

    <section><title>Fixed Bugs and Malfunctions</title>
      <list>
        <item>
          <p>
	    When a simple_one_for_one supervisor is shutting down,
	    and a child exits with an exit reason of the form
	    {shutdown, Term}, an error report was earlier printed.
	    This is now corrected.</p>
          <p>
	    Own Id: OTP-13907 Aux Id: PR-1158, ERL-163 </p>
        </item>
        <item>
	    <p> Allow empty list as parameter of the fun used with
	    <c>dbg:fun2ms/1</c>. </p>
          <p>
	    Own Id: OTP-13974</p>
        </item>
      </list>
    </section>


    <section><title>Improvements and New Features</title>
      <list>
        <item>
          <p>
	    The new behaviour gen_statem has been improved with 3 new
	    features: the possibility to use old style non-proxy
	    timeouts for gen_statem:call/2,3, state entry code, and
	    state timeouts. These are backwards compatible. Minor
	    code and documentation improvements has been performed
	    including a borderline semantics correction of timeout
	    zero handling.</p>
          <p>
	    Own Id: OTP-13929 Aux Id: PR-1170, ERL-284 </p>
        </item>
      </list>
    </section>

</section>

<section><title>STDLIB 3.1</title>

    <section><title>Fixed Bugs and Malfunctions</title>
      <list>
        <item>
          <p>
	    The <c>zip:unzip/1,2</c> and <c>zip:extract/1,2</c>
	    functions have been updated to handle directory traversal
	    exploits. Any element in the zip file that contains a
	    path that points to a directory above the top level
	    working directory, <c>cwd</c>, will instead be extracted
	    in <c>cwd</c>. An error message is printed for any such
	    element in the zip file during the unzip operation. The
	    <c>keep_old_files</c> option determines if a file will
	    overwrite a previous file with the same name within the
	    zip file.</p>
          <p>
	    Own Id: OTP-13633</p>
        </item>
        <item>
	    <p> Correct the contracts for
	    <c>ets:match_object/1,3</c>. </p>
          <p>
	    Own Id: OTP-13721 Aux Id: PR-1113 </p>
        </item>
        <item>
          <p>
	    Errors in type specification and Emacs template
	    generation for <c>gen_statem:code_change/4</c> has been
	    fixed from bugs.erlang.org's Jira cases ERL-172 and
	    ERL-187.</p>
          <p>
	    Own Id: OTP-13746 Aux Id: ERL-172, ERL-187 </p>
        </item>
      </list>
    </section>


    <section><title>Improvements and New Features</title>
      <list>
        <item>
          <p>
	    gen_statem has been changed to set the callback mode for
	    a server to what Module:callback_mode/0 returns. This
	    facilitates e.g code downgrade since the callback mode
	    now becomes a property of the currently active code, not
	    of the server process.</p>
          <p>
	    Exception handling from Module:init/1 has also been
	    improved.</p>
          <p>
	    *** POTENTIAL INCOMPATIBILITY ***</p>
          <p>
	    Own Id: OTP-13752</p>
        </item>
      </list>
    </section>

</section>

<section><title>STDLIB 3.0.1</title>

    <section><title>Fixed Bugs and Malfunctions</title>
      <list>
        <item>
	    <p> Correct a bug regarding typed records in the Erlang
	    shell. The bug was introduced in OTP-19.0. </p>
          <p>
	    Own Id: OTP-13719 Aux Id: ERL-182 </p>
        </item>
      </list>
    </section>

</section>

<section><title>STDLIB 3.0</title>

    <section><title>Fixed Bugs and Malfunctions</title>
      <list>
        <item>
	    <p> Fix a race bug affecting <c>dets:open_file/2</c>.
	    </p>
          <p>
	    Own Id: OTP-13260 Aux Id: seq13002 </p>
        </item>
        <item>
	    <p>Don't search for non-existing Map keys twice</p>
	    <p>For <c>maps:get/2,3</c> and <c>maps:find/2</c>,
	    searching for an immediate key, e.g. an atom, in a small
	    map, the search was performed twice if the key did not
	    exist.</p>
          <p>
	    Own Id: OTP-13459</p>
        </item>
        <item>
          <p>
	    Avoid stray corner-case math errors on Solaris, e.g. an
	    error is thrown on underflows in exp() and pow() when it
	    shouldn't be.</p>
          <p>
	    Own Id: OTP-13531</p>
        </item>
        <item>
	    <p>Fix linting of map key variables</p>
	    <p>Map keys cannot be unbound and then used in parallel
	    matching.</p>
	    <p>Example: <c> #{ K := V } = #{ k := K } = M.</c> This
	    is illegal if <c>'K'</c> is not bound.</p>
          <p>
	    Own Id: OTP-13534 Aux Id: ERL-135 </p>
        </item>
        <item>
          <p>
	    Fixed a bug in re on openbsd where sometimes re:run would
	    return an incorrect result.</p>
          <p>
	    Own Id: OTP-13602</p>
        </item>
        <item>
          <p>
	    To avoid potential timer bottleneck on supervisor
	    restart, timer server is no longer used when the
	    supervisor is unable to restart a child.</p>
          <p>
	    Own Id: OTP-13618 Aux Id: PR-1001 </p>
        </item>
        <item>
	    <p> The Erlang code preprocessor (<c>epp</c>) can handle
	    file names spanning over many tokens. Example:
	    <c>-include("a" "file" "name").</c>. </p>
          <p>
	    Own Id: OTP-13662 Aux Id: seq13136 </p>
        </item>
      </list>
    </section>


    <section><title>Improvements and New Features</title>
      <list>
        <item>
	    <p>The types of The Abstract Format in the
	    <c>erl_parse</c> module have been refined. </p>
          <p>
	    Own Id: OTP-10292</p>
        </item>
        <item>
	    <p> Undocumented syntax for function specifications,
	    <c>-spec F/A :: Domain -&gt; Range</c>, has been removed
	    (without deprecation). </p> <p> Using the
	    <c>is_subtype(V, T)</c> syntax for constraints (in
	    function specifications) is no longer documented, and the
	    newer syntax <c>V :: T</c> should be used instead. The
	    Erlang Parser still recognizes the <c>is_subtype</c>
	    syntax, and will continue to do so for some time. </p>
          <p>
	    *** POTENTIAL INCOMPATIBILITY ***</p>
          <p>
	    Own Id: OTP-11879</p>
        </item>
        <item>
	    <p>The '<c>random</c>' module has been deprecated. Use
	    the '<c>rand</c>' module instead.</p>
          <p>
	    Own Id: OTP-12502 Aux Id: OTP-12501 </p>
        </item>
        <item>
	    <p>Background: In record fields with a type declaration
	    but without an initializer, the Erlang parser inserted
	    automatically the singleton type <c>'undefined'</c> to
	    the list of declared types, if that value was not present
	    there. That is, the record declaration:</p>
          <p>
	    -record(rec, {f1 :: float(), f2 = 42 :: integer(), f3 ::
	    some_mod:some_typ()}).</p>
	    <p>was translated by the parser to:</p>
          <p>
	    -record(rec, {f1 :: float() | 'undefined', f2 = 42 ::
	    integer(), f3 :: some_mod:some_typ() | 'undefined'}).</p>
	    <p>The rationale for this was that creation of a "dummy"
	    <c>#rec{}</c> record should not result in a warning from
	    dialyzer that, for example, the implicit initialization
	    of the <c>#rec.f1</c> field violates its type
	    declaration.</p>
	    <p>Problems: This seemingly innocent action has some
	    unforeseen consequences.</p>
	    <p>For starters, there is no way for programmers to
	    declare that e.g. only floats make sense for the
	    <c>f1</c> field of <c>#rec{}</c> records when there is no
	    "obvious" default initializer for this field. (This also
	    affects tools like PropEr that use these declarations
	    produced by the Erlang parser to generate random
	    instances of records for testing purposes.)</p>
	    <p>It also means that dialyzer does not warn if e.g. an
	    <c>is_atom/1</c> test or something more exotic like an
	    <c>atom_to_list/1</c> call is performed on the value of
	    the <c>f1</c> field.</p>
	    <p>Similarly, there is no way to extend dialyzer to warn
	    if it finds record constructions where <c>f1</c> is not
	    initialized to some float.</p>
	    <p>Last but not least, it is semantically problematic
	    when the type of the field is an opaque type: creating a
	    union of an opaque and a structured type is very
	    problematic for analysis because it fundamentally breaks
	    the opacity of the term at that point.</p>
	    <p>Change: To solve these problems the parser will not
	    automatically insert the <c>'undefined'</c> value
	    anymore; instead the user has the option to choose the
	    places where this value makes sense (for the field) and
	    where it does not and insert the <c>| 'undefined'</c>
	    there manually.</p>
	    <p>Consequences of this change: This change means that
	    dialyzer will issue a warning for all places where
	    records with uninitialized fields are created and those
	    fields have a declared type that is incompatible with
	    <c>'undefined'</c> (e.g. <c>float()</c>). This warning
	    can be suppressed easily by adding <c>| 'undefined'</c>
	    to the type of this field. This also adds documentation
	    that the user really intends to create records where this
	    field is uninitialized.</p>
          <p>
	    *** POTENTIAL INCOMPATIBILITY ***</p>
          <p>
	    Own Id: OTP-12719</p>
        </item>
        <item>
	    <p> Remove deprecated functions in the modules
	    <c>erl_scan</c> and <c>erl_parse</c>. </p>
          <p>
	    Own Id: OTP-12861</p>
        </item>
        <item>
	    <p>The pre-processor can now expand the ?FUNCTION_NAME
	    and ?FUNCTION_ARITY macros.</p>
          <p>
	    Own Id: OTP-13059</p>
        </item>
        <item>
	    <p> A new behaviour <c>gen_statem</c> has been
	    implemented. It has been thoroughly reviewed, is stable
	    enough to be used by at least two heavy OTP applications,
	    and is here to stay. But depending on user feedback, we
	    do not expect but might find it necessary to make minor
	    not backwards compatible changes into OTP-20.0, so its
	    state can be designated as "not quite experimental"...
	    </p> <p> The <c>gen_statem</c> behaviour is intended to
	    replace <c>gen_fsm</c> for new code. It has the same
	    features and add some really useful: </p> <list
	    type="bulleted"> <item>State code is gathered</item>
	    <item>The state can be any term</item> <item>Events can
	    be postponed</item> <item>Events can be self
	    generated</item> <item>A reply can be sent from a later
	    state</item> <item>There can be multiple sys traceable
	    replies</item> </list> <p> The callback model(s) for
	    <c>gen_statem</c> differs from the one for
	    <c>gen_fsm</c>, but it is still fairly easy to rewrite
	    from <c>gen_fsm</c> to <c>gen_statem</c>. </p>
          <p>
	    Own Id: OTP-13065 Aux Id: PR-960 </p>
        </item>
        <item>
          <p>
	    Optimize binary:split/2 and binary:split/3 with native
	    BIF implementation.</p>
          <p>
	    Own Id: OTP-13082</p>
        </item>
        <item>
	    <p>Background: The types of record fields have since R12B
	    been put in a separate form by <c>epp:parse_file()</c>,
	    leaving the record declaration form untyped. The separate
	    form, however, does not follow the syntax of type
	    declarations, and parse transforms inspecting
	    <c>-type()</c> attributes need to know about the special
	    syntax. Since the compiler stores the return value of
	    <c>epp:parse_file()</c> as debug information in the
	    abstract code chunk (<c>"Abst"</c> or
	    <c>abstract_code</c>), tools too need to know about the
	    special syntax, if they inspect <c>-type()</c> attributes
	    in abstract code.</p>
	    <p>Change: No separate type form is created by
	    <c>epp:parse_file()</c>, but the type information is kept
	    in the record fields. This means that all parse
	    transforms and all tools inspecting <c>-record()</c>
	    declarations need to recognize <c>{typed_record_field,
	    Field, Type}</c>.</p>
          <p>
	    *** POTENTIAL INCOMPATIBILITY ***</p>
          <p>
	    Own Id: OTP-13148</p>
        </item>
        <item>
          <p>
	    Unsized fields of the type <c>bytes</c> in binary
	    generators are now forbidden. (The other ways of writing
	    unsized fields, such as <c>binary</c>, are already
	    forbidden.)</p>
          <p>
	    Own Id: OTP-13152</p>
        </item>
        <item>
	    <p> The type <c>map()</c> is built-in, and cannot be
	    redefined. </p>
          <p>
	    Own Id: OTP-13153</p>
        </item>
        <item>
	    <p> Let <c>dets:open_file()</c> exit with a <c>badarg</c>
	    message if given a raw file name (a binary). </p>
          <p>
	    Own Id: OTP-13229 Aux Id: ERL-55 </p>
        </item>
        <item>
	    <p> Add <c>filename:basedir/2,3</c></p> <p>basedir
	    returns suitable path(s) for 'user_cache', 'user_config',
	    'user_data', 'user_log', 'site_config' and 'site_data'.
	    On linux and linux like systems the paths will respect
	    the XDG environment variables.</p>
          <p>
	    Own Id: OTP-13392</p>
        </item>
        <item>
	    <p>There are new preprocessor directives
	    <c>-error(Term)</c> and <c>-warning(Term)</c> to cause a
	    compilation error or a compilation warning,
	    respectively.</p>
          <p>
	    Own Id: OTP-13476</p>
        </item>
        <item>
          <p>
	    Optimize <c>'++'</c> operator and <c>lists:append/2</c>
	    by using a single pass to build a new list while checking
	    for properness.</p>
          <p>
	    Own Id: OTP-13487</p>
        </item>
        <item>
          <p>
	    Add <c>maps:update_with/3,4</c> and <c>maps:take/2</c></p>
          <p>
	    Own Id: OTP-13522 Aux Id: PR-1025 </p>
        </item>
        <item>
	    <p><c>lists:join/2</c> has been added. Similar to
	    <c>string:join/2</c> but works with arbitrary lists.</p>
          <p>
	    Own Id: OTP-13523</p>
        </item>
        <item>
	    <p>Obfuscate asserts to make Dialyzer shut up.</p>
          <p>
	    Own Id: OTP-13524 Aux Id: PR-1002 </p>
        </item>
        <item>
          <p>
	    Supervisors now explicitly add their callback module in
	    the return from sys:get_status/1,2. This is to simplify
	    custom supervisor implementations. The Misc part of the
	    return value from sys:get_status/1,2 for a supervisor is
	    now:</p>
          <p>
	    [{data, [{"State",
	    State}]},{supervisor,[{"Callback",Module}]}]</p>
          <p>
	    *** POTENTIAL INCOMPATIBILITY ***</p>
          <p>
	    Own Id: OTP-13619 Aux Id: PR-1000 </p>
        </item>
        <item>
          <p>
	    Relax translation of initial calls in <c>proc_lib</c>,
	    i.e. remove the restriction to only do the translation
	    for <c>gen_server</c> and <c>gen_fsm</c>. This enables
	    user defined <c>gen</c> based generic callback modules to
	    be displayed nicely in <c>c:i()</c> and observer.</p>
          <p>
	    Own Id: OTP-13623</p>
        </item>
        <item>
	    <p>The function <c>queue:lait/1</c> (misspelling of
	    <c>liat/1</c>) is now deprecated.</p>
          <p>
	    Own Id: OTP-13658</p>
        </item>
      </list>
    </section>

</section>

<section><title>STDLIB 2.8.0.1</title>

    <section><title>Improvements and New Features</title>
      <list>
        <item>
	    <p>List subtraction (The <c>--</c> operator) will now
	    yield properly on large inputs.</p>
          <p>
	    Own Id: OTP-15371</p>
        </item>
      </list>
    </section>

</section>

<section><title>STDLIB 2.8</title>

    <section><title>Fixed Bugs and Malfunctions</title>
      <list>
        <item>
          <p>
	    Fix evaluation in matching of bound map key variables in
	    the interpreter.</p>
          <p>
	    Prior to this patch, the following code would not
	    evaluate: <c>X = key,(fun(#{X := value}) -&gt; true
	    end)(#{X => value})</c></p>
          <p>
	    Own Id: OTP-13218</p>
        </item>
        <item>
	    <p> Fix <c>erl_eval</c> not using non-local function
	    handler. </p>
          <p>
	    Own Id: OTP-13228 Aux Id: ERL-32 </p>
        </item>
        <item>
	    <p> The Erlang Code Linter no longer crashes if there is
	    a <c>-deprecated()</c> attribute but no <c>-module()</c>
	    declaration. </p>
          <p>
	    Own Id: OTP-13230 Aux Id: ERL-62 </p>
        </item>
        <item>
          <p>
	    The timestamp in the result returned by <c>dets:info(Tab,
	    safe_fixed)</c> was unintentionally broken as a result of
	    the time API rewrites in OTP 18.0. This has now been
	    fixed.</p>
          <p>
	    Own Id: OTP-13239 Aux Id: OTP-11997 </p>
        </item>
        <item>
	    <p>A rare race condition in <c>beam_lib</c> when using
	    encrypted abstract format has been eliminated.</p>
          <p>
	    Own Id: OTP-13278</p>
        </item>
        <item>
          <p>
	    Improved maps:with/2 and maps:without/2 algorithms</p>
          <p>
	    The new implementation speeds up the execution
	    significantly for all sizes of input.</p>
          <p>
	    Own Id: OTP-13376</p>
        </item>
      </list>
    </section>


    <section><title>Improvements and New Features</title>
      <list>
        <item>
          <p>
	    Time warp safety improvements.</p>
          <p>
	    Introduced the options <c>monotonic_timestamp</c>, and
	    <c>strict_monotonic_timestamp</c> to the trace,
	    sequential trace, and system profile functionality. This
	    since the already existing <c>timestamp</c> option is not
	    time warp safe.</p>
          <p>
	    Introduced the option <c>safe_fixed_monotonic_time</c> to
	    <c>ets:info/2</c> and <c>dets:info/2</c>. This since the
	    already existing <c>safe_fixed</c> option is not time
	    warp safe.</p>
          <p>
	    Own Id: OTP-13222 Aux Id: OTP-11997 </p>
        </item>
        <item>
          <p>
	    In the shell Ctrl+W (delete word) will no longer consider
	    "." as being part of a word.</p>
          <p>
	    Own Id: OTP-13281</p>
        </item>
      </list>
    </section>

</section>

<section><title>STDLIB 2.7</title>

    <section><title>Fixed Bugs and Malfunctions</title>
      <list>
        <item>
	    <p>The Erlang Pretty Printer uses <c>::</c> for function
	    type constraints.</p> <p>A bug concerning pretty printing
	    of annotated type union elements in map pair types has
	    been fixed.</p> <p>Some minor issues regarding the
	    documentation of types and specs have been corrected.</p>
          <p>
	    Own Id: OTP-13084</p>
        </item>
        <item>
	    <p> The shell command <c>rp</c> prints strings as lists
	    of integers if pretty printing of lists is set to
	    <c>false</c>. </p>
          <p>
	    Own Id: OTP-13145</p>
        </item>
        <item>
          <p>
	    The shell would crash if a bit syntax expression with
	    conflicting types were given (e.g. if a field type was
	    given as '<c>integer-binary</c>'). (Thanks to Aleksei
	    Magusev for reporting this bug.)</p>
          <p>
	    Own Id: OTP-13157</p>
        </item>
        <item>
	    <p>The <c>rand:export_seed/0</c> would never return
	    '<c>undefined</c>' even if no seed has previously been
	    created. Fixed to return '<c>undefined</c>' if there is
	    no seed in the process dictionary.</p>
          <p>
	    Own Id: OTP-13162</p>
        </item>
      </list>
    </section>


    <section><title>Improvements and New Features</title>
      <list>
        <item>
          <p>
	    Add support for the Delete, Home and End keys in the
	    Erlang shell.</p>
          <p>
	    Own Id: OTP-13032</p>
        </item>
        <item>
	    <p><c>beam_lib:all_chunks/1</c> and
	    <c>beam_lib:build_module/1</c> have been documented.</p>
          <p>
	    Own Id: OTP-13063</p>
        </item>
      </list>
    </section>

</section>

<section><title>STDLIB 2.6</title>

    <section><title>Fixed Bugs and Malfunctions</title>
      <list>
        <item>
	    <p> In OTP 18.0, <c>qlc</c> does not handle syntax errors
	    well. This bug has been fixed. </p>
          <p>
	    Own Id: OTP-12946</p>
        </item>
        <item>
          <p>
	    Optimize zip:unzip/2 when uncompressing to memory.</p>
          <p>
	    Own Id: OTP-12950</p>
        </item>
        <item>
          <p>
	    The STDLIB reference manual is updated to show
	    correct information about the return value of
	    <c>gen_fsm:reply/2</c>.</p>
          <p>
	    Own Id: OTP-12973</p>
        </item>
        <item>
	    <p>re:split2,3 and re:replace/3,4 now correctly handles
	    pre-compiled patterns that have been compiled using the
	    '<c>unicode</c>' option.</p>
          <p>
	    Own Id: OTP-12977</p>
        </item>
        <item>
          <p>
	    Export <c>shell:catch_exception/1</c> as documented.</p>
          <p>
	    Own Id: OTP-12990</p>
        </item>
      </list>
    </section>


    <section><title>Improvements and New Features</title>
      <list>
        <item>
	    <p>A mechanism for limiting the amount of text that the
	    built-in error logger events will produce has been
	    introduced. It is useful for limiting both the size of
	    log files and the CPU time used to produce them.</p>
	    <p>This mechanism is experimental in the sense that it
	    may be changed if it turns out that it does not solve the
	    problem it is supposed to solve. In that case, there may
	    be backward incompatible improvements to this
	    mechanism.</p>
	    <p>See the documentation for the config parameter
	    <c>error_logger_format_depth</c> in the Kernel
	    application for information about how to turn on this
	    feature.</p>
          <p>
	    Own Id: OTP-12864</p>
        </item>
      </list>
    </section>

</section>

<section><title>STDLIB 2.5</title>

    <section><title>Fixed Bugs and Malfunctions</title>
      <list>
        <item>
          <p>
	    Fix handling of single dot in filename:join/2</p>
          <p>
	    The reference manual says that filename:join(A,B) is
	    equivalent to filename:join([A,B]). In some rare cases
	    this turns out not to be true. For example:</p>
          <p>
	    <c>filename:join("/a/.","b") -&gt; "/a/./b"</c> vs
	    <c>filename:join(["/a/.","b"]) -&gt; "/a/b"</c>.</p>
          <p>
	    This has been corrected. A single dot is now only kept if
	    it occurs at the very beginning or the very end of the
	    resulting path.</p>
          <p>
	    *** POTENTIAL INCOMPATIBILITY ***</p>
          <p>
	    Own Id: OTP-12158</p>
        </item>
        <item>
          <p>
	    The undocumented option <c>generic_debug</c> for
	    <c>gen_server</c> has been removed.</p>
          <p>
	    Own Id: OTP-12183</p>
        </item>
        <item>
          <p>
	    erl_lint:icrt_export/4 has been rewritten to make the
	    code really follow the scoping rules of Erlang, and not
	    just in most situations by accident.</p>
          <p>
	    Own Id: OTP-12186</p>
        </item>
        <item>
          <p>
	    Add 'trim_all' option to binary:split/3</p>
          <p>
	    This option can be set to remove _ALL_ empty parts of the
	    result of a call to binary:split/3.</p>
          <p>
	    Own Id: OTP-12301</p>
        </item>
        <item>
	    <p> Correct orddict(3) regarding evaluation order of
	    <c>fold()</c> and <c>map()</c>. </p>
          <p>
	    Own Id: OTP-12651 Aux Id: seq12832 </p>
        </item>
        <item>
          <p>
	    Correct <c>maps</c> module error exceptions </p>
          <p>
	    Bad input to maps module function will now yield the
	    following exceptions:</p>
          <list> <item>{badmap, NotMap}, or </item> <item>badarg.</item>
          </list>
          <p>
	    Own Id: OTP-12657</p>
        </item>
        <item>
          <p>
	    It is now possible to paste text in JCL mode (using
	    Ctrl-Y) that has been copied in the previous shell
	    session. Also a bug that caused the JCL mode to crash
	    when pasting text has been fixed.</p>
          <p>
	    Own Id: OTP-12673</p>
        </item>
        <item>
          <p>
	    Add <c>uptime()</c> shell command.</p>
          <p>
	    Own Id: OTP-12752</p>
        </item>
        <item>
          <p>
	    Cache nowarn_bif_clash functions in erl_lint.</p>
          <p>
	    This patch stores nowarn_bif_clash in the lint record. By
	    using erlc +'{eprof,lint_module}' when compiling the
	    erlang parser, we noticed the time spent on
	    nowarn_function/2 reduced from 30% to 0.01%.</p>
          <p>
	    Own Id: OTP-12754</p>
        </item>
        <item>
          <p>
	    Optimize the Erlang Code Linter by using the cached
	    filename information.</p>
          <p>
	    Own Id: OTP-12772</p>
        </item>
        <item>
          <p>
	    If a child of a simple_one_for_one returns ignore from
	    its start function no longer store the child for any
	    restart type. It is not possible to restart or delete the
	    child because the supervisor is a simple_one_for_one.</p>
          <p>
	    Own Id: OTP-12793</p>
        </item>
        <item>
          <p>
	    Make <c>ets:file2tab</c> preserve enabled
	    <c>read_concurrency</c> and <c>write_concurrency</c>
	    options for tables.</p>
          <p>
	    Own Id: OTP-12814</p>
        </item>
        <item>
          <p>
	    There are many cases where user code needs to be able to
	    distinguish between a socket that was closed normally and
	    one that was aborted. Setting the option
	    {show_econnreset, true} enables the user to receive
	    ECONNRESET errors on both active and passive sockets.</p>
          <p>
	    Own Id: OTP-12841</p>
        </item>
      </list>
    </section>


    <section><title>Improvements and New Features</title>
      <list>
        <item>
          <p>
	    Allow maps for supervisor flags and child specs</p>
          <p>
	    Earlier, supervisor flags and child specs were given as
	    tuples. While this is kept for backwards compatibility,
	    it is now also allowed to give these parameters as maps,
	    see <seealso
	    marker="stdlib:supervisor#sup_flags">sup_flags</seealso>
	    and <seealso
	    marker="stdlib:supervisor#child_spec">child_spec</seealso>.</p>
          <p>
	    Own Id: OTP-11043</p>
        </item>
        <item>
          <p>
	    A new system message, <c>terminate</c>, is added. This
	    can be sent with <c>sys:terminate/2,3</c>. If the
	    receiving process handles system messages properly it
	    will terminate shortly after receiving this message.</p>
          <p>
	    The new function <c>proc_lib:stop/1,3</c> utilizes this
	    new system message and monitors the receiving process in
	    order to facilitate a synchronous stop mechanism for
	    'special processes'.</p>
          <p>
	    <c>proc_lib:stop/1,3</c> is used by the following
	    functions:</p>
	    <list> <item><c>gen_server:stop/1,3</c> (new)</item>
	    <item><c>gen_fsm:stop/1,3</c> (new)</item>
	    <item><c>gen_event:stop/1,3</c> (modified to be
	    synchronous)</item> <item><c>wx_object:stop/1,3</c>
	    (new)</item> </list>
          <p>
	    Own Id: OTP-11173 Aux Id: seq12353 </p>
        </item>
        <item>
          <p>
	    Remove the <c>pg</c> module, which has been deprecated
	    through OTP-17, is now removed from the STDLIB
	    application. This module has been marked experimental for
	    more than 15 years, and has largely been superseded by
	    the <c>pg2</c> module from the Kernel application.</p>
          <p>
	    Own Id: OTP-11907</p>
        </item>
        <item>
          <p>
	    New BIF: <c>erlang:get_keys/0</c>, lists all keys
	    associated with the process dictionary. Note:
	    <c>erlang:get_keys/0</c> is auto-imported.</p>
          <p>
	    *** POTENTIAL INCOMPATIBILITY ***</p>
          <p>
	    Own Id: OTP-12151 Aux Id: seq12521 </p>
        </item>
        <item>
	    <p> Add three new functions to <c>io_lib</c>--
	    <c>scan_format/2</c>, <c>unscan_format/1</c>, and
	    <c>build_text/1</c>-- which expose the parsed form of the
	    format control sequences to make it possible to easily
	    modify or filter the input to <c>io_lib:format/2</c>.
	    This can e.g. be used in order to replace unbounded-size
	    control sequences like <c>~w</c> or <c>~p</c> with
	    corresponding depth-limited <c>~W</c> and <c>~P</c>
	    before doing the actual formatting. </p>
          <p>
	    Own Id: OTP-12167</p>
        </item>
        <item>
	    <p> Introduce the <c>erl_anno</c> module, an abstraction
	    of the second element of tokens and tuples in the
	    abstract format. </p>
          <p>
	    Own Id: OTP-12195</p>
        </item>
        <item>
          <p>
	    Support variables as Map keys in expressions and patterns</p>
	    <p>Erlang will accept any expression as keys in Map
	    expressions and it will accept literals or bound
	    variables as keys in Map patterns.</p>
          <p>
	    Own Id: OTP-12218</p>
        </item>
        <item>
	    <p> The last traces of Mnemosyne Rules have been removed.
	    </p>
          <p>
	    Own Id: OTP-12257</p>
        </item>
        <item>
          <p>
	    Properly support maps in match_specs</p>
          <p>
	    Own Id: OTP-12270</p>
        </item>
        <item>
          <p>
	    New function <c>ets:take/2</c>. Works the same as
	    <c>ets:delete/2</c> but also returns the deleted
	    object(s).</p>
          <p>
	    Own Id: OTP-12309</p>
        </item>
        <item>
	    <p><c>string:tokens/2</c> is somewhat faster, especially
	    if the list of separators only contains one separator
	    character.</p>
          <p>
	    Own Id: OTP-12422 Aux Id: seq12774 </p>
        </item>
        <item>
	    <p>The documentation of the Abstract Format (in the ERTS
	    User's Guide) has been updated with types and
	    specification. (Thanks to Anthony Ramine.) </p> <p> The
	    explicit representation of parentheses used in types of
	    the abstract format has been removed. Instead the new
	    functions <c>erl_parse:type_inop_prec()</c> and
	    <c>erl_parse:type_preop_prec()</c> can be used for
	    inserting parentheses where needed. </p>
          <p>
	    Own Id: OTP-12492</p>
        </item>
        <item>
          <p>
	    Prevent zip:zip_open/[12] from leaking file descriptors
	    if parent process dies.</p>
          <p>
	    Own Id: OTP-12566</p>
        </item>
        <item>
          <p>
	    Add a new random number generator, see <c>rand</c>
	    module. It have better characteristics and an improved
	    interface.</p>
          <p>
	    Own Id: OTP-12586 Aux Id: OTP-12501, OTP-12502 </p>
        </item>
        <item>
	    <p><c>filename:split/1</c> when given an empty binary
	    will now return an empty list, to make it consistent with
	    return value when given an empty list.</p>
          <p>
	    Own Id: OTP-12716</p>
        </item>
        <item>
          <p>
	    Add <c>sync</c> option to <c>ets:tab2file/3</c>.</p>
          <p>
	    Own Id: OTP-12737 Aux Id: seq12805 </p>
        </item>
        <item>
	    <p> Add functions <c>gb_sets:iterator_from()</c> and
	    <c>gb_trees:iterator_from()</c>. (Thanks to Kirill
	    Kinduk.) </p>
          <p>
	    Own Id: OTP-12742</p>
        </item>
        <item>
          <p>
	    Add <c>maps:filter/2</c> to maps module.</p>
          <p>
	    Own Id: OTP-12745</p>
        </item>
        <item>
          <p>
	    Change some internal data structures to Maps in order to
	    speed up compilation time. Measured speed up is around
	    10%-15%.</p>
          <p>
	    Own Id: OTP-12774</p>
        </item>
        <item>
	    <p> Update <c>orddict</c> to use parameterized types and
	    specs. (Thanks to UENISHI Kota.) </p>
          <p>
	    Own Id: OTP-12785</p>
        </item>
        <item>
	    <p>The assert macros in <c>eunit</c> has been moved out
	    to <c>stdlib/include/assert.hrl</c>. This files get
	    included by <c>eunit.hrl</c>. Thus, nothing changes for
	    eunit users, but the asserts can now also be included
	    separately.</p>
          <p>
	    Own Id: OTP-12808</p>
        </item>
      </list>
    </section>

</section>

<section><title>STDLIB 2.4</title>

    <section><title>Fixed Bugs and Malfunctions</title>
      <list>
        <item>
          <p>
	    Behaviour of character types \d, \w and \s has always
	    been to not match characters with value above 255, not
	    128, i.e. they are limited to ISO-Latin-1 and not ASCII</p>
          <p>
	    Own Id: OTP-12521</p>
        </item>
      </list>
    </section>


    <section><title>Improvements and New Features</title>
      <list>
        <item>
          <p>
	    c:m/1 now displays the module's MD5 sum.</p>
          <p>
	    Own Id: OTP-12500</p>
        </item>
        <item>
          <p>
	    Make ets:i/1 handle binary input from IO server.</p>
          <p>
	    Own Id: OTP-12550</p>
        </item>
      </list>
    </section>

</section>

<section><title>STDLIB 2.3</title>

    <section><title>Fixed Bugs and Malfunctions</title>
      <list>
        <item>
          <p>
	    The documentation of string:tokens/2 now explicitly
	    specifies that adjacent separator characters do not give
	    any empty strings in the resulting list of tokens.</p>
          <p>
	    Own Id: OTP-12036</p>
        </item>
        <item>
          <p>
	    Fix broken deprecation warnings in ssh application</p>
          <p>
	    Own Id: OTP-12187</p>
        </item>
        <item>
          <p>
	    Maps: Properly align union typed assoc values in
	    documentation</p>
          <p>
	    Own Id: OTP-12190</p>
        </item>
        <item>
          <p>
	    Fix filelib:wildcard/2 when 'Cwd' ends with a dot</p>
          <p>
	    Own Id: OTP-12212</p>
        </item>
        <item>
          <p>
	    Allow <c>Name/Arity</c> syntax in maps values inside
	    attributes.</p>
          <p>
	    Own Id: OTP-12213</p>
        </item>
        <item>
          <p>
	    Fix edlin to correctly save text killed with ctrl-u.
	    Prior to this fix, entering text into the Erlang shell
	    and then killing it with ctrl-u followed by yanking it
	    back with ctrl-y would result in the yanked text being
	    the reverse of the original killed text.</p>
          <p>
	    Own Id: OTP-12224</p>
        </item>
        <item>
          <p>
	    If a callback function was terminated with exit/1, there
	    would be no stack trace in the ERROR REPORT produced by
	    gen_server. This has been corrected.</p>
          <p>
	    To keep the backwards compatibility, the actual exit
	    reason for the process is not changed.</p>
          <p>
	    Own Id: OTP-12263 Aux Id: seq12733 </p>
        </item>
        <item>
          <p>
	    Warnings produced by <c>ms_transform</c> could point out
	    the wrong line number.</p>
          <p>
	    Own Id: OTP-12264</p>
        </item>
      </list>
    </section>


    <section><title>Improvements and New Features</title>
      <list>
        <item>
          <p>
	    Supports tar file creation on other media than file
	    systems mounted on the local machine.</p>
          <p>
	    The <c>erl_tar</c> api is extended with
	    <c>erl_tar:init/3</c> that enables usage of user provided
	    media storage routines. A ssh-specific set of such
	    routines is hidden in the new function
	    <c>ssh_sftp:open_tar/3</c> to simplify creating a tar
	    archive on a remote ssh server.</p>
          <p>
	    A chunked file reading option is added to
	    <c>erl_tar:add/3,4</c> to save memory on e.g small
	    embedded systems. The size of the slices read from a file
	    in that case can be specified.</p>
          <p>
	    Own Id: OTP-12180 Aux Id: seq12715 </p>
        </item>
        <item>
          <p>
	    I/O requests are optimized for long message queues in the
	    calling process.</p>
          <p>
	    Own Id: OTP-12315</p>
        </item>
      </list>
    </section>

</section>

<section><title>STDLIB 2.2</title>

    <section><title>Fixed Bugs and Malfunctions</title>
      <list>
        <item>
          <p>
	    The type spec of the FormFunc argument to
	    sys:handle_debug/4 was erroneously pointing to dbg_fun().
	    This is now corrected and the new type is format_fun().</p>
          <p>
	    Own Id: OTP-11800</p>
        </item>
        <item>
          <p>
	    Behaviors such as gen_fsm and gen_server should always
	    invoke format_status/2 before printing the state to the
	    logs.</p>
          <p>
	    Own Id: OTP-11967</p>
        </item>
        <item>
	    <p> The documentation of <c>dets:insert_new/2</c> has
	    been corrected. (Thanks to Alexei Sholik for reporting
	    the bug.) </p>
          <p>
	    Own Id: OTP-12024</p>
        </item>
        <item>
          <p>
	    Printing a term with io_lib:format and control sequence
	    w, precision P and field width F, where F&lt; P would
	    fail in one of the two following ways:</p>
          <p>
	    1) If P &lt; printed length of the term, an infinite loop
	    would be entered, consuming all available memory.</p>
          <p>
	    2) If P &gt;= printed length of the term, an exception
	    would be raised.</p>
          <p>
	    These two problems are now corrected.</p>
          <p>
	    Own Id: OTP-12041</p>
        </item>
        <item>
          <p>
	    The documentation of <c>maps:values/1</c> has been
	    corrected.</p>
          <p>
	    Own Id: OTP-12055</p>
        </item>
        <item>
          <p>
	    Expand shell functions in map expressions.</p>
          <p>
	    Own Id: OTP-12063</p>
        </item>
      </list>
    </section>


    <section><title>Improvements and New Features</title>
      <list>
        <item>
          <p>
	    Add maps:with/2</p>
          <p>
	    Own Id: OTP-12137</p>
        </item>
      </list>
    </section>

</section>

<section><title>STDLIB 2.1.1</title>

    <section><title>Fixed Bugs and Malfunctions</title>
      <list>
        <item>
          <p>
	    OTP-11850 fixed filelib:wildcard/1 to work with broken
	    symlinks. This correction, however, introduced problems
	    since symlinks were no longer followed for functions like
	    filelib:ensure_dir/1, filelib:is_dir/1,
	    filelib:file_size/1, etc. This is now corrected.</p>
          <p>
	    Own Id: OTP-12054 Aux Id: seq12660 </p>
        </item>
      </list>
    </section>

</section>

<section><title>STDLIB 2.1</title>

    <section><title>Fixed Bugs and Malfunctions</title>
      <list>
        <item>
	    <p><c>filelib:wildcard("broken_symlink")</c> would return
	    an empty list if "broken_symlink" was a symlink that did
	    not point to an existing file.</p>
          <p>
	    Own Id: OTP-11850 Aux Id: seq12571 </p>
        </item>
        <item>
	    <p><c>erl_tar</c> can now handle files names that contain
	    Unicode characters. See "UNICODE SUPPORT" in the
	    documentation for <c>erl_tar</c>.</p>
	    <p>When creating a tar file, <c>erl_tar</c> would
	    sometime write a too short end of tape marker. GNU tar
	    would correctly extract files from such tar file, but
	    would complain about "A lone zero block at...".</p>
          <p>
	    Own Id: OTP-11854</p>
        </item>
        <item>
	    <p> When redefining and exporting the type <c>map()</c>
	    the Erlang Code Linter (<c>erl_lint</c>) erroneously
	    emitted an error. This bug has been fixed. </p>
          <p>
	    Own Id: OTP-11872</p>
        </item>
        <item>
          <p>
	    Fix evaluation of map updates in the debugger and
	    erl_eval</p>
          <p>
	    Reported-by: José Valim</p>
          <p>
	    Own Id: OTP-11922</p>
        </item>
      </list>
    </section>


    <section><title>Improvements and New Features</title>
      <list>
        <item>
	    <p>The following native functions now bump an appropriate
	    amount of reductions and yield when out of
	    reductions:</p> <list>
	    <item><c>erlang:binary_to_list/1</c></item>
	    <item><c>erlang:binary_to_list/3</c></item>
	    <item><c>erlang:bitstring_to_list/1</c></item>
	    <item><c>erlang:list_to_binary/1</c></item>
	    <item><c>erlang:iolist_to_binary/1</c></item>
	    <item><c>erlang:list_to_bitstring/1</c></item>
	    <item><c>binary:list_to_bin/1</c></item> </list>
	    <p>Characteristics impact:</p> <taglist>
	    <tag>Performance</tag> <item>The functions converting
	    from lists got a performance loss for very small lists,
	    and a performance gain for very large lists.</item>
	    <tag>Priority</tag> <item>Previously a process executing
	    one of these functions effectively got an unfair priority
	    boost. This priority boost depended on the input size.
	    The larger the input was, the larger the priority boost
	    got. This unfair priority boost is now lost. </item>
	    </taglist>
          <p>
	    Own Id: OTP-11888</p>
        </item>
        <item>
          <p>
	    Add <c>maps:get/3</c> to maps module. The function will
	    return the supplied default value if the key does not
	    exist in the map.</p>
          <p>
	    Own Id: OTP-11951</p>
        </item>
      </list>
    </section>

</section>

<section><title>STDLIB 2.0</title>

    <section><title>Fixed Bugs and Malfunctions</title>
      <list>
        <item>
          <p>
	    The option dupnames did not work as intended in re. When
	    looking for names with {capture, [Name, ...]}, re:run
	    returned a random instance of the match for that name,
	    instead of the leftmost matching instance, which was what
	    the documentation stated. This is now corrected to adhere
	    to the documentation. The option {capture,all_names}
	    along with a re:inspect/2 function is also added to
	    further help in using named subpatterns.</p>
          <p>
	    Own Id: OTP-11205</p>
        </item>
        <item>
          <p>
	    If option 'binary' was set for standard_input, then c:i()
	    would hang if the output was more than one page long -
	    i.e. then input after "(c)ontinue (q)uit --&gt;" could
	    not be read. This has been corrected. (Thanks to José
	    Valim)</p>
          <p>
	    Own Id: OTP-11589</p>
        </item>
        <item>
          <p>
	    stdlib/lists: Add function droplast/1 This functions
	    drops the last element of a non-empty list. lists:last/1
	    and lists:droplast/1 are the dual of hd/1 and tl/1 but
	    for the end of a list. (Thanks to Hans Svensson)</p>
          <p>
	    Own Id: OTP-11677</p>
        </item>
        <item>
          <p>
	    Allow all auto imports to be suppressed at once.
	    Introducing the no_auto_import attribute:
	    -compile(no_auto_import). Useful for code generation
	    tools that always use the qualified function names and
	    want to avoid the auto imported functions clashing with
	    local ones. (Thanks to José Valim.)</p>
          <p>
	    Own Id: OTP-11682</p>
        </item>
        <item>
          <p>
	    supervisor_bridge does no longer report normal
	    termination of children. The reason is that in some
	    cases, for instance when the restart strategy is
	    simple_one_for_one, the log could be completely
	    overloaded with reports about normally terminating
	    processes. (Thanks to Artem Ocheredko)</p>
          <p>
	    Own Id: OTP-11685</p>
        </item>
        <item>
	    <p> The type annotations for alternative registries using
	    the {via, Module, Name} syntax for sup_name() and
	    sup_ref() in the supervisor module are now consistent
	    with the documentation. Dialyzer should no longer
	    complain about valid supervisor:start_link() and
	    supervisor:start_child() calls. (Thanks to Caleb
	    Helbling.) </p>
          <p>
	    Own Id: OTP-11707</p>
        </item>
        <item>
	    <p> Two Dets bugs have been fixed. When trying to open a
	    short file that is not a Dets file, the file was deleted
	    even with just read access. Calling
	    <c>dets:is_dets_file/1</c> with a file that is not a Dets
	    file, a file descriptor was left open. (Thanks to Håkan
	    Mattsson for reporting the bugs.) </p>
          <p>
	    Own Id: OTP-11709</p>
        </item>
        <item>
          <p>
	    Fix race bug in <c>ets:all</c>. Concurrent creation of
	    tables could cause other tables to not be included in the
	    result. (Thanks to Florian Schintke for bug report)</p>
          <p>
	    Own Id: OTP-11726</p>
        </item>
        <item>
          <p>
	    erl_eval now properly evaluates '=='/2 when it is used in
	    guards. (Thanks to José Valim)</p>
          <p>
	    Own Id: OTP-11747</p>
        </item>
        <item>
          <p>
	    Calls to proplists:get_value/3 are replaced by the faster
	    lists:keyfind/3 in io_lib_pretty. Elements in the list
	    are always 2-tuples. (Thanks to Andrew Thompson)</p>
          <p>
	    Own Id: OTP-11752</p>
        </item>
        <item>
	    <p> A qlc bug where filters were erroneously optimized
	    away has been fixed. Thanks to Sam Bobroff for reporting
	    the bug. </p>
          <p>
	    Own Id: OTP-11758</p>
        </item>
        <item>
          <p>
	    A number of compiler errors where unusual or nonsensical
	    code would crash the compiler have been reported by Ulf
	    Norell and corrected by Anthony Ramine.</p>
          <p>
	    Own Id: OTP-11770</p>
        </item>
        <item>
	    <p> Since Erlang/OTP R16B the Erlang Core Linter
	    (<c>erl_lint</c>) has not emitted errors when built-in
	    types were re-defined. This bug has been fixed. (Thanks
	    to Roberto Aloi.) </p>
          <p>
	    Own Id: OTP-11772</p>
        </item>
        <item>
          <p>
	    The functions <c>sys:get_state/1,2</c> and
	    <c>sys:replace_state/2,3</c> are fixed so they can now be
	    run while the process is sys suspended. To accomplish
	    this, the new callbacks <c>Mod:system_get_state/1</c> and
	    <c>Mod:system_replace_state/2</c> are added, which are
	    also implemented by the generic behaviours
	    <c>gen_server</c>, <c>gen_event</c> and <c>gen_fsm</c>.</p>
          <p>
	    The potential incompatibility refers to:</p>
	    <list> <item>The previous behaviour of intercepting the
	    system message and passing a tuple of size 2 as the last
	    argument to <c>sys:handle_system_msg/6</c> is no longer
	    supported.</item> <item>The error handling when
	    <c>StateFun</c> in <c>sys:replace_state/2,3</c> fails is
	    changed from being totally silent to possibly (if the
	    callback module does not catch) throw an exception in the
	    client process.</item> </list>
          <p>
	    (Thanks to James Fish and Steve Vinoski)</p>
          <p>
	    *** POTENTIAL INCOMPATIBILITY ***</p>
          <p>
	    Own Id: OTP-11817</p>
        </item>
      </list>
    </section>


    <section><title>Improvements and New Features</title>
      <list>
        <item>
          <p>
	    Options to set match_limit and match_limit_recursion are
	    added to re:run. The option report_errors is also added
	    to get more information when re:run fails due to limits
	    or compilation errors.</p>
          <p>
	    Own Id: OTP-10285</p>
        </item>
        <item>
	    <p> The pre-defined types <c>array/0</c>, <c>dict/0</c>,
	    <c>digraph/0</c>, <c>gb_set/0</c>, <c>gb_tree/0</c>,
	    <c>queue/0</c>, <c>set/0</c>, and <c>tid/0</c> have been
	    deprecated. They will be removed in Erlang/OTP 18.0. </p>
	    <p> Instead the types <c>array:array/0</c>,
	    <c>dict:dict/0</c>, <c>digraph:graph/0</c>,
	    <c>gb_set:set/0</c>, <c>gb_tree:tree/0</c>,
	    <c>queue:queue/0</c>, <c>sets:set/0</c>, and
	    <c>ets:tid/0</c> can be used. (Note: it has always been
	    necessary to use <c>ets:tid/0</c>.) </p> <p> It is
	    allowed in Erlang/OTP 17.0 to locally re-define the types
	    <c>array/0</c>, <c>dict/0</c>, and so on. </p> <p> New
	    types <c>array:array/1</c>, <c>dict:dict/2</c>,
	    <c>gb_sets:set/1</c>, <c>gb_trees:tree/2</c>,
	    <c>queue:queue/1</c>, and <c>sets:set/1</c> have been
	    added. </p> <p> A compiler option,
	    <c>nowarn_deprecated_type</c>, has been introduced. By
	    including the attribute </p> <c>
	    -compile(nowarn_deprecated_type).</c> <p> in an Erlang
	    source file, warnings about deprecated types can be
	    avoided in Erlang/OTP 17.0. </p> <p> The option can also
	    be given as a compiler flag: </p> <c> erlc
	    +nowarn_deprecated_type file.erl</c>
          <p>
	    Own Id: OTP-10342</p>
        </item>
        <item>
          <p>
	    Calls to erlang:open_port/2 with 'spawn' are updated to
	    handle space in the command path.</p>
          <p>
	    Own Id: OTP-10842</p>
        </item>
        <item>
	    <p> Dialyzer's <c>unmatched_return</c> warnings have been
	    corrected. </p>
          <p>
	    Own Id: OTP-10908</p>
        </item>
        <item>
          <p>
	    Forbid unsized fields in patterns of binary generators
	    and simplified v3_core's translation of bit string
	    generators. (Thanks to Anthony Ramine.)</p>
          <p>
	    Own Id: OTP-11186</p>
        </item>
        <item>
          <p>
	    The version of the PCRE library Used by Erlang's re
	    module is raised to 8.33 from 7.6. This means, among
	    other things, better Unicode and Unicode Character
	    Properties support. New options connected to PCRE 8.33
	    are also added to the re module (ucd, notempty_atstart,
	    no_start_optimize). PCRE has extended the regular
	    expression syntax between 7.6 and 8.33, why this imposes
	    a potential incompatibility. Only very complicated
	    regular expressions may be affected, but if you know you
	    are using obscure features, please test run your regular
	    expressions and verify that their behavior has not
	    changed.</p>
          <p>
	    *** POTENTIAL INCOMPATIBILITY ***</p>
          <p>
	    Own Id: OTP-11204</p>
        </item>
        <item>
          <p>
	    Added dict:is_empty/1 and orddict:is_empty/1. (Thanks to
	    Magnus Henoch.)</p>
          <p>
	    Own Id: OTP-11353</p>
        </item>
        <item>
          <p>
	    A call to either the <c>garbage_collect/1</c> BIF or the
	    <c>check_process_code/2</c> BIF may trigger garbage
	    collection of another processes than the process calling
	    the BIF. The previous implementations performed these
	    kinds of garbage collections without considering the
	    internal state of the process being garbage collected. In
	    order to be able to more easily and more efficiently
	    implement yielding native code, these types of garbage
	    collections have been rewritten. A garbage collection
	    like this is now triggered by an asynchronous request
	    signal, the actual garbage collection is performed by the
	    process being garbage collected itself, and finalized by
	    a reply signal to the process issuing the request. Using
	    this approach processes can disable garbage collection
	    and yield without having to set up the heap in a state
	    that can be garbage collected.</p>
          <p>
	    The <seealso
	    marker="erts:erlang#garbage_collect/2"><c>garbage_collect/2</c></seealso>,
	    and <seealso
	    marker="erts:erlang#check_process_code/3"><c>check_process_code/3</c></seealso>
	    BIFs have been introduced. Both taking an option list as
	    last argument. Using these, one can issue asynchronous
	    requests.</p>
          <p>
	    <c>code:purge/1</c> and <c>code:soft_purge/1</c> have
	    been rewritten to utilize asynchronous
	    <c>check_process_code</c> requests in order to
	    parallelize work.</p>
          <p>
	    Characteristics impact: A call to the
	    <c>garbage_collect/1</c> BIF or the
	    <c>check_process_code/2</c> BIF will normally take longer
	    time to complete while the system as a whole wont be as
	    much negatively effected by the operation as before. A
	    call to <c>code:purge/1</c> and <c>code:soft_purge/1</c>
	    may complete faster or slower depending on the state of
	    the system while the system as a whole wont be as much
	    negatively effected by the operation as before.</p>
          <p>
	    Own Id: OTP-11388 Aux Id: OTP-11535, OTP-11648 </p>
        </item>
        <item>
	    <p> Improve the documentation of the supervisor's
	    <c>via</c> reference. (Thanks to MaximMinin.) </p>
          <p>
	    Own Id: OTP-11399</p>
        </item>
        <item>
	    <p><c>orddict:from_list/1</c> now uses the optimized sort
	    routines in the <c>lists</c> module instead of
	    (essentially) an insertion sort. Depending on the input
	    data, the speed of the new <c>from_list/1</c> is anything
	    from slightly faster up to several orders of magnitude
	    faster than the old <c>from_list/1</c>.</p> (Thanks to
	    Steve Vinoski.)
          <p>
	    Own Id: OTP-11552</p>
        </item>
        <item>
          <p>
	    EEP43: New data type - Maps</p>
          <p>
	    With Maps you may for instance:</p>
          <taglist>
            <tag/> <item><c>M0 = #{ a =&gt; 1, b =&gt; 2}, % create
	      associations</c></item>
            <tag/><item><c>M1 = M0#{ a := 10 }, % update values</c></item>
            <tag/><item><c>M2 = M1#{ "hi" =&gt;
	      "hello"}, % add new associations</c></item>
            <tag/><item><c>#{ "hi" := V1, a := V2, b := V3} = M2.
               % match keys with values</c></item>
          </taglist>
        <p>
	    For information on how to use Maps please see Map Expressions in the
		<seealso marker="doc/reference_manual:expressions#map_expressions">
			Reference Manual</seealso>.</p>
          <p>
	    The current implementation is without the following
	    features:</p>
          <taglist>
            <tag/><item>No variable keys</item>
	    <tag/><item>No single value access</item>
            <tag/><item>No map comprehensions</item>
          </taglist>
          <p>
	    Note that Maps is <em>experimental</em> during OTP 17.0.</p>
          <p>
	    Own Id: OTP-11616</p>
        </item>
        <item>
          <p>
	    When tab completing the erlang shell now expands
	    zero-arity functions all the way to closing parenthesis,
	    unless there is another function with the same name and a
	    different arity. (Thanks to Pierre Fenoll.)</p>
          <p>
	    Own Id: OTP-11684</p>
        </item>
        <item>
	    <p> The Erlang Code Preprocessor (<c>epp</c>) could loop
	    when encountering a circular macro definition in an
	    included file. This bug has been fixed. </p> <p> Thanks
	    to Maruthavanan Subbarayan for reporting the bug, and to
	    Richard Carlsson for providing a bug fix. </p>
          <p>
	    Own Id: OTP-11728</p>
        </item>
        <item>
	    <p> The Erlang Code Linter (<c>erl_lint</c>) has since
	    Erlang/OTP R13B emitted warnings whenever any of the
	    types <c>arity()</c>, <c>bitstring()</c>,
	    <c>iodata()</c>, or <c>boolean()</c> were re-defined. Now
	    errors are emitted instead. </p>
          <p>
	    *** POTENTIAL INCOMPATIBILITY ***</p>
          <p>
	    Own Id: OTP-11771</p>
        </item>
        <item>
	    <p> The <c>encoding</c> option of
	    <c>erl_parse:abstract/2</c> has been extended to include
	    <c>none</c> and a callback function (a predicate). </p>
          <p>
	    Own Id: OTP-11807</p>
        </item>
        <item>
          <p>
	    Export zip option types to allow referal from other
	    modules.</p>
          <p>
	    Thanks to Pierre Fenoll and Håkan Mattson</p>
          <p>
	    Own Id: OTP-11828</p>
        </item>
        <item>
          <p>
	    The module <c>pg</c> has been deprecated and will be
	    removed in Erlang/OTP 18.</p>
          <p>
	    Own Id: OTP-11840</p>
        </item>
      </list>
    </section>

</section>

<section><title>STDLIB 1.19.4</title>

    <section><title>Fixed Bugs and Malfunctions</title>
      <list>
        <item>
          <p>
	    Fix typo in gen_server.erl. Thanks to Brian L. Troutwine.</p>
          <p>
	    Own Id: OTP-11398</p>
        </item>
        <item>
          <p>
	    Spec for atan2 should be atan2(Y, X), not atan2(X, Y).
	    Thanks to Ary Borenszweig.</p>
          <p>
	    Own Id: OTP-11465</p>
        </item>
      </list>
    </section>


    <section><title>Improvements and New Features</title>
      <list>
        <item>
          <p>
	    Add XML marker for regexp syntax. Thanks to Håkan
	    Mattson.</p>
          <p>
	    Own Id: OTP-11442</p>
        </item>
      </list>
    </section>

</section>

<section><title>STDLIB 1.19.3</title>

    <section><title>Fixed Bugs and Malfunctions</title>
      <list>
        <item>
	    <p> The functions <c>dets:foldl/3</c>,
	    <c>dets:foldr/3</c>, and <c>dets:traverse/2</c> did not
	    release the table after having traversed the table to the
	    end. The bug was introduced in R16B. (Thanks to Manuel
	    Duran Aguete.) </p>
          <p>
	    Own Id: OTP-11245</p>
        </item>
        <item>
	    <p> If the <c>fun M:F/A</c> construct was used
	    erroneously the linter could crash. (Thanks to Mikhail
	    Sobolev.) </p>
          <p>
	    Own Id: OTP-11254</p>
        </item>
        <item>
	    <p> The specifications of <c>io_lib:fread/2,3</c> have
	    been corrected. (Thanks to Chris King and Kostis Sagonas
	    for pinpointing the bug.) </p>
          <p>
	    Own Id: OTP-11261</p>
        </item>
      </list>
    </section>


    <section><title>Improvements and New Features</title>
      <list>
        <item>
          <p>
	    Fixed type typo in gen_server.</p>
          <p>
	    Own Id: OTP-11200</p>
        </item>
        <item>
          <p>
	    Update type specs in filelib and io_prompt. Thanks to
	    Jose Valim.</p>
          <p>
	    Own Id: OTP-11208</p>
        </item>
        <item>
          <p>
	    Fix typo in abcast() function comment. Thanks to Johannes
	    Weissl.</p>
          <p>
	    Own Id: OTP-11219</p>
        </item>
        <item>
          <p>
	    Make edlin understand a few important control keys.
	    Thanks to Stefan Zegenhagen.</p>
          <p>
	    Own Id: OTP-11251</p>
        </item>
        <item>
          <p>
	    Export the edge/0 type from the digraph module. Thanks to
	    Alex Ronne Petersen.</p>
          <p>
	    Own Id: OTP-11266</p>
        </item>
        <item>
          <p>
	    Fix variable usage tracking in erl_lint and fixed unsafe
	    variable tracking in try expressions. Thanks to Anthony
	    Ramine.</p>
          <p>
	    Own Id: OTP-11268</p>
        </item>
      </list>
    </section>

</section>

<section><title>STDLIB 1.19.2</title>

    <section><title>Fixed Bugs and Malfunctions</title>
      <list>
        <item>
	    <p> The Erlang scanner no longer accepts floating point
	    numbers in the input string. </p>
          <p>
	    Own Id: OTP-10990</p>
        </item>
        <item>
          <p>
	    When converting a faulty binary to a list with
	    unicode:characters_to_list, the error return value could
	    contain a faulty "rest", i.e. the io_list of characters
	    that could not be converted was wrong. This happened only
	    if input was a sub binary and conversion was from utf8.
	    This is now corrected.</p>
          <p>
	    Own Id: OTP-11080</p>
        </item>
        <item>
	    <p>The type <c>hook_function()</c> has been corrected in
	    <c>erl_pp</c>, the Erlang Pretty Printer. </p>
	    <p>The printing of invalid forms, e.g. record field
	    types, has also been fixed. It has been broken since
	    R16B. </p>
	    <p> (Thanks to Tom&#225;&#353; Janou&#353;ek.) </p>
          <p>
	    Own Id: OTP-11100</p>
        </item>
        <item>
          <p>
	    Fix receive support in erl_eval with a BEAM module.
	    Thanks to Anthony Ramine.</p>
          <p>
	    Own Id: OTP-11137</p>
        </item>
      </list>
    </section>


    <section><title>Improvements and New Features</title>
      <list>
        <item>
          <p>
	    Delete obsolete note about simple-one-for-one supervisor.
	    Thanks to Magnus Henoch.</p>
          <p>
	    Own Id: OTP-10938</p>
        </item>
        <item>
	    <p> When selecting encoding of a script written in Erlang
	    (<c>escript</c>) the optional directive on the second
	    line is now recognized. </p>
          <p>
	    Own Id: OTP-10951</p>
        </item>
        <item>
	    <p> The function <c>erl_parse:abstract/2</c> has been
	    documented. </p>
          <p>
	    Own Id: OTP-10992</p>
        </item>
        <item>
          <p>
	    Integrate elliptic curve contribution from Andreas
	    Schultz </p>
          <p>
	    In order to be able to support elliptic curve cipher
	    suites in SSL/TLS, additions to handle elliptic curve
	    infrastructure has been added to public_key and crypto.</p>
          <p>
	    This also has resulted in a rewrite of the crypto API to
	    gain consistency and remove unnecessary overhead. All OTP
	    applications using crypto has been updated to use the new
	    API.</p>
          <p>
	    Impact: Elliptic curve cryptography (ECC) offers
	    equivalent security with smaller key sizes than other
	    public key algorithms. Smaller key sizes result in
	    savings for power, memory, bandwidth, and computational
	    cost that make ECC especially attractive for constrained
	    environments.</p>
          <p>
	    Own Id: OTP-11009</p>
        </item>
        <item>
          <p>
	    Added sys:get_state/1,2 and sys:replace_state/2,3. Thanks
	    to Steve Vinoski.</p>
          <p>
	    Own Id: OTP-11013</p>
        </item>
        <item>
          <p>
	    Optimizations to gen mechanism. Thanks to Loïc Hoguin.</p>
          <p>
	    Own Id: OTP-11025</p>
        </item>
        <item>
          <p>
	    Optimizations to gen.erl. Thanks to Loïc Hoguin.</p>
          <p>
	    Own Id: OTP-11035</p>
        </item>
        <item>
          <p>
	    Use erlang:demonitor(Ref, [flush]) where applicable.
	    Thanks to Loïc Hoguin.</p>
          <p>
	    Own Id: OTP-11039</p>
        </item>
        <item>
	    <p>Erlang source files with non-ASCII characters are now
	    encoded in UTF-8 (instead of latin1).</p>
          <p>
	    Own Id: OTP-11041 Aux Id: OTP-10907 </p>
        </item>
        <item>
          <p>
	    Fix rest_for_one and one_for_all restarting a child not
	    terminated. Thanks to James Fish.</p>
          <p>
	    Own Id: OTP-11042</p>
        </item>
        <item>
          <p>
	    Fix excessive CPU consumption of timer_server. Thanks to
	    Aliaksey Kandratsenka.</p>
          <p>
	    Own Id: OTP-11053</p>
        </item>
        <item>
          <p>
	    Rename and document lists:zf/2 as lists:filtermap/2.
	    Thanks to Anthony Ramine.</p>
          <p>
	    Own Id: OTP-11078</p>
        </item>
        <item>
          <p>
	    Fixed an inconsistent state in epp. Thanks to Anthony
	    Ramine</p>
          <p>
	    Own Id: OTP-11079</p>
        </item>
        <item>
          <p>
	    c:ls(File) will now print File, similar to ls(1) in Unix.
	    The error messages have also been improved. (Thanks to
	    Bengt Kleberg.)</p>
          <p>
	    Own Id: OTP-11108</p>
        </item>
        <item>
          <p>
	    Support callback attributes in erl_pp. Thanks to Anthony
	    Ramine.</p>
          <p>
	    Own Id: OTP-11140</p>
        </item>
        <item>
          <p>
	    Improve erl_lint performance. Thanks to José Valim.</p>
          <p>
	    Own Id: OTP-11143</p>
        </item>
      </list>
    </section>

</section>

<section><title>STDLIB 1.19.1</title>

    <section><title>Fixed Bugs and Malfunctions</title>
      <list>
        <item>
	    <p> Bugs related to Unicode have been fixed in the
	    <c>erl_eval</c> module. </p>
          <p>
	    Own Id: OTP-10622 Aux Id: kunagi-351 [262] </p>
        </item>
        <item>
	    <p><c>filelib:wildcard("some/relative/path/*.beam",
	    Path)</c> would fail to match any file. That is,
	    filelib:wildcard/2 would not work if the first component
	    of the pattern did not contain any wildcard characters.
	    (A previous attempt to fix the problem in R15B02 seems to
	    have made matters worse.)</p>
	    <p>(Thanks to Samuel Rivas and Tuncer Ayaz.)</p>
	    <p>There is also an incompatible change to the
	    <c>Path</c> argument. It is no longer allowed to be a
	    binary.</p>
          <p>
	    *** POTENTIAL INCOMPATIBILITY ***</p>
          <p>
	    Own Id: OTP-10812</p>
        </item>
      </list>
    </section>


    <section><title>Improvements and New Features</title>
      <list>
        <item>
	    <p> The new STDLIB application variable
	    <c>shell_strings</c> can be used for determining how the
	    Erlang shell outputs lists of integers. The new function
	    <c>shell:strings/1</c> toggles the value of the variable.
	    </p> <p> The control sequence modifier <c>l</c> can be
	    used for turning off the string recognition of <c>~p</c>
	    and <c>~P</c>. </p>
          <p>
	    Own Id: OTP-10755</p>
        </item>
        <item>
	    <p> Miscellaneous updates due to Unicode support. </p>
          <p>
	    Own Id: OTP-10820</p>
        </item>
        <item>
	    <p> Extend <c>~ts</c> to handle binaries with characters
	    coded in ISO-latin-1 </p>
          <p>
	    Own Id: OTP-10836</p>
        </item>
        <item>
          <p>
	    The +pc flag to erl can be used to set the range of
	    characters considered printable. This affects how the
	    shell and io:format("~tp",...) functionality does
	    heuristic string detection. More can be read in STDLIB
	    users guide.</p>
          <p>
	    Own Id: OTP-10884</p>
        </item>
      </list>
    </section>

</section>

<section><title>STDLIB 1.19</title>

    <section><title>Fixed Bugs and Malfunctions</title>
      <list>
        <item>
          <p>
	    Wildcards such as "some/path/*" passed to
	    <c>filelib:wildcard/2</c> would fail to match any file.
	    (Thanks to Samuel Rivas for reporting this bug.)</p>
          <p>
	    Own Id: OTP-6874 Aux Id: kunagi-190 [101] </p>
        </item>
        <item>
          <p>
	    Fixed error handling in proc_lib:start which could hang
	    if the spawned process died in init.</p>
          <p>
	    Own Id: OTP-9803 Aux Id: kunagi-209 [120] </p>
        </item>
        <item>
          <p>
	    Allow ** in filelib:wildcard</p>
          <p>
	    Two adjacent * used as a single pattern will match all
	    files and zero or more directories and subdirectories.
	    (Thanks to José Valim)</p>
          <p>
	    Own Id: OTP-10431</p>
        </item>
        <item>
          <p>
	    Add the \gN and \g{N} syntax for back references in
	    re:replace/3,4 to allow use with numeric replacement
	    strings. (Thanks to Vance Shipley)</p>
          <p>
	    Own Id: OTP-10455</p>
        </item>
        <item>
          <p>
	    Export ets:match_pattern/0 type (Thanks to Joseph Wayne
	    Norton)</p>
          <p>
	    Own Id: OTP-10472</p>
        </item>
        <item>
          <p>
	    Fix printing the empty binary at depth 1 with ~W (Thanks
	    to Andrew Thompson)</p>
          <p>
	    Own Id: OTP-10504</p>
        </item>
        <item>
	    <p> The type <c>ascii_string()</c> in the <c>base64</c>
	    module has been corrected. The type
	    <c>file:file_info()</c> has been cleaned up. The type
	    <c>file:fd()</c> has been made opaque in the
	    documentation. </p>
          <p>
	    Own Id: OTP-10624 Aux Id: kunagi-352 [263] </p>
        </item>
      </list>
    </section>


    <section><title>Improvements and New Features</title>
      <list>
        <item>
	    <p> Dets tables are no longer fixed while traversing with
	    a bound key (when only the objects with the right key are
	    matched). This optimization affects the functions
	    <c>match/2</c>, <c>match_object/2</c>, <c>select/2</c>,
	    <c>match_delete/2</c>, and <c>select_delete/2</c>. </p>
          <p>
	    Own Id: OTP-10097</p>
        </item>
        <item>
	    <p> Support for Unicode has been implemented. </p>
          <p>
	    Own Id: OTP-10302</p>
        </item>
        <item>
	    <p> The linter now warns for opaque types that are not
	    exported, as well as for under-specified opaque types.
	    </p>
          <p>
	    Own Id: OTP-10436</p>
        </item>
        <item>
	    <p> The type <c>file:name()</c> has been substituted for
	    the type <c>file:filename()</c> in the following
	    functions in the <c>filename</c> module:
	    <c>absname/2</c>, <c>absname_join/2</c>, <c>join/1,2</c>,
	    and <c>split/1</c>. </p>
          <p>
	    Own Id: OTP-10474</p>
        </item>
        <item>
          <p>
	    If a child process fails in its start function, then the
	    error reason was earlier only reported as an error report
	    from the error_handler, and supervisor:start_link would
	    only return <c>{error,shutdown}</c>. This has been
	    changed so the supervisor will now return
	    <c>{error,{shutdown,Reason}}</c>, where <c>Reason</c>
	    identifies the failing child and its error reason.
	    (Thanks to Tomas Pihl)</p>
          <p>
	    *** POTENTIAL INCOMPATIBILITY ***</p>
          <p>
	    Own Id: OTP-10490</p>
        </item>
        <item>
	    <p>Where necessary a comment stating encoding has been
	    added to Erlang files. The comment is meant to be removed
	    in Erlang/OTP R17B when UTF-8 becomes the default
	    encoding. </p>
          <p>
	    Own Id: OTP-10630</p>
        </item>
        <item>
	    <p> The contracts and types of the modules
	    <c>erl_scan</c> and <c>sys</c> have been corrected and
	    improved. (Thanks to Kostis Sagonas.) </p>
          <p>
	    Own Id: OTP-10658</p>
        </item>
        <item>
	    <p> The Erlang shell now skips the rest of the line when
	    it encounters an Erlang scanner error. </p>
          <p>
	    Own Id: OTP-10659</p>
        </item>
        <item>
          <p>
	    Clean up some specs in the proplists module. (Thanks to
	    Kostis Sagonas.)</p>
          <p>
	    Own Id: OTP-10663</p>
        </item>
        <item>
	    <p> Some examples overflowing the width of PDF pages have
	    been corrected. </p>
          <p>
	    Own Id: OTP-10665</p>
        </item>
        <item>
          <p>
	    Enable escript to accept emulator arguments when script
	    file has no shebang. Thanks to Magnus Henoch</p>
          <p>
	    Own Id: OTP-10691</p>
        </item>
        <item>
          <p>
	    Fix bug in queue:out/1, queue:out_r/1 that makes it
	    O(N^2) in worst case. Thanks to Aleksandr Erofeev.</p>
          <p>
	    Own Id: OTP-10722</p>
        </item>
        <item>
	    <p> There are new functions in the <c>epp</c> module
	    which read the character encoding from files. See
	    <c>epp(3)</c> for more information. </p>
          <p>
	    Own Id: OTP-10742 Aux Id: OTP-10302 </p>
        </item>
        <item>
	    <p> The functions in <c>io_lib</c> have been adjusted for
	    Unicode. The existing functions <c>write_string()</c> and
	    so on now take Unicode strings, while the old behavior
	    has been taken over by new functions
	    <c>write_latin1_string()</c> and so on. There are also
	    new functions to write Unicode strings as Latin-1
	    strings, mainly targetted towards the Erlang pretty
	    printer (<c>erl_pp</c>). </p>
          <p>
	    Own Id: OTP-10745 Aux Id: OTP-10302 </p>
        </item>
        <item>
	    <p> The new functions <c>proc_lib:format/2</c> and
	    <c>erl_parse:abstract/2</c> accept an encoding as second
	    argument. </p>
          <p>
	    Own Id: OTP-10749 Aux Id: OTP-10302 </p>
        </item>
        <item>
          <p>
	    Increased potential concurrency in ETS for
	    <c>write_concurrency</c> option. The number of internal
	    table locks has increased from 16 to 64. This makes it
	    four times less likely that two concurrent processes
	    writing to the same table would collide and thereby
	    serialized. The cost is an increased constant memory
	    footprint for tables using write_concurrency. The memory
	    consumption per inserted record is not affected. The
	    increased footprint can be particularly large if
	    <c>write_concurrency</c> is combined with
	    <c>read_concurrency</c>.</p>
          <p>
	    Own Id: OTP-10787</p>
        </item>
      </list>
    </section>

</section>

<section><title>STDLIB 1.18.3</title>

    <section><title>Fixed Bugs and Malfunctions</title>
      <list>
        <item>
          <p>
	    Minor test updates</p>
          <p>
	    Own Id: OTP-10591</p>
        </item>
      </list>
    </section>

</section>

<section><title>STDLIB 1.18.2</title>

    <section><title>Fixed Bugs and Malfunctions</title>
      <list>
        <item>
          <p>
	    Fixed bug where if given an invalid drive letter on
	    windows ensure dir would go into an infinite loop.</p>
          <p>
	    Own Id: OTP-10104</p>
        </item>
        <item>
          <p>
	    Calls to gen_server:enter_loop/4 where ServerName has a
	    global scope and no timeout is given now works correctly.</p>
          <p>
	    Thanks to Sam Bobroff for reporting the issue.</p>
          <p>
	    Own Id: OTP-10130</p>
        </item>
        <item>
          <p>
	    fix escript/primary archive reloading</p>
          <p>
	    If the mtime of an escript/primary archive file changes
	    after being added to the code path, correctly reload the
	    archive and update the cache. (Thanks to Tuncer Ayaz)</p>
          <p>
	    Own Id: OTP-10151</p>
        </item>
        <item>
          <p>
	    Fix bug that in some cases could cause corrupted binaries
	    in ETS tables with <c>compressed</c> option.</p>
          <p>
	    Own Id: OTP-10182</p>
        </item>
        <item>
          <p>
	    Fix filename:nativename/1 on Win32</p>
          <p>
	    Don't choke on paths given as binary argument on Win32.
	    Thanks to Jan Klötzke</p>
          <p>
	    Own Id: OTP-10188</p>
        </item>
        <item>
          <p>
	    Fix bug in <c>ets:test_ms/2</c> that could cause emulator
	    crash when using <c>'$_'</c> in match spec.</p>
          <p>
	    Own Id: OTP-10190</p>
        </item>
        <item>
          <p>
	    Fix bug where zip archives wrongly have a first disk
	    number set to 1</p>
          <p>
	    Own Id: OTP-10223</p>
        </item>
      </list>
    </section>


    <section><title>Improvements and New Features</title>
      <list>
        <item>
	    <p> The message printed by the Erlang shell as an
	    explanation of the <c>badarith</c> error has been
	    corrected. (Thanks to Matthias Lang.) </p>
          <p>
	    Own Id: OTP-10054</p>
        </item>
      </list>
    </section>

</section>

<section><title>STDLIB 1.18.1</title>

    <section><title>Fixed Bugs and Malfunctions</title>
      <list>
        <item>
          <p>
	    References to <c>is_constant/1</c> (which was removed in
	    the R12 release) has been removed from documentation and
	    code.</p>
          <p>
	    Own Id: OTP-6454 Aux Id: seq10407 </p>
        </item>
        <item>
          <p>
	    Leave control back to gen_server during supervisor's
	    restart loop</p>
          <p>
	    When an attempt to restart a child failed, supervisor
	    would earlier keep the execution flow and try to restart
	    the child over and over again until it either succeeded
	    or the restart frequency limit was reached. If none of
	    these happened, supervisor would hang forever in this
	    loop.</p>
          <p>
	    This commit adds a timer of 0 ms where the control is
	    left back to the gen_server which implements the
	    supervisor. This way any incoming request to the
	    supervisor will be handled - which could help breaking
	    the infinite loop - e.g. shutdown request for the
	    supervisor or for the problematic child.</p>
          <p>
	    This introduces some incompatibilities in stdlib due to
	    new return values from supervisor:</p>
          <list>
	    <item>restart_child/2 can now return
	    {error,restarting}</item> <item>delete_child/2 can now
	    return {error,restarting}</item> <item>which_children/1
	    returns a list of {Id,Child,Type,Mods}, where Child, in
	    addition to the old pid() or 'undefined', now also can be
	    'restarting'.</item>
          </list>
          <p>
	    *** POTENTIAL INCOMPATIBILITY ***</p>
          <p>
	    Own Id: OTP-9549</p>
        </item>
        <item>
          <p>
	    If a temporary child's start function returned 'ignore',
	    then the supervisor would keep it's child specification.
	    This has been corrected. Child specifications for
	    non-existing temporary children shall never be kept.</p>
          <p>
	    Own Id: OTP-9782 Aux Id: seq11964 </p>
        </item>
        <item>
	    <p> Use universal time as base in error logger</p>
          <p>
	    Previous conversion used the deprecated
	    calendar:local_time_to_universal_time/1 </p>
          <p>
	    Own Id: OTP-9854</p>
        </item>
        <item>
	    <p>Calling a guard test (such as is_list/1) from the
	    top-level in a guard, would cause a compiler crash if
	    there was a local definition with the same name.
	    Corrected to reject the program with an error
	    message.</p>
          <p>
	    Own Id: OTP-9866</p>
        </item>
        <item>
          <p>
	    Fix the type spec from the doc of binary:part/3 (Thanks
	    to Ricardo Catalinas Jiménez)</p>
          <p>
	    Own Id: OTP-9920</p>
        </item>
        <item>
          <p>
	    Correct spelling of registered (Thanks to Richard
	    Carlsson)</p>
          <p>
	    Own Id: OTP-9925</p>
        </item>
        <item>
          <p>
	    Put gb_trees documentation into alphabetical order
	    (Thanks to Aidan Hobson Sayers)</p>
          <p>
	    Own Id: OTP-9929</p>
        </item>
        <item>
          <p>
	    Fix bug in ETS with <c>compressed</c> option and
	    insertion of term containing large integers (>2G) on
	    64-bit machines. Seen to cause emulator crash. (Thanks to
	    Diego Llarrull for excellent bug report)</p>
          <p>
	    Own Id: OTP-9932</p>
        </item>
        <item>
          <p>
	    Add plugin support for alternative name lookup This patch
	    introduces a new way of locating a behaviour instance:
	    {via, Module, Name}. (Thanks to Ulf Wiger)</p>
          <p>
	    Own Id: OTP-9945</p>
        </item>
        <item>
	    <p> The function <c>digraph_utils:condensation/1</c> used
	    to create a digraph containing loops contradicting the
	    documentation which states that the created digraph is
	    free of cycles. This bug has been fixed. (Thanks to
	    Kostis Sagonas for finding the bug.) </p>
          <p>
	    Own Id: OTP-9953</p>
        </item>
        <item>
	    <p> When an escript ends now all printout to standard
	    output and standard error gets out on the terminal. This
	    bug has been corrected by changing the behaviour of
	    erlang:halt/0,1, which should fix the same problem for
	    other escript-like applications, i.e that data stored in
	    the output port driver buffers got lost when printing on
	    a TTY and exiting through erlang:halt/0,1. </p>
	    <p> The BIF:s erlang:halt/0,1 has gotten improved
	    semantics and there is a new BIF erlang:halt/2 to
	    accomplish something like the old semantics. See the
	    documentation. </p>
	    <p> Now erlang:halt/0 and erlang:halt/1 with an integer
	    argument will close all ports and allow all pending async
	    threads operations to finish before exiting the emulator.
	    Previously erlang:halt/0 and erlang:halt(0) would just
	    wait for pending async threads operations but not close
	    ports. And erlang:halt/1 with a non-zero integer argument
	    would not even wait for pending async threads operations.
	    </p>
	    <p> To roughly the old behaviour, to not wait for ports
	    and async threads operations when you exit the emulator,
	    you use erlang:halt/2 with an integer first argument and
	    an option list containing {flush,false} as the second
	    argument. Note that now is flushing not dependant of the
	    exit code, and you cannot only flush async threads
	    operations which we deemed as a strange behaviour anyway.
	    </p>
	    <p>Also, erlang:halt/1,2 has gotten a new feature: If the
	    first argument is the atom 'abort' the emulator is
	    aborted producing a core dump, if the operating system so
	    allows. </p>
          <p>
	    Own Id: OTP-9985</p>
        </item>
        <item>
          <p>
	    Add escript win32 alternative invocation. escript can now
	    be started as both "escript.exe" and "escript" (Thanks to
	    Pierre Rouleau)</p>
          <p>
	    Own Id: OTP-9997</p>
        </item>
      </list>
    </section>

</section>

<section><title>STDLIB 1.18</title>

    <section><title>Fixed Bugs and Malfunctions</title>
      <list>
        <item>
          <p>
	    Improved algorithm in module <c>random</c>. Avoid seed
	    values that are even divisors of the primes and by that
	    prevent getting sub-seeds that are stuck on zero. Worst
	    case was random:seed(0,0,0) that produced a series of
	    only zeros. This is an incompatible change in the sense
	    that applications that relies on reproducing a specific
	    series for a given seed will fail. The pseudo random
	    output is still deterministic but different compared to
	    earlier versions.</p>
          <p>
	    *** POTENTIAL INCOMPATIBILITY ***</p>
          <p>
	    Own Id: OTP-8713</p>
        </item>
        <item>
	    <p> Calls to <c>global:whereis_name/1</c> have been
	    substituted for calls to
	    <c>global:safe_whereis_name/1</c> since the latter is not
	    safe at all.</p>
	    <p>The reason for not doing this earlier is that setting
	    a global lock masked out a bug concerning the restart of
	    supervised children. The bug has now been fixed by a
	    modification of <c>global:whereis_name/1</c>. (Thanks to
	    Ulf Wiger for code contribution.)</p>
	    <p>A minor race conditions in <c>gen_fsm:start*</c> has
	    been fixed: if one of these functions returned <c>{error,
	    Reason}</c> or ignore, the name could still be registered
	    (either locally or in <c>global</c>. (This is the same
	    modification as was done for gen_server in OTP-7669.)</p>
	    <p>The undocumented function
	    <c>global:safe_whereis_name/1</c> has been removed. </p>
          <p>
	    Own Id: OTP-9212 Aux Id: seq7117, OTP-4174 </p>
        </item>
        <item>
          <p>
	    If a child of a supervisor terminates with reason
	    {shutdown,Term} it is now handled by the supervisor as if
	    the reason was 'shutdown'. </p>
          <p>
	    For children with restart type 'permanent', this implies
	    no change. For children with restart type 'transient',
	    the child will no longer be restarted and no supervisor
	    report will be written. For children with restart type
	    'temporary', no supervisor report will be written.</p>
          <p>
	    *** POTENTIAL INCOMPATIBILITY ***</p>
          <p>
	    Own Id: OTP-9222</p>
        </item>
        <item>
          <p>
	    Minor improvement of documentation regarding supervisor
	    restart strategy for temporary and transient child
	    processes.</p>
          <p>
	    Own Id: OTP-9381</p>
        </item>
        <item>
	    <p>A Dets table with sufficiently large buckets could not
	    always be repaired. This bug has been fixed. </p> <p>The
	    format of Dets files has been modified. When downgrading
	    tables created with the new system will be repaired.
	    Otherwise the modification should not be noticeable. </p>
          <p>
	    Own Id: OTP-9607</p>
        </item>
        <item>
	    <p> A few contracts in the <c>lists</c> module have been
	    corrected. </p>
          <p>
	    Own Id: OTP-9616</p>
        </item>
        <item>
          <p>
	    Add '-callback' attributes in stdlib's behaviours</p>
          <p>
	    Replace the behaviour_info(callbacks) export in stdlib's
	    behaviours with -callback' attributes for all the
	    callbacks. Update the documentation with information on
	    the callback attribute Automatically generate
	    'behaviour_info' function from '-callback' attributes</p>
          <p>
	    'behaviour_info(callbacks)' is a special function that is
	    defined in a module which describes a behaviour and
	    returns a list of its callbacks.</p>
          <p>
	    This function is now automatically generated using the
	    '-callback' specs. An error is returned by lint if user
	    defines both '-callback' attributes and the
	    behaviour_info/1 function. If no type info is needed for
	    a callback use a generic spec for it. Add '-callback'
	    attribute to language syntax</p>
          <p>
	    Behaviours may define specs for their callbacks using the
	    familiar spec syntax, replacing the '-spec' keyword with
	    '-callback'. Simple lint checks are performed to ensure
	    that no callbacks are defined twice and all types
	    referred are declared.</p>
          <p>
	    These attributes can be then used by tools to provide
	    documentation to the behaviour or find discrepancies in
	    the callback definitions in the callback module.</p>
          <p>
	    Add callback specs into 'application' module in kernel
	    Add callback specs to tftp module following internet
	    documentation Add callback specs to inets_service module
	    following possibly deprecated comments</p>
          <p>
	    Own Id: OTP-9621</p>
        </item>
        <item>
	    <p> If a Dets table had been properly closed but the
	    space management data could not been read, it was not
	    possible to repair the file. This bug has been fixed.
	    </p>
          <p>
	    Own Id: OTP-9622</p>
        </item>
        <item>
          <p>
	    The Unicode noncharacter code points 16#FFFE and 16#FFFE
	    were not allowed to be encoded or decoded using the
	    <c>unicode</c> module or bit syntax. That was
	    inconsistent with the other noncharacters 16#FDD0 to
	    16#FDEF that could be encoded/decoded. To resolve the
	    inconsistency, 16#FFFE and 16#FFFE can now be encoded and
	    decoded. (Thanks to Alisdair Sullivan.)</p>
          <p>
	    *** POTENTIAL INCOMPATIBILITY ***</p>
          <p>
	    Own Id: OTP-9624</p>
        </item>
        <item>
          <p>
	    Make epp search directory of current file first when
	    including another file This completes a partial fix in
	    R11 that only worked for include_lib(). (Thanks to
	    Richard Carlsson)</p>
          <p>
	    Own Id: OTP-9645</p>
        </item>
        <item>
          <p>
	    ms_transform: Fix incorrect `variable shadowed' warnings</p>
          <p>
	    This patch removes incorrect passing of variable bindings
	    from one function clause to another. (Thanks to Haitao
	    Li)</p>
          <p>
	    Own Id: OTP-9646</p>
        </item>
        <item>
          <p>
	    Explicitly kill dynamic children in supervisors</p>
          <p>
	    According to the supervisor's documentation: "Important
	    note on simple-one-for-one supervisors: The dynamically
	    created child processes of a simple-one-for-one
	    supervisor are not explicitly killed, regardless of
	    shutdown strategy, but are expected to terminate when the
	    supervisor does (that is, when an exit signal from the
	    parent process is received)."</p>
          <p>
	    All is fine as long as we stop simple_one_for_one
	    supervisor manually. Dynamic children catch the exit
	    signal from the supervisor and leave. But, if this
	    happens when we stop an application, after the top
	    supervisor has stopped, the application master kills all
	    remaining processes associated to this application. So,
	    dynamic children that trap exit signals can be killed
	    during their cleanup (here we mean inside terminate/2).
	    This is unpredictable and highly time-dependent.</p>
          <p>
	    In this commit, supervisor module is patched to
	    explicitly terminate dynamic children accordingly to the
	    shutdown strategy.</p>
          <p>
	    NOTE: Order in which dynamic children are stopped is not
	    defined. In fact, this is "almost" done at the same time.</p>
          <p>
	    Stack errors when dynamic children are stopped</p>
          <p>
	    Because a simple_one_for_one supervisor can have many
	    workers, we stack errors during its shutdown to report
	    only one message for each encountered error type. Instead
	    of reporting the child's pid, we use the number of
	    concerned children. (Thanks to Christopher Faulet)</p>
          <p>
	    Own Id: OTP-9647</p>
        </item>
        <item>
          <p>
	    Allow an infinite timeout to shutdown worker processes</p>
          <p>
	    Now, in child specification, the shutdown value can also
	    be set to infinity for worker children. This restriction
	    was removed because this is not always possible to
	    predict the shutdown time for a worker. This is highly
	    application-dependent. Add a warning to docs about
	    workers' shutdown strategy (Thanks to Christopher Faulet)</p>
          <p>
	    Own Id: OTP-9648</p>
        </item>
        <item>
          <p>
	    A badarg would sometimes occur in supervisor when
	    printing error reports and the child pid was undefined.
	    This has been corrected.</p>
          <p>
	    Own Id: OTP-9669</p>
        </item>
        <item>
          <p>
	    Fix re:split spec not to accept option 'global'(Thanks to
	    Shunichi Shinohara)</p>
          <p>
	    Own Id: OTP-9691</p>
        </item>
      </list>
    </section>


    <section><title>Improvements and New Features</title>
      <list>
        <item>
	    <p> Fix a few tests that used to fail on the HiPE
	    platform. </p>
          <p>
	    Own Id: OTP-9637</p>
        </item>
        <item>
	    <p>Variables are now now allowed in '<c>fun M:F/A</c>' as
	    suggested by Richard O'Keefe in EEP-23.</p>
	    <p>The representation of '<c>fun M:F/A</c>' in the
	    abstract format has been changed in an incompatible way.
	    Tools that directly read or manipulate the abstract
	    format (such as parse transforms) may need to be updated.
	    The compiler can handle both the new and the old format
	    (i.e. extracting the abstract format from a pre-R15 BEAM
	    file and compiling it using compile:forms/1,2 will work).
	    The <c>syntax_tools</c> application can also handle both
	    formats.</p>
          <p>
	    *** POTENTIAL INCOMPATIBILITY ***</p>
          <p>
	    Own Id: OTP-9643</p>
        </item>
        <item>
          <p>
	    Tuple funs (a two-element tuple with a module name and a
	    function) are now officially deprecated and will be
	    removed in R16. Use '<c>fun M:F/A</c>' instead. To make
	    you aware that your system uses tuple funs, the very
	    first time a tuple fun is applied, a warning will be sent
	    to the error logger.</p>
          <p>
	    Own Id: OTP-9649</p>
        </item>
        <item>
          <p>
	    The deprecated '<c>regexp</c>' module has been removed.
	    Use the '<c>re</c>' module instead.</p>
          <p>
	    *** POTENTIAL INCOMPATIBILITY ***</p>
          <p>
	    Own Id: OTP-9737</p>
        </item>
        <item>
          <p>
	    <c>filename:find_src/1,2</c> will now work on stripped
	    BEAM files (reported by Per Hedeland). The HiPE compiler
	    will also work on stripped BEAM files. The BEAM compiler
	    will no longer include compilation options given in the
	    source code itself in <c>M:module_info(compile)</c>
	    (because those options will be applied anyway if the
	    module is re-compiled).</p>
          <p>
	    Own Id: OTP-9752</p>
        </item>
      </list>
    </section>

</section>

<section><title>STDLIB 1.17.5</title>

    <section><title>Fixed Bugs and Malfunctions</title>
      <list>
        <item>
          <p>
	    erl_tar:extract failed when executed inside a directory
	    with some parent directory to which the user has no read
	    access. This has been corrected.</p>
          <p>
	    Own Id: OTP-9368</p>
        </item>
        <item>
	    <p> A bug in <c>erl_scan:set_attribute/3</c> has been
	    fixed. </p>
          <p>
	    Own Id: OTP-9412</p>
        </item>
        <item>
	    <p> The contract of <c>io_lib:fread()</c> has been
	    corrected. </p>
          <p>
	    Own Id: OTP-9413 Aux Id: seq11873 </p>
        </item>
        <item>
          <p>
	    A crash in io_lib:fread/2 when end of input data was
	    encountered while trying to match literal characters,
	    which should return {more,_,_,_} but instead crashed, has
	    been corrected. Reported by Klas Johansson.</p>
          <p>
	    A similar peculiarity for io:fread when encountering end
	    of file before any field data has also been corrected.</p>
          <p>
	    Own Id: OTP-9439</p>
        </item>
        <item>
	    <p> The contract of <c>timer:now_diff()</c> has been
	    corrected. (Thanks to Alex Morarash). </p>
          <p>
	    Own Id: OTP-9450</p>
        </item>
        <item>
          <p>
	    Fix minor typo in gen_fsm documentation (Thanks to Haitao
	    Li)</p>
          <p>
	    Own Id: OTP-9456</p>
        </item>
        <item>
	    <p>The contracts of <c>zip:zip_list_dir/1</c> and
	    <c>zip:zip_get/2</c> have been corrected. </p>
          <p>
	    Own Id: OTP-9471 Aux Id: seq11887, OTP-9472 </p>
        </item>
        <item>
	    <p> A bug in <c>zip:zip_open()</c> has been fixed. </p>
          <p>
	    Own Id: OTP-9472 Aux Id: seq11887, OTP-9471 </p>
        </item>
        <item>
          <p>
	    Fix trivial documentation errors(Thanks to Matthias Lang)</p>
          <p>
	    Own Id: OTP-9498</p>
        </item>
        <item>
          <p>
	    Add a proplist() type</p>
          <p>
	    Recently I was adding specs to an API and found that
	    there is no canonical proplist() type defined. (Thanks to
	    Ryan Zezeski)</p>
          <p>
	    Own Id: OTP-9499</p>
        </item>
        <item>
          <p>
	    fix supervisors restarting temporary children</p>
          <p>
	    In the current implementation of supervisors, temporary
	    children should never be restarted. However, when a
	    temporary child is restarted as part of a one_for_all or
	    rest_for_one strategy where the failing process is not
	    the temporary child, the supervisor still tries to
	    restart it.</p>
          <p>
	    Because the supervisor doesn't keep some of the MFA
	    information of temporary children, this causes the
	    supervisor to hit its restart limit and crash.</p>
          <p>
	    This patch fixes the behaviour by inserting a clause in
	    terminate_children/2-3 (private function) that will omit
	    temporary children when building a list of killed
	    processes, to avoid having the supervisor trying to
	    restart them again.</p>
          <p>
	    Only supervisors in need of restarting children used the
	    list, so the change should be of no impact for the
	    functions that called terminate_children/2-3 only to kill
	    all children.</p>
          <p>
	    The documentation has been modified to make this
	    behaviour more explicit. (Thanks to Fred Hebert)</p>
          <p>
	    Own Id: OTP-9502</p>
        </item>
        <item>
          <p>
	    fix broken edoc annotations (Thanks to Richard Carlsson)</p>
          <p>
	    Own Id: OTP-9516</p>
        </item>
        <item>
	    <p> XML files have been corrected. </p>
          <p>
	    Own Id: OTP-9550 Aux Id: OTP-9541 </p>
        </item>
        <item>
          <p>
	    Handle rare race in the crypto key server functionality</p>
          <p>
	    Own Id: OTP-9586</p>
        </item>
      </list>
    </section>


    <section><title>Improvements and New Features</title>
      <list>
        <item>
	    <p> Types and specifications have been added. </p>
          <p>
	    Own Id: OTP-9356</p>
        </item>
        <item>
	    <p> The contracts of the <c>queue</c> module have been
	    modified. </p>
          <p>
	    Own Id: OTP-9418</p>
        </item>
        <item>
	    <p> Contracts in STDLIB and Kernel have been improved and
	    type errors have been corrected. </p>
          <p>
	    Own Id: OTP-9485</p>
        </item>
        <item>
          <p>
	    Types for several BIFs have been extended/corrected. Also
	    the types for types for <c>lists:keyfind/3</c>,
	    <c>lists:keysearch/3</c>, and <c>lists:keyemember/3</c>
	    have been corrected. The incorrect/incomplete types could
	    cause false dialyzer warnings.</p>
          <p>
	    Own Id: OTP-9496</p>
        </item>
      </list>
    </section>

</section>

<section><title>STDLIB 1.17.4</title>

    <section><title>Fixed Bugs and Malfunctions</title>
      <list>
        <item>
	    <p> The default value <c>undefined</c> was added to
	    records field types in such a way that the result was not
	    always a well-formed type. This bug has been fixed. </p>
          <p>
	    Own Id: OTP-9147</p>
        </item>
        <item>
          <p>
	    Update index file atomically</p>
          <p>
	    Since the log_mf_h index file might be read by other
	    processes than the error handler (e.g. by the rb tool),
	    this file should be updated atomically. This will avoid
	    hitting the time gap between opening the file in write
	    mode (and thus emptying the file) and the actual update
	    with the new contents. To do this, a temporary file is
	    written, and the file:rename/1 used to replace the real
	    index file.</p>
          <p>
	    Own Id: OTP-9148</p>
        </item>
        <item>
          <p>
	    Fixed various typos across the documentation (Thanks to
	    Tuncer Ayaz)</p>
          <p>
	    Own Id: OTP-9154</p>
        </item>
        <item>
          <p>
	    Supervisors should not save child-specs for temporary
	    processes when they terminate as they should not be
	    restarted. Saving the temporary child spec will result in
	    that you cannot start a new temporary process with the
	    same child spec as an already terminated temporary
	    process. Since R14B02 you cannot restart a temporary
	    temporary process as arguments are no longer saved, it
	    has however always been semantically incorrect to restart
	    a temporary process. Thanks to Filipe David Manana for
	    reporting this and suggesting a solution.</p>
          <p>
	    Own Id: OTP-9167 Aux Id: OTP-9064 </p>
        </item>
        <item>
          <p>
	    Various small documentation fixes (Thanks to Bernard
	    Duggan)</p>
          <p>
	    Own Id: OTP-9172</p>
        </item>
        <item>
          <p>
	    Fix format_status bug for unregistered gen_event
	    processes</p>
          <p>
	    Port the gen_fsm code for format_status to gen_event in
	    order to prevent a lists:concat([...,pid()]) crash when
	    calling sys:get_status/1 on an unregistered gen_event
	    process.</p>
          <p>
	    Refactor format_status header code from gen_* behaviours
	    to module gen.</p>
          <p>
	    Extend the format_status tests in gen_event_SUITE to
	    cover format_status bugs with anonymous gen_event
	    processes. (Thanks To Geoff Cant)</p>
          <p>
	    Own Id: OTP-9218</p>
        </item>
        <item>
          <p>
	    List of pids changed to 'set' in supervisor for dynamic
	    temporary children. Accessing the list would not scale
	    well when adding/deleting many children. (Thanks to
	    Evgeniy Khramtsov)</p>
          <p>
	    Own Id: OTP-9242</p>
        </item>
        <item>
          <p>
	    Change pool module to attempt to attach to nodes that are
	    already running</p>
          <p>
	    The pool module prints out an error message and takes no
	    further action for nodes that are already running. This
	    patch changes that behavior so that if the return from
	    slave:start/3 is {already_running, Node} then an attempt
	    to attach to the node is still made. This makes sense
	    because the node has been specified by the user in the
	    .hosts.erlang file indicating a wish for the node to be
	    part of the pool and a manual attach can be successfully
	    made after the pool is started.(Thanks to Kelly
	    McLaughlin)</p>
          <p>
	    Own Id: OTP-9244</p>
        </item>
        <item>
          <p>
	    unicode: document 16#FFFE and 16#FFFF (non chars)(Thanks
	    to Tuncer Ayaz)</p>
          <p>
	    Own Id: OTP-9256</p>
        </item>
        <item>
          <p>
	    re: remove gratuitous "it " in manpage (Thanks to Tuncer
	    Ayaz)</p>
          <p>
	    Own Id: OTP-9307</p>
        </item>
        <item>
	    <p> A bug in erl_eval(3) has been fixed. </p>
          <p>
	    Own Id: OTP-9322</p>
        </item>
      </list>
    </section>


    <section><title>Improvements and New Features</title>
      <list>
        <item>
          <p>
	    Add <c>timer:tc/1</c> and remove the catch in <c>tc/2</c>
	    and <c>tc/3</c>. The time measuring functions will thus
	    no longer trap exits, errors or throws caused by the
	    measured function.</p>
          <p>
	    *** POTENTIAL INCOMPATIBILITY ***</p>
          <p>
	    Own Id: OTP-9169</p>
        </item>
        <item>
          <p>
	    Allow supervisor:terminate_child(SupRef,Pid) for
	    simple_one_for_one supervisors</p>
          <p>
	    supervisor:terminate_child/2 was earlier not allowed if
	    the supervisor used restart strategy simple_one_for_one.
	    This is now changed so that children of this type of
	    supervisors can be terminated by specifying the child's
	    Pid.</p>
          <p>
	    (Thanks to Vance Shipley.)</p>
          <p>
	    Own Id: OTP-9201</p>
        </item>
        <item>
	    <p> Types and specifications have been added. </p>
          <p>
	    Own Id: OTP-9267</p>
        </item>
        <item>
	    <p> Erlang types and specifications are used for
	    documentation. </p>
          <p>
	    Own Id: OTP-9271</p>
        </item>
        <item>
	    <p>Allow Dets tablenames to be arbitrary terms.</p>
          <p>
	    Own Id: OTP-9282</p>
        </item>
        <item>
	    <p> A specification that could cause problems for
	    Dialyzer has been fixed. An opaque type in erl_eval has
	    been turned in to a ordinary type. This is a temporary
	    fix. </p>
          <p>
	    Own Id: OTP-9333</p>
        </item>
      </list>
    </section>

</section>

<section><title>STDLIB 1.17.3</title>

    <section><title>Fixed Bugs and Malfunctions</title>
      <list>
        <item>
          <p>
	    Two bugs in io:format for ~F.~Ps has been corrected. When
	    length(S) >= abs(F) > P, the precision P was incorrectly
	    ignored. When F == P > length(S) the result was
	    incorrectly left adjusted. Bug found by Ali Yakout who
	    also provided a fix.</p>
          <p>
	    Own Id: OTP-8989 Aux Id: seq11741 </p>
        </item>
        <item>
	    <p>Fix exception generation in the io module</p>
          <p>
	    Some functions did not generate correct badarg exception
	    on a badarg exception.</p>
          <p>
	    Own Id: OTP-9045</p>
        </item>
        <item>
          <p>
	    Fixes to the dict and orddict module documentation</p>
          <p>
	    Fixed grammar and one inconsistency (Key - Value instead
	    of key/value, since everywhere else the former is used).
	    (thanks to Filipe David Manana)</p>
          <p>
	    Own Id: OTP-9083</p>
        </item>
        <item>
          <p>
	    Add ISO week number calculation functions to the calendar
	    module in stdlib</p>
          <p>
	    This new feature adds the missing week number function to
	    the calendar module of the stdlib application. The
	    implementation conforms to the ISO 8601 standard. The new
	    feature has been implemented tested and documented
	    (thanks to Imre Horvath).</p>
          <p>
	    Own Id: OTP-9087</p>
        </item>
      </list>
    </section>


    <section><title>Improvements and New Features</title>
      <list>
        <item>
          <p>
	    Implement the 'MAY' clauses from RFC4648 regarding the
	    pad character to make mime_decode() and
	    mime_decode_to_string() functions more tolerant of badly
	    padded base64. The RFC is quoted below for easy
	    reference.</p>
          <p>
	    "RFC4648 Section 3.3 with reference to MIME decoding:
	    Furthermore, such specifications MAY ignore the pad
	    character, "=", treating it as non-alphabet data, if it
	    is present before the end of the encoded data. If more
	    than the allowed number of pad characters is found at the
	    end of the string (e.g., a base 64 string terminated with
	    "==="), the excess pad characters MAY also be ignored."</p>
          <p>
	    Own Id: OTP-9020</p>
        </item>
        <item>
          <p>
	    Supervisors will no longer save start parameters for
	    temporary processes as they will not be restarted. In the
	    case of simple_one_for_one workers such as ssl-connection
	    processes this will substantial reduce the memory
	    footprint of the supervisor.</p>
          <p>
	    Own Id: OTP-9064</p>
        </item>
        <item>
          <p>
	    When running escript it is now possible to add the -n
	    flag and the escript will be compiled using +native.</p>
          <p>
	    Own Id: OTP-9076</p>
        </item>
      </list>
    </section>

</section>

<section><title>STDLIB 1.17.2.1</title>

    <section><title>Fixed Bugs and Malfunctions</title>
      <list>
        <item>
          <p>
	    Several type specifications for standard libraries were
	    wrong in the R14B01 release. This is now corrected. The
	    corrections concern types in re,io,filename and the
	    module erlang itself.</p>
          <p>
	    Own Id: OTP-9008</p>
        </item>
      </list>
    </section>

</section>

<section><title>STDLIB 1.17.2</title>

    <section><title>Fixed Bugs and Malfunctions</title>
      <list>
        <item>
	    <p> When several clients accessed a Dets table
	    simultaneously, one of them calling
	    <c>dets:insert_new/2</c>, the Dets server could crash.
	    Alternatively, under the same conditions, <c>ok</c> was
	    sometimes returned instead of <c>true</c>. (Thanks to
	    John Hughes.) </p>
          <p>
	    Own Id: OTP-8856</p>
        </item>
        <item>
	    <p> When several clients accessed a Dets table
	    simultaneously, inserted or updated objects were
	    sometimes lost due to the Dets file being truncated.
	    (Thanks to John Hughes.) </p>
          <p>
	    Own Id: OTP-8898</p>
        </item>
        <item>
	    <p> When several clients accessed a Dets table
	    simultaneously, modifications of the Dets server's
	    internal state were sometimes thrown away. The symptoms
	    are diverse: error with reason <c>bad_object</c>;
	    inserted objects not returned by <c>lookup()</c>; et
	    cetera. (Thanks to John Hughes.) </p>
          <p>
	    Own Id: OTP-8899</p>
        </item>
        <item>
	    <p> If a Dets table was closed after calling
	    <c>bchunk/2</c>, <c>match/1,3</c>,
	    <c>match_object/1,3</c>, or <c>select/1,3</c> and then
	    opened again, a subsequent call using the returned
	    continuation would normally return a reply. This bug has
	    fixed; now the call fails with reason <c>badarg</c>. </p>
          <p>
	    Own Id: OTP-8903</p>
        </item>
        <item>
	    <p> Cover did not collect coverage data for files such as
	    Yecc parses containing include directives. The bug has
	    been fixed by modifying <c>epp</c>, the Erlang Code
	    Preprocessor. </p>
          <p>
	    Own Id: OTP-8911</p>
        </item>
        <item>
	    <p> If a Dets table with fewer slots than keys was opened
	    and then closed after just a lookup, the contents were no
	    longer well-formed. This bug has been fixed. (Thanks to
	    Matthew Evans.) </p>
          <p>
	    Own Id: OTP-8923</p>
        </item>
        <item>
          <p>
	    In a supervisor, when it terminates a child, if that
	    child happens to have exited fractionally early, with
	    normal, the supervisor reports this as an error. This
	    should not be reported as an error.</p>
          <p>
	    *** POTENTIAL INCOMPATIBILITY ***</p>
          <p>
	    Own Id: OTP-8938 Aux Id: seq11615 </p>
        </item>
      </list>
    </section>


    <section><title>Improvements and New Features</title>
      <list>
        <item>
          <p>
	    The documentation filelib:wildcard/1,2 now describes the
	    character set syntax for wildcards.</p>
          <p>
	    Own Id: OTP-8879 Aux Id: seq11683 </p>
        </item>
        <item>
	    <p>Buffer overflows have been prevented in <c>erlc</c>,
	    <c>dialyzer</c>, <c>typer</c>, <c>run_test</c>,
	    <c>heart</c>, <c>escript</c>, and <c>erlexec</c>.</p>
	    (Thanks to Michael Santos.)
          <p>
	    Own Id: OTP-8892</p>
        </item>
        <item>
          <p>
	    Using a float for the number of copies for
	    <c>string:copies/2</c> resulted in an infinite loop. Now
	    it will fail with an exception instead. (Thanks to
	    Michael Santos.)</p>
          <p>
	    Own Id: OTP-8915</p>
        </item>
        <item>
          <p>
	    New ETS option <c>compressed</c>, to enable a more
	    compact storage format at the expence of heavier table
	    operations. For test and evaluation, <c>erl +ec</c> can
	    be used to force compression on all ETS tables.</p>
          <p>
	    Own Id: OTP-8922 Aux Id: seq11658 </p>
        </item>
        <item>
	    <p> The default maximum number of slots of a Dets table
	    has been changed as to be equal to the maximum number of
	    slots. (Thanks to Richard Carlsson.) </p>
          <p>
	    Own Id: OTP-8959</p>
        </item>
      </list>
    </section>

</section>

<section><title>STDLIB 1.17.1</title>

    <section><title>Fixed Bugs and Malfunctions</title>
      <list>
        <item>
	    <p>reference() has been substituted for ref() in the
	    documentation.</p>
          <p>
	    Own Id: OTP-8733</p>
        </item>
      </list>
    </section>


    <section><title>Improvements and New Features</title>
      <list>
        <item>
          <p>
	    The ms_transform now warns if the fun head shadows
	    surrounding variables (just like the warnings you would
	    get for an ordinary fun in the same context).</p>
          <p>
	    Own Id: OTP-6759</p>
        </item>
        <item>
          <p>
	    ets:select_reverse/{1,2,3} are now documented.</p>
          <p>
	    Own Id: OTP-7863</p>
        </item>
        <item>
          <p>
	    Large parts of the <c>ethread</c> library have been
	    rewritten. The <c>ethread</c> library is an Erlang
	    runtime system internal, portable thread library used by
	    the runtime system itself.</p>
          <p>
	    Most notable improvement is a reader optimized rwlock
	    implementation which dramatically improve the performance
	    of read-lock/read-unlock operations on multi processor
	    systems by avoiding ping-ponging of the rwlock cache
	    lines. The reader optimized rwlock implementation is used
	    by miscellaneous rwlocks in the runtime system that are
	    known to be read-locked frequently, and can be enabled on
	    ETS tables by passing the <seealso
	    marker="stdlib:ets#new_2_read_concurrency">{read_concurrency,
	    true}</seealso> option upon table creation. See the
	    documentation of <seealso
	    marker="stdlib:ets#new/2">ets:new/2</seealso> for more
	    information. The reader optimized rwlock implementation
	    can be fine tuned when starting the runtime system. For
	    more information, see the documentation of the <seealso
	    marker="erts:erl#+rg">+rg</seealso> command line argument
	    of <c>erl</c>.</p>
          <p>
	    There is also a new implementation of rwlocks that is not
	    optimized for readers. Both implementations interleaves
	    readers and writers during contention as opposed to,
	    e.g., the NPTL (Linux) pthread rwlock implementation
	    which use either a reader or writer preferred strategy.
	    The reader/writer preferred strategy is problematic since
	    it starves threads doing the non-preferred operation.</p>
          <p>
	    The new rwlock implementations in general performs better
	    in ERTS than common pthread implementations. However, in
	    some extremely heavily contended cases this is not the
	    case. Such heavy contention can more or less only appear
	    on ETS tables. This when multiple processes do very large
	    amounts of write locked operations simultaneously on the
	    same table. Such use of ETS is bad regardless of rwlock
	    implementation, will never scale, and is something we
	    strongly advise against.</p>
          <p>
	    The new rwlock implementations depend on atomic
	    operations. If no native atomic implementation is found,
	    a fallback solution will be used. Using the fallback
	    implies a performance degradation. That is, it is more
	    important now than before to build OTP with a native
	    atomic implementation.</p>
          <p>
	    The <c>ethread</c> library contains native atomic
	    implementations for, x86 (32 and 64 bit), powerpc (32
	    bit), sparc V9 (32 and 64 bit), and tilera (32 bit). On
	    other hardware gcc's builtin support for atomic memory
	    access will be used if such exists. If no such support is
	    found, <c>configure</c> will warn about no atomic
	    implementation available.</p>
          <p>
	    The <c>ethread</c> library can now also use the
	    <c>libatomic_ops</c> library for atomic memory accesses.
	    This makes it possible for the Erlang runtime system to
	    utilize optimized native atomic operations on more
	    platforms than before. If <c>configure</c> warns about no
	    atomic implementation available, try using the
	    <c>libatomic_ops</c> library. Use the <seealso
	    marker="doc/installation_guide:INSTALL#Advanced-configuration-and-build-of-ErlangOTP">--with-libatomic_ops=PATH</seealso>
	    <c>configure</c> command line argument when specifying
	    where the <c>libatomic_ops</c> installation is located.
	    The <c>libatomic_ops</c> library can be downloaded from:
	    <url
	    href="http://www.hpl.hp.com/research/linux/atomic_ops/">http://www.hpl.hp.com/research/linux/atomic_ops/</url></p>
          <p>
	    The changed API of the <c>ethread</c> library has also
	    caused modifications in the Erlang runtime system.
	    Preparations for the to come "delayed deallocation"
	    feature has also been done since it depends on the
	    <c>ethread</c> library.</p>
          <p>
	    <em>Note</em>: When building for x86, the <c>ethread</c>
	    library will now use instructions that first appeared on
	    the pentium 4 processor. If you want the runtime system
	    to be compatible with older processors (back to 486) you
	    need to pass the <seealso
	    marker="doc/installation_guide:INSTALL#Advanced-configuration-and-build-of-ErlangOTP">--enable-ethread-pre-pentium4-compatibility</seealso>
	    <c>configure</c> command line argument when configuring
	    the system.</p>
          <p>
	    Own Id: OTP-8544</p>
        </item>
        <item>
          <p>
	    Some Built In Functions (BIFs) from the module erlang was
	    never made autoimported for backward compatibility
	    reasons. As local functions now override autoimports, new
	    autoimports is no longer a problem, why the following
	    BIFs are finally made autoimported: monitor/2, monitor/3,
	    demonitor/2, demonitor/3, error/1, error/2,
	    integer_to_list/2, list_to_integer/2.</p>
          <p>
	    Own Id: OTP-8763</p>
        </item>
      </list>
    </section>

</section>

<section><title>STDLIB 1.17</title>

    <section><title>Fixed Bugs and Malfunctions</title>
      <list>
        <item>
	    <p>The Erlang code preprocessor (<c>epp</c>) sent extra
	    messages on the form <c>{eof,Location}</c> to the client
	    when parsing the <c>file</c> attribute. This bug,
	    introduced in R11B, has been fixed.</p>
          <p>
	    Own Id: OTP-8470</p>
        </item>
        <item>
	    <p>The abstract type 'fun' could not be printed by the
	    Erlang pretty printer (<c>erl_pp</c>). This bug has been
	    fixed.</p>
          <p>
	    Own Id: OTP-8473</p>
        </item>
        <item>
	    <p>The function <c>erl_scan:reserved_word/1</c> no longer
	    returns <c>true</c> when given the word <c>spec</c>. This
	    bug was introduced in STDLIB-1.15.3 (R12B-3).</p>
          <p>
	    Own Id: OTP-8567</p>
        </item>
        <item>
	    <p>The documentation of <c>lists:keysort/2</c> states
	    that the sort is stable.</p>
          <p>
	    Own Id: OTP-8628 Aux Id: seq11576 </p>
        </item>
        <item>
          <p>
	    The shell's line editing has been improved to more
	    resemble the behaviour of readline and other shells.
	    (Thanks to Dave Peticolas)</p>
          <p>
	    Own Id: OTP-8635</p>
        </item>
        <item>
	    <p>The Erlang code preprocessor (<c>epp</c>) did not
	    correctly handle premature end-of-input when defining
	    macros. This bug, introduced in STDLIB 1.16, has been
	    fixed.</p>
          <p>
	    Own Id: OTP-8665 Aux Id: OTP-7810 </p>
        </item>
      </list>
    </section>


    <section><title>Improvements and New Features</title>
      <list>
        <item>
          <p>
	    The module binary from EEP31 (and EEP9) is implemented.</p>
          <p>
	    Own Id: OTP-8217</p>
        </item>
        <item>
	    <p>The erlang pretty printer (<c>erl_pp</c>) no longer
	    quotes atoms in types.</p>
          <p>
	    Own Id: OTP-8501</p>
        </item>
        <item>
	    <p>The Erlang code preprocessor (<c>epp</c>) now
	    considers records with no fields as typed.</p>
          <p>
	    Own Id: OTP-8503</p>
        </item>
        <item>
          <p>
	    Added function <c>zip:foldl/3</c> to iterate over zip
	    archives.</p>
          <p>
	    Added functions to create and extract escripts. See
	    <c>escript:create/2</c> and <c>escript:extract/2</c>.</p>
          <p>
	    The undocumented function <c>escript:foldl/3</c> has been
	    removed. The same functionality can be achieved with the
	    more flexible functions <c>escript:extract/2</c> and
	    <c>zip:foldl/3</c>.</p>
          <p>
	    Record fields has been annotated with type info. Source
	    files as been adapted to fit within 80 chars and trailing
	    whitespace has been removed.</p>
          <p>
	    Own Id: OTP-8521</p>
        </item>
        <item>
	    <p>The Erlang parser no longer duplicates the singleton
	    type <c>undefined</c> in the type of record fields
	    without initial value.</p>
          <p>
	    Own Id: OTP-8522</p>
        </item>
        <item>
	    <p>A regular expression with many levels of parenthesis
	    could cause a buffer overflow. That has been corrected.
	    (Thanks to Michael Santos.)</p>
          <p>
	    Own Id: OTP-8539</p>
        </item>
        <item>
	    <p>When defining macros the closing right parenthesis
	    before the dot is now mandatory.</p>
          <p>
	    *** POTENTIAL INCOMPATIBILITY ***</p>
          <p>
	    Own Id: OTP-8562</p>
        </item>
        <item>
          <p>
	    Some properties of a compiled re pattern are defined to
	    allow for guard tests.</p>
          <p>
	    Own Id: OTP-8577</p>
        </item>
        <item>
	    <p>Local and imported functions now override the
	    auto-imported BIFs when the names clash. The pre R14
	    behaviour was that auto-imported BIFs would override
	    local functions. To avoid that old programs change
	    behaviour, the following will generate an error:</p>
	    <list><item><p>Doing a call without explicit module name
	    to a local function having a name clashing with the name
	    of an auto-imported BIF that was present (and
	    auto-imported) before OTP R14A</p></item>
	    <item><p>Explicitly importing a function having a name
	    clashing with the name of an autoimported BIF that was
	    present (and autoimported) before OTP R14A</p></item>
	    <item><p>Using any form of the old compiler directive
	    <c>nowarn_bif_clash</c></p></item> </list> <p>If the BIF
	    was added or auto-imported in OTP R14A or later,
	    overriding it with an import or a local function will
	    only result in a warning,</p> <p>To resolve clashes, you
	    can either use the explicit module name <c>erlang</c> to
	    call the BIF, or you can remove the auto-import of that
	    specific BIF by using the new compiler directive
	    <c>-compile({no_auto_import,[F/A]}).</c>, which makes all
	    calls to the local or imported function without explicit
	    module name pass without warnings or errors.</p> <p>The
	    change makes it possible to add auto-imported BIFs
	    without breaking or silently changing old code in the
	    future. However some current code ingeniously utilizing
	    the old behaviour or the <c>nowarn_bif_clash</c> compiler
	    directive, might need changing to be accepted by the
	    compiler.</p>
          <p>
	    *** POTENTIAL INCOMPATIBILITY ***</p>
          <p>
	    Own Id: OTP-8579</p>
        </item>
        <item>
	    <p>The undocumented, unsupport, and deprecated function
	    <c>lists:flat_length/1</c> has been removed.</p>
          <p>
	    Own Id: OTP-8584</p>
        </item>
        <item>
          <p>
	    A bug in re that could cause certain regular expression
	    matches never to terminate is corrected. (Thanks to
	    Michael Santos and Gordon Guthrie.)</p>
          <p>
	    Own Id: OTP-8589</p>
        </item>
        <item>
	    <p>Nested records can now be accessed without
	    parenthesis. See the Reference Manual for examples.
	    (Thanks to YAMASHINA Hio and Tuncer Ayaz.)</p>
          <p>
	    Own Id: OTP-8597</p>
        </item>
        <item>
	    <p><c>receive</c> statements that can only read out a
	    newly created reference are now specially optimized so
	    that it will execute in constant time regardless of the
	    number of messages in the receive queue for the process.
	    That optimization will benefit calls to
	    <c>gen_server:call()</c>. (See <c>gen:do_call/4</c> for
	    an example of a receive statement that will be
	    optimized.)</p>
          <p>
	    Own Id: OTP-8623</p>
        </item>
        <item>
	    <p>The beam_lib:cmp/2 function now compares BEAM files in
	    stricter way. The BEAM files will be considered different
	    if there are any changes except in the compilation
	    information ("CInf") chunk. beam_lib:cmp/2 used to ignore
	    differences in the debug information (significant for
	    Dialyzer) and other chunks that did not directly change
	    the run-time behavior.</p>
          <p>
	    Own Id: OTP-8625</p>
        </item>
        <item>
          <p>
	    When a gen_server, gen_fsm process, or gen_event
	    terminates abnormally, sometimes the text representation
	    of the process state can occupy many lines of the error
	    log, depending on the definition of the state term. A
	    mechanism to trim out parts of the state from the log has
	    been added (using a format_status/2 callback). See the
	    documentation.</p>
          <p>
	    Own Id: OTP-8630</p>
        </item>
        <item>
          <p>
	    Calling <c>sys:get_status()</c> for processes that have
	    globally registered names that were not atoms would cause
	    a crash. Corrected. (Thanks to Steve Vinoski.)</p>
          <p>
	    Own Id: OTP-8656</p>
        </item>
        <item>
	    <p>The Erlang scanner has been augmented with two new
	    tokens: <c>..</c> and <c>...</c>.</p>
          <p>
	    Own Id: OTP-8657</p>
        </item>
        <item>
	    <p>Expressions evaluating to integers can now be used in
	    types and function specifications where hitherto only
	    integers were allowed ("Erlang_Integer").</p>
          <p>
	    Own Id: OTP-8664</p>
        </item>
        <item>
	    <p>The compiler optimizes record operations better.</p>
          <p>
	    Own Id: OTP-8668</p>
        </item>
        <item>
          <p>
	    The recently added BIFs erlang:min/2, erlang:max/2 and
	    erlang:port_command/3 are now auto-imported (as they were
	    originally intended to be). Due to the recent compiler
	    change (OTP-8579), the only impact on old code defining
	    it's own min/2, max/2 or port_command/3 functions will be
	    a warning, the local functions will still be used. The
	    warning can be removed by using
	    -compile({no_auto_import,[min/2,max/2,port_command/3]}).
	    in the source file.</p>
          <p>
	    *** POTENTIAL INCOMPATIBILITY ***</p>
          <p>
	    Own Id: OTP-8669 Aux Id: OTP-8579 </p>
        </item>
        <item>
          <p>
	    Now, binary_to_term/2 is auto-imported. This will cause a
	    compile warning if and only if a module has got a local
	    function with that name.</p>
          <p>
	    *** POTENTIAL INCOMPATIBILITY ***</p>
          <p>
	    Own Id: OTP-8671</p>
        </item>
        <item>
          <p>
	    The predefined builtin type tid() has been removed.
	    Instead, ets:tid() should be used.</p>
          <p>
	    *** POTENTIAL INCOMPATIBILITY ***</p>
          <p>
	    Own Id: OTP-8687</p>
        </item>
      </list>
    </section>

</section>

<section><title>STDLIB 1.16.5</title>

    <section><title>Fixed Bugs and Malfunctions</title>
      <list>
        <item>
          <p>
	    Because of a race condition, using filelib:ensure_dir/1
	    from multiple processes to create the same path or parts
	    of the same directory structure, filelib:ensure_dir/1
	    could return a meaningless {error,eexist}. That race
	    condition has been eliminated, and {error,eexist} will
	    now be returned only if there exists a regular file,
	    device file, or some other non-directory file with the
	    same name. (Thanks to Tuncer Ayaz.)</p>
          <p>
	    Own Id: OTP-8389</p>
        </item>
        <item>
	    <p>A number of bugs concerning re and unicode are
	    corrected:</p>
	    <p>re:compile no longer loses unicode option, which also
	    fixes bug in re:split.</p>
	    <p>re:replace now handles unicode charlist replacement
	    argument</p>
	    <p>re:replace now handles unicode RE charlist argument
	    correctly</p>
	    <p>re:replace now handles binary unicode output correctly
	    when nothing is replaced.</p>
	    <p>Most code, testcases and error isolation done by Rory
	    Byrne.</p>
          <p>
	    Own Id: OTP-8394</p>
        </item>
        <item>
          <p>
	    The loading of native code was not properly atomic in the
	    SMP emulator, which could cause crashes. Also a per-MFA
	    information table for the native code has now been
	    protected with a lock since it turns that it could be
	    accessed concurrently in the SMP emulator. (Thanks to
	    Mikael Pettersson.)</p>
          <p>
	    Own Id: OTP-8397</p>
        </item>
        <item>
          <p>
	    user.erl (used in oldshell) is updated to handle unicode
	    in prompt strings (io:get_line/{1,2}). io_lib is also
	    updated to format prompts with the 't' modifier (i.e. ~ts
	    instead of ~s).</p>
          <p>
	    Own Id: OTP-8418 Aux Id: OTP-8393 </p>
        </item>
        <item>
          <p>
	    The re module: A regular expression with an option change
	    at the start of a pattern that had top-level alternatives
	    could cause overwriting and/or a crash. (Thanks to
	    Michael Santos.)</p>
          <p>
	    Own Id: OTP-8438</p>
        </item>
      </list>
    </section>


    <section><title>Improvements and New Features</title>
      <list>
        <item>
          <p>
	    The ability for the gen_server and gen_fsm callback
	    modules to format their own state for display under the
	    sys:get_status/1,2 calls has been restored and
	    documented. (Thanks to Steve Vinoski.)</p>
          <p>
	    Own Id: OTP-8324</p>
        </item>
        <item>
          <p>
	    c:nc/{1,2} used to assume that the beam file was created
	    in the same directory as the source code and failed to
	    load the code if it was not. Corrected to look for the
	    beam file in the current directory or in the directory
	    specified by the <c>{outdir,Dir}</c> option. (Thanks to
	    Alex Suraci.)</p>
          <p>
	    Own Id: OTP-8337</p>
        </item>
        <item>
	    <p>The documentation is now possible to build in an open
	    source environment after a number of bugs are fixed and
	    some features are added in the documentation build
	    process. </p>
	    <p>- The arity calculation is updated.</p>
	    <p>- The module prefix used in the function names for
	    bif's are removed in the generated links so the links
	    will look like
	    "http://www.erlang.org/doc/man/erlang.html#append_element-2"
	    instead of
	    "http://www.erlang.org/doc/man/erlang.html#erlang:append_element-2".</p>
	    <p>- Enhanced the menu positioning in the html
	    documentation when a new page is loaded.</p>
	    <p>- A number of corrections in the generation of man
	    pages (thanks to Sergei Golovan)</p>
	    <p>- The legal notice is taken from the xml book file so
	    OTP's build process can be used for non OTP
	    applications.</p>
          <p>
	    Own Id: OTP-8343</p>
        </item>
        <item>
          <p>
	    Shell tab completion now works for quoted module and
	    function names. (Thanks to Ulf Wiger.)</p>
          <p>
	    Own Id: OTP-8383</p>
        </item>
        <item>
          <p>
	    Explicit top directories in archive files are now
	    optional.</p>
          <p>
	    For example, if an archive (app-vsn.ez) just contains an
	    app-vsn/ebin/mod.beam file, the file info for the app-vsn
	    and app-vsn/ebin directories are faked using the file
	    info from the archive file as origin. The virtual
	    direcories can also be listed. For short, the top
	    directories are virtual if they does not exist.</p>
          <p>
	    Own Id: OTP-8387</p>
        </item>
        <item>
	    <p>Macros overloading has been implemented. (Thanks to
	    Christopher Faulet.)</p>
          <p>
	    Own Id: OTP-8388</p>
        </item>
        <item>
	    <p>The new function <c>shell:prompt_func/1</c> and the
	    new application configuration parameter
	    <c>shell_prompt_func</c> can be used for customizing the
	    Erlang shell prompt.</p>
          <p>
	    Own Id: OTP-8393</p>
        </item>
        <item>
          <p>
	    Improved handling of typed records in escripts</p>
          <p>
	    Own Id: OTP-8434</p>
        </item>
        <item>
          <p>
	    Added supervisor:count_children/1 to count the number of
	    children being managed without the memory impact of
	    which_children/1. (Thanks to Jay Nelson.)</p>
          <p>
	    Own Id: OTP-8436</p>
        </item>
      </list>
    </section>

</section>

<section><title>STDLIB 1.16.4</title>

    <section><title>Improvements and New Features</title>
      <list>
        <item>
          <p>
	    The documentation is now built with open source tools
	    (xsltproc and fop) that exists on most platforms. One
	    visible change is that the frames are removed.</p>
          <p>
	    Own Id: OTP-8201</p>
        </item>
        <item>
          <p>
	    [escript] The restriction that the first line in escripts
	    must begin with <c>#!</c> has been removed.</p>
          <p>
	    [escript] Some command line options to the escript
	    executable has now been documented. For example you can
	    run an escript in the debugger by just adding a command
	    line option.</p>
          <p>
	    [escript] The documentation of the escript header syntax
	    has been clarified. For example the header is optional.
	    This means that it is possible to directly "execute"
	    <c>.erl</c>, <c>.beam</c> and<c>.zip</c> files.</p>
          <p>
	    Own Id: OTP-8215</p>
        </item>
        <item>
	    <p>Optimized array:from_orddict/1, it is now faster and
	    uses less memory if the orddict was sparse.</p>
	    <p>Changed array:reset/2, it will now never expand the
	    array which it could before for non fixed arrays. See the
	    documentation.</p>
          <p>
	    Own Id: OTP-8216</p>
        </item>
        <item>
	    <p>The Erlang Pretty Printer (<c>erl_pp</c>) now puts the
	    leading <c>[</c> of list comprehensions as well as the
	    leading <c>&lt;&lt;</c> of bit string comprehensions on a
	    separate line in order to expose the Cover counter of the
	    template.</p>
          <p>
	    Own Id: OTP-8227</p>
        </item>
        <item>
	    <p>The extension ".xrl" used for Leex input files is now
	    recognized by the compiler.</p>
          <p>
	    Own Id: OTP-8232</p>
        </item>
        <item>
          <p>
	    Some clarifications have been made in the documentation
	    regarding <c>gen_server</c>, <c>gen_fsm</c>, and
	    <c>gen_event</c> behavior when handling <c>'EXIT'</c>
	    messages from the parent process. For more information
	    see the <seealso
	    marker="gen_server">gen_server(3)</seealso>, <seealso
	    marker="gen_fsm">gen_fsm(3)</seealso>, and <seealso
	    marker="gen_event">gen_event(3)</seealso> documentation.</p>
          <p>
	    Own Id: OTP-8255 Aux Id: seq11419 </p>
        </item>
        <item>
	    <p>The -on_load() directive can be used to run a function
	    when a module is loaded. It is documented in the section
	    about code loading in the Reference Manual.</p>
          <p>
	    Own Id: OTP-8295</p>
        </item>
      </list>
    </section>

</section>

<section><title>STDLIB 1.16.3.1</title>

    <section><title>Fixed Bugs and Malfunctions</title>
      <list>
        <item>
          <p>
            An erroneous type spec for <c>gen:start/6</c> caused
            dialyzer to erroneously issue warnings when
            <c>{spawn_opt, SpawnOptionList}</c> was passed in the
            option list to the <c>gen_server</c> and <c>gen_fsm</c>
            start functions.</p>
          <p>
            Own Id: OTP-8068 Aux Id: seq11323, seq11314 </p>
        </item>
      </list>
    </section>

</section>

<section><title>STDLIB 1.16.3</title>

    <section><title>Fixed Bugs and Malfunctions</title>
      <list>
        <item>
	    <p>The linter used to crash on invalid <c>-opaque</c>
	    declarations.</p>
          <p>
	    Own Id: OTP-8051</p>
        </item>
        <item>
	    <p>Bugs in <c>digraph:add_edge/5</c> and
	    <c>digraph:del_path/3</c> have been fixed. (Thanks to
	    Crystal Din.)</p>
          <p>
	    Own Id: OTP-8066</p>
        </item>
        <item>
	    <p>When trying to insert objects with
	    <c>dets:insert_new()</c> into a Dets table of type
	    <c>duplicate_bag</c>, already existing objects would
	    sometimes be duplicated. This bug has been fixed. (Thanks
	    to Crystal Din.)</p>
          <p>
	    Own Id: OTP-8070</p>
        </item>
        <item>
          <p>
	    Running erlc in a very deep directory (with a path length
	    of more 256 or more characters) would cause the emulator
	    to crash in a call to <c>list_to_atom/1</c>. (Thanks to
	    Chris Newcombe.)</p>
          <p>
	    Own Id: OTP-8124</p>
        </item>
        <item>
	    <p>A few minor bugs have been fixed in the Erlang Code
	    Preprocessor (<c>epp</c>).</p>
          <p>
	    Own Id: OTP-8130</p>
        </item>
        <item>
	    <p>A bug in The Erlang Meta Interpreter (<c>erl_eval</c>)
	    has been fixed: exceptions generated in the template of
	    bit string comprehensions were not handled properly.
	    (Thanks to Ulf Wiger.)</p>
          <p>
	    Own Id: OTP-8133</p>
        </item>
      </list>
    </section>


    <section><title>Improvements and New Features</title>
      <list>
        <item>
          <p>
	    Option <c>{capture,none}</c> was missing in documentation
	    for <c>re:run/3</c>.</p>
          <p>
	    Own Id: OTP-8113</p>
        </item>
        <item>
	    <p>When <c>erl_scan:tokens()</c> returns an error tuple
	    <c>{error, ErrorInfo, EndLocation</c>}, the list
	    <c>LeftOverChars</c> is the remaining characters of the
	    input data, starting from <c>EndLocation</c>. It used to
	    be the empty list.</p>
          <p>
	    *** POTENTIAL INCOMPATIBILITY ***</p>
          <p>
	    Own Id: OTP-8129</p>
        </item>
        <item>
	    <p>The Erlang Meta Interpreter (<c>erl_eval</c>) has been
	    somewhat optimized when it comes to interpreting
	    <c>receive</c>-expressions. (Thanks to Richard
	    Carlsson.)</p>
          <p>
	    Own Id: OTP-8139</p>
        </item>
        <item>
	    <p>The Erlang Pretty Printer (<c>erl_pp</c>) has been
	    modified as to handle types.</p>
          <p>
	    Own Id: OTP-8150</p>
        </item>
      </list>
    </section>

</section>

<section><title>STDLIB 1.16.2</title>

    <section><title>Fixed Bugs and Malfunctions</title>
      <list>
        <item>
	    <p>The text of tokens returned by the Erlang scanner
	    (<c>erl_scan</c>) was sometimes empty when the
	    <c>text</c> option was given and <c>StartLocation</c> was
	    a line. This bug has been fixed.</p>
          <p>
	    Own Id: OTP-7965</p>
        </item>
        <item>
	    <p>The documentation for <c>base64:decode/1</c> has been
	    updated to point out that it strips whitespace.</p>
	    <p><c>base64:decode/1</c> and <c>base64:mime_decode/1</c>
	    would sometimes fail instead of stripping away non-base64
	    characters.</p>
          <p>
	    Own Id: OTP-7984</p>
        </item>
        <item>
          <p>
	    Two types in the <c>gen</c> module were corrected.</p>
          <p>
	    Own Id: OTP-8029 Aux Id: seq11296 </p>
        </item>
        <item>
          <p>
	    <c>array:from_orddict([])</c> and
	    <c>array:from_list([])</c> would construct fixed arrays
	    instead of extendible arrays.</p>
          <p>
	    Own Id: OTP-8033</p>
        </item>
      </list>
    </section>


    <section><title>Improvements and New Features</title>
      <list>
        <item>
          <p>
	    Interpreted escripts are now tail recursive.</p>
          <p>
	    The function erl_eval:expr/5 has been introduced.</p>
          <p>
	    Own Id: OTP-7933</p>
        </item>
        <item>
          <p>
	    <c>gen_server:call/2,3</c> will be somewhat faster if the
	    calling process has a many messages in its message queue.</p>
          <p>
	    Own Id: OTP-7979</p>
        </item>
        <item>
          <p>
	    Random now supports seed with arity one,
	    <c>random:seed/1</c>, which takes a three-tuple.</p>
          <p>
	    Own Id: OTP-8019</p>
        </item>
        <item>
	    <p>The <c>regexp</c> module now recognizes the escape
	    sequences <c>\xXY</c> and <c>\x{X...}</c>.</p>
          <p>
	    Own Id: OTP-8024</p>
        </item>
      </list>
    </section>

</section>

<section><title>STDLIB 1.16.1</title>

    <section><title>Fixed Bugs and Malfunctions</title>
      <list>
        <item>
	    <p>The documentation of <c>dets:open_file/1</c> now
	    states that the file is repaired if it has not been
	    properly closed. (Thanks to Ulf Wiger.)</p>
          <p>
	    Own Id: OTP-7895</p>
        </item>
      </list>
    </section>


    <section><title>Improvements and New Features</title>
      <list>
        <item>
	    <p>The Erlang scanner no longer returns the text of
	    tokens when the start location is a pair of a line and
	    column unless the new option <c>text</c> is supplied
	    (incompatibility with R13A).</p> <p>There are new
	    functions to access the attributes of tokens:
	    <c>attributes_info/1,2</c> and
	    <c>set_attribute/3</c>.</p>
          <p>
	    *** POTENTIAL INCOMPATIBILITY ***</p>
          <p>
	    Own Id: OTP-7892 Aux Id: OTP-7810 </p>
        </item>
        <item>
          <p>
	    Several glitches and performance issues in the Unicode
	    and I/O-system implementation of R13A have been
	    corrected.</p>
          <p>
	    Own Id: OTP-7896 Aux Id: OTP-7648 OTP-7887 </p>
        </item>
        <item>
          <p>
	    The type spec of filelib:wildcard/2 has been corrected.</p>
          <p>
	    Own Id: OTP-7915</p>
        </item>
        <item>
	    <p>New functions: <c>gb_sets:is_disjoint/2</c>,
	    <c>ordsets:is_disjoint/2</c>, and
	    <c>gb_sets:is_disjoint/2</c>.</p>
          <p>
	    Own Id: OTP-7947</p>
        </item>
        <item>
	    <p>The function <c>gb_trees:map/2</c> which was added in
	    R13A is now documented.</p>
          <p>
	    Own Id: OTP-7948</p>
        </item>
      </list>
    </section>

</section>

<section><title>STDLIB 1.16</title>

    <section><title>Fixed Bugs and Malfunctions</title>
      <list>
        <item>
	    <p>Fixed a minor race conditions in
	    <c>gen_server:start*</c>: if one of these functions
	    returned <c>{error,Reason}</c> or <c>ignore</c>, the name
	    could still be registered (either locally or in
	    <c>global</c>).</p>
	    <p>A process started by <c>proc_lib</c> in some cases
	    depended on its process dictionary not to be erased, and
	    would crash when terminating abnormally and not generate
	    a proper crash report. This has been corrected (but the
	    initial call will not be shown in the error report if the
	    process dictionary has been erased). NOTE: There is no
	    longer any need to erase the process dictionary for
	    memory conservation reasons, since the actual call
	    arguments are no longer saved in the process
	    dictionary.</p>
          <p>
	    Own Id: OTP-7669</p>
        </item>
        <item>
	    <p>The Erlang preprocessor used wrong line number when
	    stringifying macro arguments. (Thanks to John
	    Hughes.)</p>
          <p>
	    Own Id: OTP-7702</p>
        </item>
        <item>
	    <p>A bug in the <c>qlc</c> module has been fixed: merge
	    join sometimes failed to return all answers. (Thanks to
	    Bernard Duggan.)</p>
          <p>
	    Own Id: OTP-7714</p>
        </item>
      </list>
    </section>


    <section><title>Improvements and New Features</title>
      <list>
        <item>
	    <p>A new option, <c>key_equality</c>, has been added to
	    <c>qlc:table/2</c>. This option makes it possible for
	    <c>qlc</c> to better handle tables that use <c>==/2</c>
	    when comparing keys for equality (examples of such tables
	    are ordered ETS tables and gb_table in qlc(3)).</p>
          <p>
	    Own Id: OTP-6674</p>
        </item>
        <item>
	    <p>The functions <c>lists:seq/1,2</c> return the empty
	    list in a few cases when they used to generate an
	    exception, for example <c>lists:seq(1, 0)</c>. See
	    lists(3) for details. (Thanks to Richard O'Keefe.)</p>
          <p>
	    *** POTENTIAL INCOMPATIBILITY ***</p>
          <p>
	    Own Id: OTP-7230</p>
        </item>
        <item>
          <p>
	    The order of objects visited in select for ordered_set is
	    now documented.</p>
          <p>
	    Own Id: OTP-7339</p>
        </item>
        <item>
          <p>
	    It is now possible to debug code in escripts and
	    archives.</p>
          <p>
	    Own Id: OTP-7626</p>
        </item>
        <item>
	    <p>Support for Unicode is implemented as described in
	    EEP10. Formatting and reading of unicode data both from
	    terminals and files is supported by the io and io_lib
	    modules. Files can be opened in modes with automatic
	    translation to and from different unicode formats. The
	    module 'unicode' contains functions for conversion
	    between external and internal unicode formats and the re
	    module has support for unicode data. There is also
	    language syntax for specifying string and character data
	    beyond the ISO-latin-1 range.</p>
	    <p>The interactive shell will support input and output of
	    unicode characters when the terminal and operating system
	    supports it.</p>
	    <p>Please see the EEP and the io/io_lib manual pages as
	    well as the stdlib users guide for details.</p>
	    <p><em>I/O-protocol incompatibilities:</em></p>
	    <p>The io_protocol between io_Server and client is
	    updated to handle protocol data in unicode formats. The
	    updated protocol is now documented. The specification
	    resides in the stdlib <em>users manual</em>, which is a
	    new part of the manual.</p>
	    <p><em>io module incompatibilities:</em></p>
	    <p>The io:put_chars, io:get_chars and io:get_line all
	    handle and return unicode data. In the case where
	    binaries can be provided (as to io:put_chars), they shall
	    be encoded in UTF-8. When binaries are returned (as by
	    io:get_line/get_chars when the io_server is set in
	    <em>binary mode</em>) the returned data is also
	    <em>always</em> encoded as UTF-8. The file module however
	    still returns byte-oriented data, why file:read can be
	    used instead of io:get_chars to read binary data in
	    ISO-latin-1.</p>
	    <p><em>io_lib module incompatibilities:</em></p>
	    <p>io_lib:format can, given new format directives (i.e
	    "~ts" and "~tc"), return lists containing integers larger
	    than 255. </p>
          <p>
	    *** POTENTIAL INCOMPATIBILITY ***</p>
          <p>
	    Own Id: OTP-7648 Aux Id: OTP-7580 OTP-7514 OTP-7494
	    OTP-7443 OTP-7181 EEP10 EEP11 </p>
        </item>
        <item>
          <p>
	    The function <c>pool:attach/1</c> now returns
	    <c>already_attached</c> if the node is already attached,
	    rather than <c>allready_attached</c> (sic!). (Thanks to
	    Edwin Fine.)</p>
          <p>
	    Own Id: OTP-7653 Aux Id: OTP-7603 </p>
        </item>
        <item>
          <p>
	    Preprocessor directives are now allowed in escripts. This
	    means that for example macros may be used in escripts.</p>
          <p>
	    Own Id: OTP-7662</p>
        </item>
        <item>
	    <p>When a process started with <c>proc_lib</c>,
	    <c>gen_server</c>, or <c>gen_fsm</c> exits with reason
	    <c>{shutdown,Term}</c>, a crash report will no longer be
	    generated (to allow a clean shutdown, but still provide
	    additional information to process that are linked to the
	    terminating process).</p>
          <p>
	    Own Id: OTP-7740 Aux Id: seq10847 </p>
        </item>
        <item>
          <p>
	    A new BIF, <c>lists:keyfind/3</c>, has been added. It
	    works like <c>lists:keysearch/3</c> except that it does
	    not wrap the returned tuple in a <c>value</c> tuple in
	    case of success. (Thanks to James Hague for suggesting
	    this function.)</p>
          <p>
	    Own Id: OTP-7752</p>
        </item>
        <item>
	    <p><c>lists:suffix(Suffix, List)</c> used to have a a
	    complexity of <c>length(Suffix)*length(List)</c> (which
	    could become quite slow for some inputs). It has now been
	    re-implemented so that its complexity is
	    <c>length(Suffix)+length(List)</c>. (Thanks to Richard
	    O'Keefe for the new implementation.)</p>
          <p>
	    Own Id: OTP-7797</p>
        </item>
        <item>
	    <p>The Erlang scanner has been augmented as to return
	    white spaces, comments, and exact location of tokens. The
	    functions <c>string/3</c>, <c>tokens/4</c>, and
	    <c>token_info/1,2</c> are new. See erl_scan(3) for
	    details.</p>
	    <p><c>tokens/3,4</c> have been modified as to return a
	    list of tokens instead of an error when <c>eof</c> is
	    encountered before the dot.</p>
          <p>
	    Own Id: OTP-7810</p>
        </item>
        <item>
          <p>
	    <c>filelib:fold_files/5</c> now uses the <c>re</c> module
	    instead of the <c>regexp</c> module for regular
	    expression matching. In practice, this change will not be
	    a problem for most regular expressions used for
	    <c>filelib:fold_files/5</c>. (The major difference in
	    regular expression is that parenthesis and curly brackets
	    is treated as literal characters by <c>regexp</c> but as
	    special characters by <c>re</c>; fortunately, those
	    characters are rarely used in filenames.)</p>
          <p>
	    *** POTENTIAL INCOMPATIBILITY ***</p>
          <p>
	    Own Id: OTP-7819</p>
        </item>
        <item>
          <p>
	    <c>digraph:new(Type)</c> will now cause a <c>badarg</c>
	    exception if <c>Type</c> is not a valid type. Similarly,
	    <c>digraph_utils:subgraph/2,3</c> will now cause a
	    <c>badarg</c> if the arguments are invalid. (Those
	    functions used to return error tuples if something was
	    wrong.)</p>
          <p>
	    *** POTENTIAL INCOMPATIBILITY ***</p>
          <p>
	    Own Id: OTP-7824</p>
        </item>
        <item>
	    <p>The argument passed to <c>random:uniform/1</c> must
	    now be an integer (as stated in the documentation). In
	    previous releases, a floating point number was also
	    allowed.</p>
          <p>
	    *** POTENTIAL INCOMPATIBILITY ***</p>
          <p>
	    Own Id: OTP-7827</p>
        </item>
        <item>
	    <p>The copyright notices have been updated.</p>
          <p>
	    Own Id: OTP-7851</p>
        </item>
        <item>
	    <p>A few missing match spec functions was added to
	    dbg:fun2ms; exception_trace/0 and trace/2,3.</p>
	    <p>There is a new function queue:member/2.</p>
	    <p>A bug in io_lib:fread that made it accidentally
	    concatenate fields separated by newline has been
	    corrected. Reported and analyzed by Matthew Palmer to
	    erlang-patches.</p>
          <p>
	    Own Id: OTP-7865</p>
        </item>
      </list>
    </section>

</section>


<section><title>STDLIB 1.15.5</title>

    <section><title>Fixed Bugs and Malfunctions</title>
      <list>
        <item>
	    <p>A bug in the <c>qlc</c> module has been fixed: when
	    merge joining two query handles the temporary file used
	    for equivalence classes was not truncated properly which
	    could result in poor performance.</p>
          <p>
	    Own Id: OTP-7552</p>
        </item>
        <item>
          <p>
	    The characters 16#C0 and 16#E0 ("A" and "a" with grave
	    accent), were not properly converted by the
	    <c>string:to_lower/1</c> and <c>string:to_upper/1</c>
	    functions. (Thanks to Richard O'Keefe.)</p>
          <p>
	    Own Id: OTP-7589</p>
        </item>
        <item>
          <p>
	    The function <c>pool:attach/1</c> now returns
	    <c>already_attached</c> if the node is already attached,
	    rather than <c>allready_attached</c> (sic!). (Thanks to
	    Edwin Fine.)</p>
          <p>
	    *** POTENTIAL INCOMPATIBILITY ***</p>
          <p>
	    Own Id: OTP-7603</p>
        </item>
        <item>
	    <p>The documentation for <c>io:get_line/1,2</c> now
	    mentions that the return value can also be
	    <c>{error,Reason}</c>.</p>
          <p>
	    Own Id: OTP-7604 Aux Id: seq11063 </p>
        </item>
      </list>
    </section>


    <section><title>Improvements and New Features</title>
      <list>
        <item>
          <p>
	    The split function is now added to the re library.
	    Exceptions and errors from both run, replace and split
	    are made more consistent.</p>
          <p>
	    Own Id: OTP-7514 Aux Id: OTP-7494 </p>
        </item>
        <item>
	    <p>Processes spawned using <c>proc_lib</c> (including
	    <c>gen_server</c> and other library modules that use
	    <c>proc_lib</c>) no longer keep the entire argument list
	    for the initial call, but only the arity.</p>
	    <p>Also, if <c>proc_lib:spawn/1</c> is used to spawn a
	    fun, the actual fun is not kept, but only module,
	    function name, and arity of the function that implements
	    the fun.</p>
	    <p>The reason for the change is that keeping the initial
	    fun (or a fun in an argument list), would prevent
	    upgrading the code for the module. A secondary reason is
	    that keeping the fun and function arguments could waste a
	    significant amount of memory.</p>
	    <p>The drawback with the change is that the crash reports
	    will provide less precise information about the initial
	    call (only <c>Module:Function/Arity</c> instead of
	    <c>Module:Function(Arguments)</c>). The function
	    <c>proc_lib:initial_call/1</c> still returns a list, but
	    each argument has been replaced with a dummy atom.</p>
          <p>
	    Own Id: OTP-7531 Aux Id: seq11036 </p>
        </item>
        <item>
          <p>
	    There is now experimental support for loading of code
	    from archive files. See the documentation of <c>code</c>,
	    <c>init</c>, <c>erl_prim_loader </c> and <c>escript</c>
	    for more info.</p>
          <p>
	    The error handling of <c>escripts</c> has been improved.</p>
          <p>
	    An <c>escript</c> may now set explicit arguments to the
	    emulator, such as <c>-smp enabled</c>.</p>
          <p>
	    An <c>escript</c> may now contain a precompiled beam
	    file.</p>
          <p>
	    An <c>escript</c> may now contain an archive file
	    containing one or more applications (experimental).</p>
          <p>
	    The internal module <c>code_aux</c> has been removed.</p>
          <p>
	    Own Id: OTP-7548 Aux Id: otp-6622 </p>
        </item>
        <item>
          <p>
	    Enabled explicit control of which types of files that
	    should be compressed in a ZIP archive.</p>
          <p>
	    Own Id: OTP-7549 Aux Id: otp-6622 </p>
        </item>
        <item>
          <p>
	    In the job control mode, the "s" and "r" commands now
	    take an optional argument to specify which shell to
	    start. (Thanks to Robert Virding.)</p>
          <p>
	    Own Id: OTP-7617</p>
        </item>
      </list>
    </section>

</section>

<section><title>STDLIB 1.15.4</title>

    <section><title>Fixed Bugs and Malfunctions</title>
      <list>
        <item>
          <p>
	    A bug in the calendar module could cause
	    calendar:local_time_to_universal_time_dst/1 to return
	    duplicate identical values for local times in timezones
	    without DST. Multiple values should only be returned when
	    a local time is within the hour occurring twice due to
	    shift from DST to non-DST, and certainly only in
	    timezones with DST. The correct behaviour is now
	    implemented.</p>
          <p>
	    Own Id: OTP-7344 Aux Id: seq10960 </p>
        </item>
        <item>
	    <p>The documentation of <c>(d)ets:init_table()</c> has
	    been corrected. (Thanks to Paul Mineiro.)</p>
          <p>
	    Own Id: OTP-7413</p>
        </item>
        <item>
	    <p>The soft upper limit of 60 on the number of non-white
	    characters on a line, which was introduced in R12B-0 for
	    the control sequences <c>p</c> and <c>P</c> of the
	    functions <c>io:fwrite/2,3</c> and
	    <c>io_lib:fwrite/2</c>, has been removed. This means that
	    terms whose printed representation fits on a line will
	    have no NEWLINEs. The Erlang shell still uses the 60
	    character limit, though.</p>
          <p>
	    Own Id: OTP-7421 Aux Id: OTP-6708 </p>
        </item>
        <item>
	    <p>Some debug code has been removed from Dets.</p>
          <p>
	    Own Id: OTP-7424</p>
        </item>
        <item>
	    <p>The documentation of <c>dets:match_delete/2</c> has
	    been corrected. (Thanks to Paul Mineiro.)</p>
          <p>
	    Own Id: OTP-7445</p>
        </item>
        <item>
	    <p>Corrections of digraph(3). (Thanks to Vlad
	    Dumitrescu.)</p>
          <p>
	    Own Id: OTP-7492</p>
        </item>
        <item>
          <p>
	    For the process that an escript runs in, the
	    <c>trap_exit</c> process flag is now <c>false</c> instead
	    of <c>true</c> (as in previous releases). Scripts that
	    depend on the previous (counter-intuitive) behaviour
	    might not work. (Thanks to Bengt Kleberg.)</p>
          <p>
	    *** POTENTIAL INCOMPATIBILITY ***</p>
          <p>
	    Own Id: OTP-7517</p>
        </item>
      </list>
    </section>


    <section><title>Improvements and New Features</title>
      <list>
        <item>
	    <p>The documentation of <c>lists:(u)sort/2</c> now states
	    what is expected of an ordering function.</p>
          <p>
	    Own Id: OTP-7489</p>
        </item>
        <item>
          <p>
	    The re module is extended with repetitive matches (global
	    option) and replacement function.</p>
          <p>
	    Own Id: OTP-7494 Aux Id: OTP-7181 </p>
        </item>
        <item>
	    <p>The Erlang shell now displays a nicer error message
	    when evaluating an undefined command. (Thanks to Richard
	    Carlsson.)</p>
          <p>
	    Own Id: OTP-7495</p>
        </item>
      </list>
    </section>

</section>


<section><title>STDLIB 1.15.3</title>

    <section><title>Fixed Bugs and Malfunctions</title>
      <list>
        <item>
          <p>
	    zip:unzip to/from binary with empty directories did not
	    work. (Thanks to Martin Dvorak.)</p>
          <p>
	    Own Id: OTP-7248</p>
        </item>
        <item>
	    <p>The documentation of the control sequence <c>w</c> of
	    the <c>io_lib</c> module now states that floating point
	    numbers are printed accurately.</p>
          <p>
	    Own Id: OTP-7324 Aux Id: OTP-7084 </p>
        </item>
        <item>
          <p>
	    zip:unzip was not supporting a flavour of the zip format
	    found in jar-files.</p>
          <p>
	    Own Id: OTP-7382 Aux Id: seq10970 </p>
        </item>
      </list>
    </section>


    <section><title>Improvements and New Features</title>
      <list>
        <item>
          <p>
	    An experimental module "re" is added to the emulator
	    which interfaces a publicly available regular expression
	    library for Perl-like regular expressions (PCRE). The
	    interface is purely experimental and *will* be subject to
	    change.</p>
          <p>
	    The implementation is for reference and testing in
	    connection to the relevant EEP.</p>
          <p>
	    Own Id: OTP-7181</p>
        </item>
      </list>
    </section>

</section>

<section><title>STDLIB 1.15.2</title>

    <section><title>Fixed Bugs and Malfunctions</title>
      <list>
        <item>
	    <p> When inserting many small objects, Dets sometimes
	    crashed when reaching the maximum number of slots.
	    (Thanks to Daniel Goertzen.) </p>
          <p>
	    Own Id: OTP-7146</p>
        </item>
        <item>
	    <p>Processes linked to the Erlang shell did not get an
	    exit signal when the evaluator process was killed. This
	    bug, introduced in R12B-0, has been fixed.</p>
          <p>
	    Own Id: OTP-7184 Aux Id: OTP-6554 </p>
        </item>
        <item>
          <p>
	    Invalid arguments to <c>ets:update_counter/3</c> were not
	    handled correctly. A tuple position (<c>Pos</c>) less
	    than 1 caused the element directly following the key to
	    be updated (as if no position at all had been specified).
	    All invalid values for <c>Pos</c> will now fail with
	    <c>badarg</c>.</p>
          <p>
	    Own Id: OTP-7226</p>
        </item>
        <item>
          <p>
	    For certain terminals, io:columns/0 could return 0
	    instead of enotsup. That is now corrected.</p>
          <p>
	    Own Id: OTP-7229 Aux Id: seq10886 </p>
        </item>
        <item>
	    <p><c>qlc:info()</c> can now handle port identifiers,
	    pids, references, and funs. (Thanks to Wojciech Kaczmare
	    for reporting this bug.)</p> <p>When evaluating the
	    <c>parent_fun</c> messages sent to the process calling
	    <c>qlc:cursor()</c> were sometimes erroneously consumed.
	    This bug has been fixed.</p>
          <p>
	    Own Id: OTP-7232</p>
        </item>
        <item>
	    <p><c>erl_parse:abstract()</c> can now handle bit
	    strings.</p>
          <p>
	    Own Id: OTP-7234</p>
        </item>
      </list>
    </section>


    <section><title>Improvements and New Features</title>
      <list>
        <item>
	    <p>The <c>queue</c> module has been rewritten to make it
	    easier to use. Suggestions and discussion from and with
	    among others Lev Walkin, Anders Ramsell and Rober Virding
	    in december 2007 on erlang-questions@erlang.org. It was
	    also discussed to change the internal representation to
	    contain length information which would speed up
	    <c>len/1</c> but that change has been postponed. Anyone
	    interested may write an EEP and try to reach an
	    acceptable compromise for queue overhead and thereby the
	    speed of all other operations than <c>len/1</c>. The
	    <c>queue</c> module is now optimized for fast and minimal
	    garbage <c>in/2</c> and <c>out/1</c> and such. See the
	    documentation.</p>
	    <p>New functions: <c>is_queue/1</c>, <c>get/1</c>,
	    <c>get_r/1</c>, <c>peek/1</c>, <c>peek_r/1</c>,
	    <c>drop/1</c>, <c>drop_r/1</c> and <c>liat/1</c>.
	    <c>is_queue/1</c> is a new predicate, <c>liat/1</c> is a
	    correction of an old misspelling, and the others
	    (<c>get</c>*, <c>peek</c>* and <c>drop</c>*) are new
	    interface functions.</p>
          <p>
	    Own Id: OTP-7064</p>
        </item>
        <item>
	    <p>The functions <c>io_lib:write/1,2</c> and
	    <c>io_lib:print/1,4</c> have been changed when it comes
	    to writing floating point numbers. This change affects
	    the control sequences <c>p</c>, <c>P</c>, <c>w</c>, and
	    <c>W</c> of the <c>io_lib</c> module. (Thanks to Bob
	    Ippolito for code contribution.) </p>
          <p>
	    Own Id: OTP-7084</p>
        </item>
        <item>
          <p>
	    Updated the documentation for
	    <c>erlang:function_exported/3</c> and <c>io:format/2</c>
	    functions to no longer state that those functions are
	    kept mainly for backwards compatibility.</p>
          <p>
	    Own Id: OTP-7186</p>
        </item>
        <item>
          <p>
	    A new BIF ets:update_element/3. To update individual
	    elements within an ets-tuple, without having to read,
	    update and write back the entire tuple.</p>
          <p>
	    Own Id: OTP-7200</p>
        </item>
        <item>
	    <p><c>string:join/2</c> now accepts an empty list as
	    first argument.</p>
          <p>
	    Own Id: OTP-7231 Aux Id: OTP-6671 </p>
        </item>
        <item>
	    <p><c>qlc:info/1,2</c> accepts a new option,
	    <c>depth</c>. The type <c>SelectedObjects</c> used in the
	    description of <c>qlc:table/2</c> has been augmented.</p>
          <p>
	    Own Id: OTP-7238</p>
        </item>
        <item>
	    <p><c>tuple_size/1</c> and <c>byte_size/1</c> have been
	    substituted for <c>size/1</c> in the documentation.</p>
          <p>
	    Own Id: OTP-7244</p>
        </item>
      </list>
    </section>

</section>

<section><title>STDLIB 1.15.1</title>

    <section><title>Fixed Bugs and Malfunctions</title>
      <list>
        <item>
          <p>
	    Ets:select/3 in combination with
	    ets:repair_continuation/2 and ordered_set data tables
	    could result in function_clause although used as
	    intended. This is now corrected. Thanks to Paul Mineiro
	    for finding and isolating the bug!</p>
          <p>
	    Own Id: OTP-7025</p>
        </item>
        <item>
	    <p>The compiler warning for the deprecated function
	    <c>ftp:close/1</c> now mentions the correct replacement
	    function.</p>
	    <p>The warning for the removed functions in the
	    <c>httpd_util</c> module have been changed to say they
	    have been removed, not merely deprecated. (Thanks to
	    Fredrik Thulin.)</p>
          <p>
	    Own Id: OTP-7034 Aux Id: seq10825 </p>
        </item>
        <item>
	    <p>In <c>(Expr)#r{}</c> (no fields are updated),
	    <c>Expr</c> is no longer evaluated more than once. There
	    is also a test that <c>Expr</c> is of the correct record
	    type. (Thanks to Dominic Williams.)</p>
          <p>
	    Own Id: OTP-7078 Aux Id: OTP-4962 </p>
        </item>
        <item>
	    <p>Documentation bugfixes and clarifications.</p> (Thanks
	    to Joern (opendev@gmail.com), Matthias Lang, and Richard
	    Carlsson.)
          <p>
	    Own Id: OTP-7079</p>
        </item>
        <item>
	    <p>Duplicated objects were sometimes not deleted from the
	    list of answers when a QLC table was traversed using a
	    match specification. (Thanks to Dmitri Girenko.)</p>
          <p>
	    Own Id: OTP-7114</p>
        </item>
      </list>
    </section>


    <section><title>Improvements and New Features</title>
      <list>
        <item>
	    <p>The documentation has been updated so as to reflect
	    the last updates of the Erlang shell as well as the minor
	    modifications of the control sequence <c>p</c> of the
	    <c>io_lib</c> module.</p> <p>Superfluous empty lines have
	    been removed from code examples and from Erlang shell
	    examples.</p>
          <p>
	    Own Id: OTP-6944 Aux Id: OTP-6554, OTP-6911 </p>
        </item>
        <item>
	    <p><c>tuple_size/1</c> and <c>byte_size/1</c> have been
	    substituted for <c>size/1</c>.</p>
          <p>
	    Own Id: OTP-7009</p>
        </item>
        <item>
          <p>
	    It is now possible to hibernate a
	    gen_server/gen_event/gen_fsm. In gen_server and gen_fsm,
	    hibernation is triggered by returning the atom
	    'hibernate' instead of a timeout value. In the gen_event
	    case hibernation is triggered by a event handler
	    returning a tuple with an extra element containing the
	    atom 'hibernate'.</p>
          <p>
	    Own Id: OTP-7026 Aux Id: seq10817 </p>
        </item>
        <item>
	    <p>Some undocumented debug functionality has been added
	    to Dets.</p>
          <p>
	    Own Id: OTP-7066</p>
        </item>
        <item>
	    <p>The functions <c>digraph_utils:is_tree/1</c>,
	    <c>digraph_utils:is_arborescence/1</c>, and
	    <c>digraph_utils:arborescence_root/1</c> are new.</p>
          <p>
	    Own Id: OTP-7081</p>
        </item>
        <item>
          <p>
	    The compiler could generate suboptimal code for record
	    updates if the record update code consisted of multiple
	    source code lines.</p>
          <p>
	    Own Id: OTP-7101</p>
        </item>
      </list>
    </section>

</section>

<section><title>STDLIB 1.15</title>

    <section><title>Fixed Bugs and Malfunctions</title>
      <list>
        <item>
	    <p>Bugs have been fixed in <c>qlc</c>:</p> <list
	    type="bulleted"> <item>Setting the <c>lookup_fun</c>
	    option of <c>qlc:table/2</c> to <c>undefined</c> could
	    cause a crash.</item> <item>If a QLC restricted some
	    column of a table in such a way that a traversal using a
	    match specification was possible and the QLC also
	    compared the key column or some indexed column of the the
	    table with a column of some other table, <c>qlc</c>
	    always chose to traverse the table first, never
	    considering lookup join. This has been changed so that
	    lookup join is always preferred; if an initial traversal
	    using the match specification is desired, the query needs
	    to be rewritten introducing an extra QLC with the
	    filter(s) restricting the column.</item> <item>When
	    trying to find candidates for match specifications and
	    lookup, filters using variables from one generator only
	    are ignored unless they are placed immediately after the
	    generator and possibly other filters using variables from
	    the same generator. In particular, filters joining two
	    tables should not be placed between the generator and the
	    filters using the generator only.</item> <item>The
	    call-back function <c>TraverseFun</c> used for
	    implementing QLC tables is allowed to return a term other
	    than a list since STDLIB 1.14 (OTP-5195). However, when
	    the returned term was a fun <c>qlc</c> often tried to
	    call the fun instead of returning it.</item> </list> <p>A
	    few minor optimizations have been implemented as
	    well.</p>
          <p>
	    Own Id: OTP-6673</p>
        </item>
        <item>
	    <p>A bug concerning the use of parameterized modules from
	    the shell has been fixed.</p>
          <p>
	    Own Id: OTP-6785</p>
        </item>
        <item>
	    <p>A bug regarding the size expression of the bit syntax
	    has been fixed in the <c>erl_eval</c> module.</p>
          <p>
	    Own Id: OTP-6787</p>
        </item>
        <item>
          <p>
	    The log_mf_h event handler didn't close the index file
	    when it was done reading it causing a file descriptor
	    leak.</p>
          <p>
	    Own Id: OTP-6800</p>
        </item>
        <item>
          <p>
	    Definitions for the <c>filename()</c> and
	    <c>dirname()</c> types have been added to the
	    documentation for the <c>filelib</c> module.</p>
          <p>
	    Own Id: OTP-6870</p>
        </item>
        <item>
	    <p>file:write_file/3, file:write/2 and file:read/2 could
	    crash (contrary to documentation) for odd enough file
	    system problems, e.g write to full file system. This bug
	    has now been corrected.</p> <p>In this process the file
	    module has been rewritten to produce better error codes.
	    Posix error codes now originate from the OS file system
	    calls or are generated only for very similar causes (for
	    example 'enomem' is generated if a memory allocation
	    fails, and 'einval' is generated if the file handle in
	    Erlang is a file handle but currently invalid).</p>
	    <p>More Erlang-ish error codes are now generated. For
	    example <c>{error,badarg}</c> is now returned from
	    <c>file:close/1</c> if the argument is not of a file
	    handle type. See file(3).</p> <p>The possibility to write
	    a single byte using <c>file:write/2</c> instead of a list
	    or binary of one byte, contradictory to the
	    documentation, has been removed.</p>
          <p>
	    *** POTENTIAL INCOMPATIBILITY ***</p>
          <p>
	    Own Id: OTP-6967 Aux Id: OTP-6597 OTP-6291 </p>
        </item>
        <item>
	    <p>A bug concerning the evaluation of the <c>++/2</c>
	    operator has been fixed in <c>erl_eval</c>. (Thanks to
	    Matthew Dempsky.)</p>
          <p>
	    Own Id: OTP-6977</p>
        </item>
      </list>
    </section>


    <section><title>Improvements and New Features</title>
      <list>
        <item>
	    <p>The behaviour of the internal functions gen:call/3,4
	    has been changed slightly in the rare case that when the
	    caller was linked to the called server, and the server
	    crashed during the call; its exit signal was consumed by
	    the gen:call/3,4 code and converted to an exit exception.
	    This exit signal is no longer consumed.</p>
	    <p>To even notice this change, 1) the calling process has
	    to be linked to the called server.</p>
          <p>
	    2) the call must not be remote by name that is it must be
	    local or remote by pid, local by name or global by name.</p>
          <p>
	    3) the calling process has to have set
	    <c>process_flag(trap_exit, true)</c>.</p>
          <p>
	    4) the server has to crash during the call.</p>
          <p>
	    5) the calling process has to be sensitive to getting
	    previously consumed <c>{'EXIT',Pid,Reason}</c> messages
	    in its message queue.</p>
	    <p>The old behaviour was once the only way for a client
	    to notice if the server died, but has since
	    <c>erlang:monitor(process, {Name,Node})</c> was
	    introduced and used in gen:call been regarded as an
	    undesired behaviour if not a bug.</p>
	    <p>The affected user APIs are:
	    <c>gen_server:call/2,3</c>,
	    <c>gen_fsm:sync_send_event/2,3</c>,
	    <c>gen_fsm:sync_send_all_state_event/2,3</c>,
	    <c>gen_event:_</c>, <c>sys:_</c> and maybe a few others
	    that hardly will be noticed.</p>
          <p>
	    *** POTENTIAL INCOMPATIBILITY ***</p>
          <p>
	    Own Id: OTP-3954 Aux Id: Seq 4538 </p>
        </item>
        <item>
	    <p>When an exception occurs the Erlang shell now displays
	    the class, the reason, and the stacktrace in a clearer
	    way (rather than dumping the raw EXIT tuples as before).
	    <c>proc_lib:format/1</c> displays the exception of crash
	    reports in the same clearer way.</p> <p>The new shell
	    command <c>catch_exception</c> and the new application
	    configuration parameter <c>shell_catch_exception</c> can
	    be used for catching exceptions that would normally exit
	    the Erlang shell.</p>
          <p>
	    Own Id: OTP-6554 Aux Id: OTP-6289 </p>
        </item>
        <item>
	    <p>The function <c>string:join/2</c> joins strings in a
	    list with a separator. Example: '<c>string:join(["a",
	    "b", "c"], ", ") gives "a, b, c"</c>'</p>
          <p>
	    Own Id: OTP-6671</p>
        </item>
        <item>
	    <p>The control sequence <c>P</c> of the <c>Format</c>
	    argument of the functions <c>io:fwrite/2,3</c> and
	    <c>io_lib:fwrite/2</c> now inserts fewer line breaks when
	    printing tuples and lists. A soft upper limit of 60 on
	    the number of non-white characters on a line has been
	    introduced.</p>
          <p>
	    Own Id: OTP-6708</p>
        </item>
        <item>
          <p>
	    The new module <c>array</c> provides a fast functional
	    array implementation.</p>
          <p>
	    Own Id: OTP-6733</p>
        </item>
        <item>
	    <p>Functions that have long been deprecated have now been
	    removed from the following modules: <c>dict</c>,
	    <c>erl_eval</c>, <c>erl_pp</c>, <c>io</c>, <c>io_lib</c>,
	    <c>lists</c>, <c>orddict</c>, <c>ordsets</c>,
	    <c>sets</c>, and <c>string</c>.</p>
	    <p>The undocumented function <c>lists:zf/3</c> has also
	    been removed (use a list comprehension or
	    <c>lists:zf/2</c> instead).</p>
          <p>
	    *** POTENTIAL INCOMPATIBILITY ***</p>
          <p>
	    Own Id: OTP-6845</p>
        </item>
        <item>
          <p>
	    Minor documentation corrections for file:pread/2 and
	    file:pread/3.</p>
          <p>
	    Own Id: OTP-6853</p>
        </item>
        <item>
          <p>
	    Contract directives for modules in Kernel and STDLIB.</p>
          <p>
	    Own Id: OTP-6895</p>
        </item>
        <item>
	    <p>The <c>ets:fixtable/2</c> function, which has been
	    deprecated for several releases, has been removed.</p>
	    <p>The <c>ets:info/1</c> function has been reimplemented
	    as a BIF, which guarantees that information returned is
	    consistent.</p>
	    <p>The <c>ets:info/2</c> function now fails with reason
	    <c>badarg</c> if the second argument is invalid.
	    (Dialyzer can be used to find buggy code where the second
	    argument is misspelled.)</p>
          <p>
	    *** POTENTIAL INCOMPATIBILITY ***</p>
          <p>
	    Own Id: OTP-6906</p>
        </item>
        <item>
	    <p>The Erlang pretty printer <c>erl_pp</c> now inserts
	    more newlines in order to facilitate line coverage
	    analysis by <c>Cover</c>. (Thanks to Thomas Arts.)</p>
          <p>
	    Own Id: OTP-6911</p>
        </item>
        <item>
          <p>
	    The documentation for ets:safe_fixtable/2, ets:foldl/3,
	    and ets:foldr/3 is now clearer about what will happen if
	    objects are inserted during table traversals.</p>
          <p>
	    Own Id: OTP-6928 Aux Id: seq10779 </p>
        </item>
        <item>
          <p>
	    It is now possible to extract files in tar files directly
	    into binaries. It is also possible to add files to tar
	    files directly from binaries.</p>
          <p>
	    Own Id: OTP-6943</p>
        </item>
        <item>
	    <p>The functions <c>keystore/4</c> and <c>keytake/3</c>
	    are new in the <c>lists</c> module.</p>
          <p>
	    Own Id: OTP-6953</p>
        </item>
        <item>
	    <p>The new <c>qlc</c> option <c>tmpdir_usage</c> can be
	    used for outputting messages onto the error logger when a
	    temporary file is about to be created, or to prohibit the
	    usage of temporary files altogether.</p>
          <p>
	    Own Id: OTP-6964</p>
        </item>
      </list>
    </section>

</section>

<section><title>STDLIB 1.14.5.3</title>

    <section><title>Improvements and New Features</title>
      <list>
        <item>
          <p>
	    The allowed syntax for -type() and -spec() was updated.</p>
          <p>
	    Own Id: OTP-6861 Aux Id: OTP-6834 </p>
        </item>
      </list>
    </section>

</section>

<section><title>STDLIB 1.14.5.2</title>

    <section><title>Improvements and New Features</title>
      <list>
        <item>
          <p>
            The compiler will for forward compatibility ignore the
            -type() and -spec() attributes that will be introduced in
            the R12B release.</p>
          <p>
            Own Id: OTP-6834</p>
        </item>
      </list>
    </section>

</section>
<section><title>STDLIB 1.14.5.1</title>

    <section><title>Fixed Bugs and Malfunctions</title>
      <list>
        <item>
          <p>
	    The log_mf_h event handler didn't close the index file
	    when it was done reading it causing a file descriptor
	    leak.</p>
          <p>
	    Own Id: OTP-6800</p>
        </item>
      </list>
    </section>


    <section><title>Improvements and New Features</title>
      <list>
        <item>
          <p>
	    The dict:size/1 and orddict:size/1 functions have been
	    documented.</p>
          <p>
	    Own Id: OTP-6818</p>
        </item>
      </list>
    </section>

</section>

  <section>
    <title>STDLIB 1.14.5</title>

    <section>
      <title>Fixed Bugs and Malfunctions</title>
      <list type="bulleted">
        <item>
          <p>Bugs have been fixed in Dets concerning comparison
            (==) and matching (=:=).</p>
          <p>The STDLIB manual pages
            have been updated as to more carefully state when terms
            are matched and when they are compared.</p>
          <p>Own Id: OTP-4738 Aux Id: OTP-4685 </p>
        </item>
        <item>
          <p>The shell has been updated to fix the following flaws:
            Shell process exit left you with an unresponsive initial
            shell if not using oldshell. Starting a restricted shell
            with a nonexisting callback module resulted in a shell
            where no commands could be used, not even init:stop/0.
            Fun's could not be used as parameters to local shell
            functions (in shell_default or user_default) when
            restricted_shell was active.</p>
          <p>Own Id: OTP-6537</p>
        </item>
        <item>
          <p>A bug in QLC's parse transform has been fixed.</p>
          <p>Own Id: OTP-6590</p>
        </item>
        <item>
          <p>A bug concerning <c>lists:sort/1</c> and
            <c>lists:keysort/2</c> and a mix of floating point
            numbers and integers has been fixed.</p>
          <p>Own Id: OTP-6606</p>
        </item>
        <item>
          <p>When calling <c>erlang:garbage_collect/0</c> in the
            Erlang shell not only the evaluator process (the one
            returned by calling <c>self()</c> in the Erlang shell) is
            garbage collected, but also the process holding the
            history list.</p>
          <p>Own Id: OTP-6659</p>
        </item>
        <item>
          <p>Functions of the <c>beam_lib</c> module that used to
            catch exceptions and return a tuple
            <c>{'EXIT',Reason}</c> now exit with the reason
            <c>Reason</c>.</p>
          <p>Own Id: OTP-6711</p>
        </item>
        <item>
          <p>The <c>erl_eval</c> module now calls the non-local
            function handler whenever an operator is evaluated
            (exceptions are <c>andalso</c>, <c>orelse</c>, and
            <c>catch</c>). The non-local function handler is now also
            called when the function or operator occurs in a guard
            test (such calls used to be ignored).</p>
          <p>These changes affect the Erlang shell when running in
            restricted mode: the callback function
            <c>non_local_allowed/3</c> is now called for operators
            such as <c>'!'/2</c>. This means that
            <c>non_local_allowed/3</c> may need to be changed as to
            let operators through. Note that <c>erlang:'!'/2</c> as
            well as <c>erlang:send/2,3</c> have to be restricted in
            order to stop message passing in the shell.</p>
          <p>*** POTENTIAL INCOMPATIBILITY ***</p>
          <p>Own Id: OTP-6714 Aux Id: seq10374 </p>
        </item>
      </list>
    </section>

    <section>
      <title>Improvements and New Features</title>
      <list type="bulleted">
        <item>
          <p>The new compiler option <c>warn_obsolete_guard</c> can
            be used for turning on warnings for calls to old type
            testing BIFs.</p>
          <p>Own Id: OTP-6585</p>
        </item>
        <item>
          <p>For scripts written using <c>escript</c>, there is a new
            function <c>escript:script_name/0</c>, which can be used
            to retrieve the pathame of the script. The documentation
            has been clarified regarding pre-defined macros such as
            ?MODULE and the module name.</p>
          <p>Own Id: OTP-6593</p>
        </item>
        <item>
          <p>Minor Makefile changes.</p>
          <p>Own Id: OTP-6689 Aux Id: OTP-6742 </p>
        </item>
      </list>
    </section>
  </section>

  <section>
    <title>STDLIB 1.14.4</title>

    <section>
      <title>Fixed Bugs and Malfunctions</title>
      <list type="bulleted">
        <item>
          <p>The MD5 calculation of a BEAM file done by
            <c>code:module_md5/1</c>, <c>beam_lib:md5/1</c>, and by
            the compiler for the default value of the <c>vsn</c>
            attribute have all been changed so that its result will
            be the same on all platforms; modules containing funs
            could get different MD5s on different platforms.</p>
          <p>Own Id: OTP-6459</p>
        </item>
        <item>
          <p>When sorting terms using the <c>file_sorter</c> module
            (the option <c>Format</c> set to <c>term</c>), file
            errors were not always properly handled. This bug has
            been fixed.</p>
          <p>The directory supplied with the
            <c>tmpdir</c> option is no longer checked unless it is
            actually used. The error reason <c>not_a_directory</c>
            can no longer be returned; instead a <c>file_error</c>
            tuple is returned</p>
          <p>Own Id: OTP-6526</p>
        </item>
        <item>
          <p>Bugs regarding <c>try</c>/<c>catch</c> have been fixed
            in the <c>erl_eval</c> module.</p>
          <p>Own Id: OTP-6539</p>
        </item>
        <item>
          <p>When sorting the operands of a join operation, QLC
            called <c>file:open/3</c> with bad arguments. This bug
            has been fixed.</p>
          <p>Own Id: OTP-6562 Aux Id: seq10606 </p>
        </item>
      </list>
    </section>

    <section>
      <title>Improvements and New Features</title>
      <list type="bulleted">
        <item>
          <p>The functions <c>beam_lib:cmp/1</c> and
            <c>beam_lib:strip/1</c> (and similar functions) have been
            updated to handle optional chunks (such as "FunT") in
            more general way in order to be future compatible.</p>
          <p>The function <c>beam_lib:chunks/3</c> has been
            added.</p>
          <p>The function <c>beam_lib:md5/1</c> has been added.</p>
          <p>Own Id: OTP-6443</p>
        </item>
        <item>
          <p>Added base64 as a module to stdlib, encoding and decoding</p>
          <p>Own Id: OTP-6470</p>
        </item>
        <item>
          <p>Added the functions to_upper/1 and to_lower/1 to the
            string module. These provide case conversion for ISO/IEC
            8859-1 characters (Latin1) and strings.</p>
          <p>Own Id: OTP-6472</p>
        </item>
        <item>
          <p>The callback function <c>non_local_allowed/3</c> used
            by the restricted shell can now return the value
            <c>{{restricted,NewFuncSpec,NewArgList},NewState}</c>
            which can be used for letting the shell call some other
            function than the one specified.</p>
          <p>Own Id: OTP-6497 Aux Id: seq10555 </p>
        </item>
        <item>
          <p>There is a new <c>escript</c> program that can be used
            for writing scripts in Erlang. Erlang scripts don't need
            to be compiled and any arguments can be passed to them
            without risk that they are interpreted by the Erlang
            system.</p>
          <p>Own Id: OTP-6505</p>
        </item>
        <item>
          <p>The <c>Format</c> argument of the functions
            <c>io:fwrite/2,3</c> and <c>io_lib:fwrite/2</c> is now
            allowed to be a binary.</p>
          <p>Own Id: OTP-6517</p>
        </item>
      </list>
    </section>
  </section>

  <section>
    <title>STDLIB 1.14.3.1</title>

    <section>
      <title>Fixed Bugs and Malfunctions</title>
      <list type="bulleted">
        <item>
          <p>The control sequences <c>p</c> and <c>P</c> of the
            <c>Format</c> argument of the functions
            <c>io:fwrite/2,3</c> and <c>io_lib:fwrite/2</c> could
            cause a <c>badarg</c> failure when applied to binaries.
            This bug was introduced in STDLIB 1.14.3. (Thanks to
            Denis Bilenko.)</p>
          <p>Own Id: OTP-6495</p>
        </item>
      </list>
    </section>

    <section>
      <title>Improvements and New Features</title>
      <list type="bulleted">
        <item>
          <p>Added the option {cwd, Dir} to make zip-archives with
            relative pathnames without having to do (a global)
            file:set_cwd.</p>
          <p>Own Id: OTP-6491 Aux Id: seq10551 </p>
        </item>
      </list>
    </section>
  </section>

  <section>
    <title>STDLIB 1.14.3</title>

    <section>
      <title>Fixed Bugs and Malfunctions</title>
      <list type="bulleted">
        <item>
          <p>The <c>spawn_opt/2,3,4,5</c> option <c>monitor</c> --
            introduced in Kernel 2.11.2 -- is currently not possible
            to use when starting a process using <c>proc_lib</c>,
            that is, also when starting a gen_server, gen_fsm etc. </p>
          <p>This limitation has now been properly documented and the
            behavior of the <c>gen_fsm</c>, <c>gen_server</c>, and
            <c>proc_lib</c> <c>start</c> and <c>start_link</c>
            functions when providing this option has been changed
            from hanging indefinitely to failing with reason
            <c>badarg</c>.</p>
          <p>(Thanks to Fredrik Linder)</p>
          <p>Own Id: OTP-6345</p>
        </item>
      </list>
    </section>

    <section>
      <title>Improvements and New Features</title>
      <list type="bulleted">
        <item>
          <p>The control sequence <c>P</c> of the <c>Format</c>
            argument of the functions <c>io:fwrite/2,3</c> and
            <c>io_lib:fwrite/2</c> now replaces the tail of binary
            strings with <c>...</c> when the maximum depth has been
            reached. For instance, <c><![CDATA[io:fwrite("~P", [<<"a binary string">>, 3]).]]></c> prints <c><![CDATA[<<"a binary"...>>]]></c>.</p>
          <p>The indentation takes more care not to exceed the
            right margin, if possible.</p>
          <p>If the maximum depth is
            reached while printing a tuple, <c>,...</c> is printed
            instead of <c>|...</c> (this change applies to the
            control sequence <c>W</c> as well).</p>
          <p>Own Id: OTP-6354</p>
        </item>
        <item>
          <p>The Erlang shell command <c>h/0</c> that prints the
            history list now avoids printing (huge) terms referred to
            by <c>v/1</c> but instead just prints the call to
            <c>v/1</c>.</p>
          <p>Own Id: OTP-6390</p>
        </item>
      </list>
    </section>
  </section>

  <section>
    <title>STDLIB 1.14.2.2</title>

    <section>
      <title>Fixed Bugs and Malfunctions</title>
      <list type="bulleted">
        <item>
          <p>The functions <c>dets:select/1,3</c>,
            <c>dets:match/1,3</c>, and <c>dets:match_object/1,3</c>
            have been changed as to never return
            <c>{[],Continuation}</c>. This change affects the
            corresponding functions in Mnesia.</p>
          <p>Bugs have been
            fixed in QLC: <c>qlc:info()</c> could crash if the
            <c>tmpdir</c> option did not designate a valid directory;
            the results of looking up keys are kept in RAM, which
            should improve performance.</p>
          <p>Own Id: OTP-6359</p>
        </item>
      </list>
    </section>
  </section>

  <section>
    <title>STDLIB 1.14.2.1</title>

    <section>
      <title>Fixed Bugs and Malfunctions</title>
      <list type="bulleted">
        <item>
          <p>A bug in <c>erl_pp:exprs()</c> has been fixed.</p>
          <p>Own Id: OTP-6321 Aux Id: seq10497 </p>
        </item>
      </list>
    </section>
  </section>

  <section>
    <title>STDLIB 1.14.2</title>

    <section>
      <title>Fixed Bugs and Malfunctions</title>
      <list type="bulleted">
        <item>
          <p>The control sequences <c>p</c> and <c>P</c> of the
            <c>Format</c> argument of the functions
            <c>io:format/2,3</c> and <c>io_lib:format/2</c> did not
            handle binaries very well. This bug, introduced in
            stdlib-1.14, has been fixed.</p>
          <p>Own Id: OTP-6230</p>
        </item>
        <item>
          <p><c>filelib:wildcard(Wc, PathWithRedundantSlashes)</c>,
            where <c>PathWithRedundantSlashes</c> is a directory path
            containing redundant slashes, such as <c>/tmp/</c> or
            <c>//tmp</c>, could return incorrect results. (Thanks to
            Martin Bjorklund.)</p>
          <p>Own Id: OTP-6271</p>
        </item>
        <item>
          <p>The Erlang code preprocessor crashed if the predefined
            macros ?MODULE or ?MODULE_STRING were used before the
            module declaration. This bug has been fixed.</p>
          <p>Own Id: OTP-6277</p>
        </item>
      </list>
    </section>

    <section>
      <title>Improvements and New Features</title>
      <list type="bulleted">
        <item>
          <p>Support for faster join of two tables has been added
            to the <c>qlc</c> module. There are two kinds of fast
            joins: lookup join that uses existing indices, and merge
            join that takes two sorted inputs. There is a new
            <c>join</c> option that can be used to force QLC to use a
            particular kind of join in some QLC expression.</p>
          <p>Several other changes have also been included:</p>
          <list type="bulleted">
            <item>
              <p>The new <c>tmpdir</c> option of <c>cursor/2</c>,
                <c>eval/2</c>, <c>fold/4</c>, and <c>info/2</c> can be
                used to set the directory that join uses for temporary
                files. The option also overrides the <c>tmpdir</c> option
                of <c>keysort/3</c> and <c>sort/2</c>.</p>
            </item>
            <item>
              <p>The new <c>lookup</c> option can be used to
                assert that constants are looked up when evaluating some
                QLC expression.</p>
            </item>
            <item>
              <p>The <c>cache</c> and <c>cache_all</c> options
                accept new tags: <c>ets</c>, <c>list</c>, and <c>no</c>.
                The tag <c>list</c> caches answers in a list using a
                temporary file if the answers cannot be held in RAM.
                Combining <c>{cache,list}</c> and <c>{unique, true}</c>
                is equivalent to calling <c>sort/2</c> with the option
                <c>unique</c> set to <c>true</c>. The old tags
                <c>true</c> (equivalent to <c>ets</c>) and <c>false</c>
                (equivalent to <c>no</c>) are recognized for backward
                compatibility.</p>
            </item>
            <item>
              <p>The new option <c>max_list_size</c> can be used
                to set the limit where merge join starts to use temporary
                files for large equivalence classes and when answers
                cached in lists are put on temporary files.</p>
            </item>
            <item>
              <p>There is a new callback <c>is_sorted_key</c> to
                be supplied as an option to <c>table/2</c>.</p>
            </item>
            <item>
              <p>QLC analyzes each and every QLC expression when
                trying to find constants for the lookup function.
                Hitherto only QLC expressions with exactly one generator
                were analyzed.</p>
              <p>Note that only filters with guard
                syntax placed immediately after the generator are
                analyzed. The restriction to guard filters is an
                incompatible change. See <c>qlc(3)</c> for further
                details.</p>
            </item>
            <item>
              <p>In a similar way several match specifications
                for traversal of QLC tables can be utilized for different
                generators of one single QLC expression.</p>
            </item>
            <item>
              <p>A bug has been fixed: when caching answers to a
                sufficiently complex query it could happen that some
                answers were not returned.</p>
            </item>
          </list>
          <p>*** POTENTIAL INCOMPATIBILITY ***</p>
          <p>Own Id: OTP-6038</p>
        </item>
        <item>
          <p>The Erlang pretty printer (<c>erl_pp</c>) is now much
            faster when the code is deeply nested. A few minor bugs
            have been fixed as well.</p>
          <p>Own Id: OTP-6227 Aux Id: OTP-5924 </p>
        </item>
        <item>
          <p>The Erlang shell now tries to garbage collect large
            binaries. Under certain circumstances such binaries could
            otherwise linger on for an indefinite amount of time.</p>
          <p>Own Id: OTP-6239</p>
        </item>
        <item>
          <p>To help Dialyzer find more bugs, many functions in the
            Kernel and STDLIB applications now only accept arguments
            of the type that is documented.</p>
          <p>For instance, the functions <c>lists:prefix/2</c> and
            <c>lists:suffix/2</c> are documented to only accept lists
            as their arguments, but they actually accepted anything
            and returned <c>false</c>. That has been changed so that
            the functions cause an exception if one or both arguments
            are not lists.</p>
          <p>Also, the <c>string:strip/3</c> function is documented
            to take a character argument that is a character to strip
            from one or both ends of the string. Given a list instead
            of a character, it used to do nothing, but will now cause
            an exception.</p>
          <p>Dialyzer will find most cases where those functions
            are passed arguments of the wrong type.</p>
          <p>*** POTENTIAL INCOMPATIBILITY ***</p>
          <p>Own Id: OTP-6295</p>
        </item>
      </list>
    </section>
  </section>

  <section>
    <title>STDLIB 1.14.1</title>

    <section>
      <title>Fixed Bugs and Malfunctions</title>
      <list type="bulleted">
        <item>
          <p>The functions <c>c:y/1,2</c> which call
            <c>yecc:file/1,2</c> are now listed by
            <c>c:help/0</c>.</p>
          <p>Documentation of <c>c:y/1,2</c> has been added to
            <c>c(3)</c>.</p>
          <p>The fact that the control sequence character <c>s</c>
            recognizes binaries and deep character lists has been
            documented in <c>io(3)</c>. This feature was added in
            R11B-0 (OTP-5403).</p>
          <p>Own Id: OTP-6140</p>
        </item>
        <item>
          <p>The shell command rr() sometimes failed to read record
            definitions from file(s). This problem has been fixed.</p>
          <p>Own Id: OTP-6166 Aux Id: OTP-5878 </p>
        </item>
        <item>
          <p>The nonlocal function handler in <c>erl_eval</c>, which
            is used for implementing the restricted mode of the
            Erlang shell, did not handle calls to
            <c>erlang:apply/3</c> correctly. This bug has been fixed.</p>
          <p>Own Id: OTP-6169 Aux Id: seq10374 </p>
        </item>
        <item>
          <p>ets:rename/1 could deadlock, or crash the SMP emulator
            when the table wasn't a named table.</p>
          <p>ets:next/2, and ets:prev/2 could return erroneous results
            on the SMP emulator.</p>
          <p>Own Id: OTP-6198 Aux Id: seq10392, seq10415 </p>
        </item>
        <item>
          <p>When closing a Dets table the space management data was
            sometimes saved in such a way that opening the table
            could not be done without repairing the file. This bug
            has been fixed.</p>
          <p>Own Id: OTP-6206</p>
        </item>
      </list>
    </section>
  </section>

  <section>
    <title>STDLIB 1.14</title>

    <section>
      <title>Fixed Bugs and Malfunctions</title>
      <list type="bulleted">
        <item>
          <p>A bugfix in QLC: two of the call-back functions used
            for implementing QLC tables, <c>TraverseFun</c> and
            <c>LookupFun</c>, are now allowed to return a term other
            than a list. Such a term is immediately returned as the
            results of the current query, and is useful mostly for
            returning error tuples.</p>
          <p>Several other minor bugs have been also been fixed.</p>
          <p>Own Id: OTP-5195</p>
        </item>
        <item>
          <p>The STDLIB modules <c>error_logger_file_h</c> and
            <c>error_logger_tty_h</c> now read the environment
            variable <c>utc_log</c> from the SASL application.</p>
          <p>Own Id: OTP-5535</p>
        </item>
        <item>
          <p><c>ets:info/1</c> has been corrected to behave according
            to the documentation and return a list of tuples, not a
            tuple with tuples.</p>
          <p>*** POTENTIAL INCOMPATIBILITY ***</p>
          <p>Own Id: OTP-5639</p>
        </item>
        <item>
          <p>Referencing a so far undeclared record from the default
            value of some record declaration is from now on considered
            an error by the linter. It is also an error if the default
            value of a record declaration uses or binds a variable.</p>
          <p>*** POTENTIAL INCOMPATIBILITY ***</p>
          <p>Own Id: OTP-5878</p>
        </item>
        <item>
          <p>When a file <c>.hrl</c> file is included using
            <c>-include_lib</c>, the include path is temporarily
            updated to include the directory the <c>.hrl</c> file was
            found in, which will allow that <c>.hrl</c> file to itself
            include files from the same directory as itself using
            <c>-include</c>. (Thanks to Richard Carlsson.)</p>
          <p>Own Id: OTP-5944</p>
        </item>
        <item>
          <p>Corrected <c>filelib:ensure_dir/1</c> which sometimes
            returned <c>true</c> and sometimes <c>ok</c> to always
            return <c>ok</c> when successful. This goes against the
            documentation which said <c>true</c>, but <c>ok</c> was
            judged to be a more logical return value.</p>
          <p>*** POTENTIAL INCOMPATIBILITY ***</p>
          <p>Own Id: OTP-5960 Aux Id: seq10240 </p>
        </item>
        <item>
          <p>The shell now handles records better when used in calls
            on the form <c>{Module, Function}(ArgList)</c>.</p>
          <p>Own Id: OTP-5990 Aux Id: OTP-5876 </p>
        </item>
        <item>
          <p>The functions <c>lists:ukeysort/2</c> and
            <c>lists:ukeymerge/3</c> have been changed in such a way
            that two tuples are considered equal if their keys
            match.</p>
          <p>For the sake of consistency, <c>lists:usort/2</c> and
            <c>lists:umerge/3</c> have been modified too: two elements
            are considered equal if they compare equal.</p>
          <p>The <c>file_sorter</c> module has been modified in a
            similar way: the <c>unique</c> option now applies to the
            key (<c>keysort()</c> and <c>keymerge()</c>) and the
            ordering function (the option <c>{order, Order} </c>).</p>
          <p>*** POTENTIAL INCOMPATIBILITY ***</p>
          <p>Own Id: OTP-6019</p>
        </item>
        <item>
          <p>Correction in documentation for
            <c>ets:update_counter/3</c>; failure with <c>badarg</c>
            also if the counter to be updated is the key.</p>
          <p>Own Id: OTP-6072</p>
        </item>
        <item>
          <p>When sorting terms using the <c>file_sorter</c> module
            and an ordering fun, the sort was not always stable. This
            bug has been fixed.</p>
          <p>Own Id: OTP-6088</p>
        </item>
      </list>
    </section>

    <section>
      <title>Improvements and New Features</title>
      <list type="bulleted">
        <item>
          <p>Improvements of the linter:</p>
          <list type="bulleted">
            <item>
              <p>The <c>compile</c> attribute is recognized after
                function definitions.</p>
            </item>
            <item>
              <p>The new compiler option
                <c>nowarn_deprecated_function</c> can be used for
                turning off warnings for calls to deprecated functions.</p>
            </item>
            <item>
              <p>The new compiler option
                <c>{nowarn_unused_function,[{Name,Arity}]}</c> turns off
                warnings for unused local functions for the mentioned
                functions. The new options
                <c>{nowarn_deprecated_function,[{Module,Name,Arity}]}</c>
                and <c>{nowarn_bif_clash,[{Name,Arity}]}</c> work
                similarly.</p>
            </item>
          </list>
          <p>The Erlang code preprocessor <c>epp</c> now recognizes
            the <c>file</c> attribute. This attribute is meant to be
            used by tools such as Yecc that generate source code
            files.</p>
          <p>Own Id: OTP-5362</p>
        </item>
        <item>
          <p>The formatting option <c>~s</c> of <c>io:fwrite</c> and
            <c>io_lib:fwrite</c> has been extended to handle arguments
            that are binaries or I/O lists.</p>
          <p>Own Id: OTP-5403</p>
        </item>
        <item>
          <p>The control sequences <c>p</c> and <c>P</c> of the
            <c>Format</c> argument of the functions
            <c>io:format/2,3</c> and <c>io_lib:format/2</c> have been
            changed as to display the contents of binaries containing
            printable characters as strings.</p>
          <p>Own Id: OTP-5485</p>
        </item>
        <item>
          <p>The linter emits warnings for functions exported more
            than once in <c>export</c> attributes.</p>
          <p>Own Id: OTP-5494</p>
        </item>
        <item>
          <p>A manual for STDLIB has been added, <c>stdlib(6)</c>. It
            mentions the configuration parameters for the Erlang
            shell.</p>
          <p>Own Id: OTP-5530</p>
        </item>
        <item>
          <p>Added the <c>zip</c> module with functions for reading
            and creating zip archives. See <c>zip(3)</c>.</p>
          <p>Own Id: OTP-5786</p>
        </item>
        <item>
          <p>Simple-one-for-one supervisors now store the pids of
            child processes using <c>dict</c> instead of a list. This
            significantly improves performance when there are many
            dynamic supervised child processes. (Thanks to Micka&euml;l
            R&eacute;mond et al.)</p>
          <p>Own Id: OTP-5898</p>
        </item>
        <item>
          <p>When given the new option '<c>strict_record_tests</c>',
            the compiler will generate code that verifies the record
            type for '<c>R#record.field</c>' operations in guards. Code
            that verifies record types in bodies has already been
            generated since R10B, but in this release there will be a
            '<c>{badrecord,RecordTag}</c>' instead of a
            '<c>badmatch</c>' if the record verification test fails.
            See the documentation for the <c>compile</c> module for
            more information.</p>
          <p>The Erlang shell always applies strict record tests.</p>
          <p>Own Id: OTP-5915 Aux Id: OTP-5714 </p>
        </item>
        <item>
          <p>The Erlang pretty printer (<c>erl_pp</c>) now tries to
            insert line breaks at appropriate places.</p>
          <p>Own Id: OTP-5924</p>
        </item>
        <item>
          <p>The <c>public</c> option has been removed from
            <c>digraph:new/1</c>. The reason is that several
            functions in the <c>digraph</c> module are implemented
            using multiple ETS accesses, which is not thread safe.
            (Thanks to Ulf Wiger.)</p>
          <p>*** POTENTIAL INCOMPATIBILITY ***</p>
          <p>Own Id: OTP-5985</p>
        </item>
        <item>
          <p>The function <c>lists:keyreplace/4</c> checks that the
            fourth argument (<c>NewTuple</c>) is a tuple.</p>
          <p>Own Id: OTP-6023</p>
        </item>
        <item>
          <p>Added an example of how to reconstruct source code from
            debug info (abstract code) to <c>beam_lib(3)</c>. (Thanks
            to Mats Cronqvist who wrote the example.)</p>
          <p>Own Id: OTP-6073</p>
        </item>
        <item>
          <p>The new compiler option <c>warn_unused_record</c> is used
            for finding unused locally defined record types.</p>
          <p>Own Id: OTP-6105</p>
        </item>
      </list>
    </section>
  </section>

  <section>
    <title>STDLIB 1.13.12</title>

    <section>
      <title>Fixed Bugs and Malfunctions</title>
      <list type="bulleted">
        <item>
          <p><c>shell_default:xm/1</c> has been added. It calls
            <c>xref:m/1</c>.</p>
          <p>Own Id: OTP-5405 Aux Id: OTP-4101 </p>
        </item>
        <item>
          <p>Warnings are output whenever so far undeclared records are
            referenced from some default value of a record
            declaration. In STDLIB 1.14 (R11B) such forward references
            will cause a compilation error.</p>
          <p>Own Id: OTP-5878</p>
        </item>
        <item>
          <p>The linter's check of the <c>deprecated</c> attribute did
            not take the compile option <c>export_all</c> into
            account. This bug has been fixed.</p>
          <p>Own Id: OTP-5917</p>
        </item>
        <item>
          <p>The Erlang pretty printer did not handle <c>try/catch</c>
            correctly. This bug has been fixed.</p>
          <p>Own Id: OTP-5926</p>
        </item>
        <item>
          <p>Corrected documentation for <c>lists:nthtail/3</c>.</p>
          <p>Added documentation for <c>lists:keymap/3</c>.</p>
          <p>Tried to clarify some other type declarations and
            function descriptions in <c>lists(3)</c>.</p>
          <p>Corrected documentation for <c>timer:now_diff/2</c>.</p>
          <p>Fixed broken links in <c>gen_fsm(3)</c>,
            <c>gen_server(3)</c>, <c>io_lib(3)</c> and <c>lib(3)</c>.</p>
          <p>Own Id: OTP-5931</p>
        </item>
        <item>
          <p>Type checks have been added to functions in
            <c>lists.erl</c>.</p>
          <p>Own Id: OTP-5939</p>
        </item>
      </list>
    </section>

    <section>
      <title>Improvements and New Features</title>
      <list type="bulleted">
        <item>
          <p>The new STDLIB module <c>erl_expand_records</c> expands
            records in abstract code. It is used by the Erlang shell,
            which means that Compiler is no longer used by the shell.</p>
          <p>Own Id: OTP-5876 Aux Id: OTP-5435 </p>
        </item>
        <item>
          <p>The compiler will now warn that the
            <c>megaco:format_versions/1</c> function is deprecated.</p>
          <p>Own Id: OTP-5976</p>
        </item>
      </list>
    </section>
  </section>

  <section>
    <title>STDLIB 1.13.11</title>

    <section>
      <title>Fixed Bugs and Malfunctions</title>
      <list type="bulleted">
        <item>
          <p>When calling <c>gen_server:enter_loop</c> with a
            registered server name, it was only checked that the
            registered name existed, not that it actually was the
            name of the calling process.</p>
          <p>Own Id: OTP-5854</p>
        </item>
      </list>
    </section>

    <section>
      <title>Improvements and New Features</title>
      <list type="bulleted">
        <item>
          <p>More detail on <c>beam_lib:version/1</c> in
            documentation.</p>
          <p>Own Id: OTP-5789</p>
        </item>
        <item>
          <p>The new function <c>io:read/3</c> works like
            <c>io:read/1,2</c> but takes a third argument,
            <c>StartLine</c>.</p>
          <p>Own Id: OTP-5813</p>
        </item>
        <item>
          <p>The new function <c>gen_fsm:enter_loop/4,5,6</c>, similar
            to <c>gen_server:enter_loop/3,4,5</c>, has been added.</p>
          <p>Own Id: OTP-5846 Aux Id: seq10163 </p>
        </item>
        <item>
          <p>The function <c>c:i/1</c> is now exported.</p>
          <p>Own Id: OTP-5848 Aux Id: seq10164 </p>
        </item>
      </list>
    </section>
  </section>

  <section>
    <title>STDLIB 1.13.10</title>

    <section>
      <title>Fixed Bugs and Malfunctions</title>
      <list type="bulleted">
        <item>
          <p>A couple of type errors have been fixed in <c>sofs</c>.</p>
          <p>Own Id: OTP-5739</p>
        </item>
        <item>
          <p>The pre-processor used to complain that the macro
            definition '<c>-define(S(S), ??S).</c>' was circular,
            which it isn't. (Thanks to Richard Carlsson.)</p>
          <p>Own Id: OTP-5777</p>
        </item>
      </list>
    </section>
  </section>

  <section>
    <title>STDLIB 1.13.9</title>

    <section>
      <title>Fixed Bugs and Malfunctions</title>
      <list type="bulleted">
        <item>
          <p>The linter, QLC and the module <c>erl_pp</c> did not
            handle the new '<c>fun M:F/A</c>' construct in all
            situations. This problem has been fixed.</p>
          <p>Own Id: OTP-5644</p>
        </item>
      </list>
    </section>

    <section>
      <title>Improvements and New Features</title>
      <list type="bulleted">
        <item>
          <p>The manual pages for most of the Kernel and some of
            the STDLIB modules have been updated, in particular
            regarding type definitions.</p>
          <p>The documentation of the return value for
            <c>erts:info/1</c> has been corrected.</p>
          <p>The documentation for <c>erlang:statistics/1</c> now
            lists all possible arguments.</p>
          <p>Own Id: OTP-5360</p>
        </item>
        <item>
          <p>Replaced some tuple funs with the new <c>fun M:F/A</c>
            construct.</p>
          <p>The high-order functions in the lists module no longer
            accept bad funs under any circumstances.
            '<c>lists:map(bad_fun, [])</c>' used to return
            '<c>[]</c>' but now causes an exception.</p>
          <p>Unused, broken compatibility code in the <c>ets</c>
            module was removed. (Thanks to Dialyzer.)</p>
          <p>Eliminated 5 discrepancies found by Dialyzer in the
            Appmon application.</p>
          <p>Own Id: OTP-5633</p>
        </item>
        <item>
          <p>The <c>c:i/0</c> function will now run in a paged mode if
            there are more than 100 processes in the system. (Thanks
            to Ulf Wiger.)</p>
          <p><c>erlang:system_info(process_count)</c> has been
            optimized and does now return exactly the same value as
            <c>length(processes())</c>. Previously
            <c>erlang:system_info(process_count)</c> did not include
            exiting processes which are included in
            <c>length(processes())</c>.</p>
          <p>The <c>+P</c> flag for <c>erl</c>, which sets the maximum
            number of processes allowed to exist at the same, no longer
            accepts values higher than 134217727. (You will still
            probably run out of memory before you'll be able to reach
            that limit.)</p>
          <p>Own Id: OTP-5645 Aux Id: seq9984 </p>
        </item>
      </list>
    </section>
  </section>

  <section>
    <title>STDLIB 1.13.8</title>

    <section>
      <title>Fixed Bugs and Malfunctions</title>
      <list type="bulleted">
        <item>
          <p>Very minor corrections in <c>beam_lib</c> and its
            documentation.</p>
          <p>Own Id: OTP-5589</p>
        </item>
      </list>
    </section>

    <section>
      <title>Improvements and New Features</title>
      <list type="bulleted">
        <item>
          <p>The <c>erlang:port_info/1</c> BIF is now documented.
            Minor corrections of the documentation for
            <c>erlang:port_info/2</c>.</p>
          <p>Added a note to the documentation of the <c>math</c>
            module that all functions are not available on all
            platforms.</p>
          <p>Added more information about the '<c>+c</c>' option in
            the <c>erl</c> man page in the ERTS documentation.</p>
          <p>Own Id: OTP-5555</p>
        </item>
        <item>
          <p>The new <c>fun M:F/A</c> construct creates a fun that
            refers to the latest version of <c>M:F/A</c>. This syntax is
            meant to replace tuple funs <c>{M,F}</c> which have many
            problems.</p>
          <p>The new type test <c>is_function(Fun,A)</c> (which may be
            used in guards) test whether <c>Fun</c> is a fun that can be
            applied with <c>A</c> arguments. (Currently, <c>Fun</c> can
            also be a tuple fun.)</p>
          <p>Own Id: OTP-5584</p>
        </item>
      </list>
    </section>
  </section>

  <section>
    <title>STDLIB 1.13.7</title>

    <section>
      <title>Fixed Bugs and Malfunctions</title>
      <list type="bulleted">
        <item>
          <p><c>filelib:wildcard/2</c> was broken (it ignored its
            second argument).</p>
          <p>Also, <c>filelib:wildcard("Filename")</c> (where the
            argument does not contain any meta-characters) would
            always return <c>["Filename"]</c>. Corrected so that an
            empty list will be returned if <c>"Filename"</c> does not
            actually exist. (Same correction in
            <c>filelib:wildcard/2</c>.) (This change is a slight
            incompatibility.)</p>
          <p><c>filelib:wildcard/1,2</c> will generate a different
            exception when given bad patterns such as <c>"{a,"</c>. The
            exception used to be caused by
            '<c>exit(missing_delimiter)</c>' but is now
            '<c>erlang:error({badpattern,missing_delimiter})</c>'.</p>
          <p>Own Id: OTP-5523 Aux Id: seq9824 </p>
        </item>
      </list>
    </section>

    <section>
      <title>Improvements and New Features</title>
      <list type="bulleted">
        <item>
          <p>Further improvements of encrypted debug info: New option
            <c>encrypt_debug_info</c> for compiler.</p>
          <p>Own Id: OTP-5541 Aux Id: seq9837 </p>
        </item>
      </list>
    </section>
  </section>

  <section>
    <title>STDLIB 1.13.6</title>

    <section>
      <title>Fixed Bugs and Malfunctions</title>
      <list type="bulleted">
        <item>
          <p>When opening a Dets table read only an attempt was
            sometimes made to re-hash the table resulting in an error
            message. This problem has been fixed.</p>
          <p>Own Id: OTP-5487 Aux Id: OTP-4989 </p>
        </item>
      </list>
    </section>

    <section>
      <title>Improvements and New Features</title>
      <list type="bulleted">
        <item>
          <p>It is now possible to encrypt the debug information in
            Beam files, to help keep the source code secret. See the
            documentation for <c>compile</c> on how to provide the key
            for encrypting, and the documentation for <c>beam_lib</c>
            on how to provide the key for decryption so that tools such
            as the Debugger, Xref, or Cover can be used.</p>
          <p>The <c>beam_lib:chunks/2</c> functions now accepts an
            additional chunk type <c>compile_info</c> to retrieve
            the compilation information directly as a term. (Thanks
            to Tobias Lindahl.)</p>
          <p>Own Id: OTP-5460 Aux Id: seq9787 </p>
        </item>
      </list>
    </section>
  </section>

  <section>
    <title>STDLIB 1.13.5</title>

    <section>
      <title>Fixed Bugs and Malfunctions</title>
      <list type="bulleted">
        <item>
          <p>Closing a Dets table kept in RAM would cause a crash if
            the file could not be written. This problem has been
            fixed by returning an error tuple.</p>
          <p>Own Id: OTP-5402</p>
        </item>
        <item>
          <p><c>erl_pp</c> now correctly pretty-prints <c>fun F/A</c>.</p>
          <p>Own Id: OTP-5412</p>
        </item>
        <item>
          <p>The Erlang shell failed if the compiler was not in the
            code path. This problem has been fixed, but in order to
            evaluate records the compiler is still needed.</p>
          <p>Own Id: OTP-5435</p>
        </item>
        <item>
          <p>Corrected the example in the documentation for
            <c>ets:match/2</c>. Also clarified that
            <c>ets:update_counter/3</c> updates the counter atomically.
            (Thanks to Anders Svensson.)</p>
          <p>Own Id: OTP-5452 Aux Id: seq9770, seq9789 </p>
        </item>
      </list>
    </section>

    <section>
      <title>Improvements and New Features</title>
      <list type="bulleted">
        <item>
          <p>The possibility to start the Erlang shell in parallel
            with the rest of the system was reintroduced for
            backwards compatibility in STDLIB 1.13.1. The flag to be
            used for this is now called <c>async_shell_start</c> and has
            been documented. New shells started from the JCL menu are
            not synchronized with <c>init</c> anymore. This makes it
            possible to start a new shell (e.g. for debugging purposes)
            even if the initial shell has not come up.</p>
          <p>Own Id: OTP-5406 Aux Id: OTP-5218 </p>
        </item>
        <item>
          <p>The compiler will now produce warnings when using the
            deprecated functions in the <c>snmp</c> module.</p>
          <p>Own Id: OTP-5425</p>
        </item>
        <item>
          <p>The function <c>c:zi/0</c> has been removed. Use
            <c>c:i/0</c> instead.</p>
          <p>Own Id: OTP-5432</p>
        </item>
        <item>
          <p>Corrected two minor bugs found by the Dialyzer:
            Calling a parameterized module from a restricted shell
            (i.e. if <c>shell:start_restricted/1</c> has been used)
            would crash the shell evaluator. A debug printout in
            <c>gen_fsm</c> had a clause that would never match; causing
            less information to be printed.</p>
          <p>And a somewhat more serious one also found by
            Dialyzer: <c>rpc:yield/1</c> would crash unless the call
            started by <c>rpc:async_call/4</c> had already finished;
            <c>rpc:nb_yield(Key,infinity)</c> would also crash.</p>
          <p>Cleaned up and removed redundant code found by
            Dialyzer in <c>erlang:dmonitor_p/2</c>.</p>
          <p>Own Id: OTP-5462</p>
        </item>
      </list>
    </section>
  </section>

  <section>
    <title>STDLIB 1.13.4</title>

    <section>
      <title>Fixed Bugs and Malfunctions</title>
      <list type="bulleted">
        <item>
          <p>Bugs in the Erlang shell have been fixed.</p>
          <p>Own Id: OTP-5327</p>
        </item>
        <item>
          <p>Some dead code reported by Dialyzer was eliminated.</p>
          <p>A bug in <c>dbg</c> when tracing to wrap trace files has
            been corrected. It failed to delete any already existing
            wrap trace files with the same names when starting a new
            wrap trace.</p>
          <p>Own Id: OTP-5329</p>
        </item>
        <item>
          <p>The linter could output invalid warnings about bit
            patterns in record initializations. This problem has been
            fixed.</p>
          <p>Own Id: OTP-5338</p>
        </item>
        <item>
          <p><c>ordsets:is_set(NoList)</c>, where <c>NoList</c> is any
            term except a list, would crash. For consistency with
            <c>sets:is_set/1</c> and <c>gb_sets:is_set/1</c>, it now
            returns <c>false</c>.</p>
          <p>Own Id: OTP-5341</p>
        </item>
        <item>
          <p>A BIF <c>erlang:raise/3</c> has been added. See the manual
            for details. It is intended for internal system programming
            only, advanced error handling.</p>
          <p>Own Id: OTP-5376 Aux Id: OTP-5257 </p>
        </item>
      </list>
    </section>

    <section>
      <title>Improvements and New Features</title>
      <list type="bulleted">
        <item>
          <p>The <c>deprecated</c> attribute is now checked by the
            linter. See <c>xref(3)</c> for a description of the
            <c>deprecated</c> attribute.</p>
          <p>Own Id: OTP-5276</p>
        </item>
        <item>
          <p>The restricted shell will now indicate if the return
            value from a user predicate is on an incorrect form.</p>
          <p>Own Id: OTP-5335</p>
        </item>
      </list>
    </section>
  </section>

  <section>
    <title>STDLIB 1.13.3</title>

    <section>
      <title>Fixed Bugs and Malfunctions</title>
      <list type="bulleted">
        <item>
          <p>Bugs concerning unused and shadowed variables have been
            fixed in the linter.</p>
          <p>Own Id: OTP-5091</p>
        </item>
        <item>
          <p>A bug in the evaluator that caused the shell to choke on
            bit syntax expressions has been fixed.</p>
          <p>Own Id: OTP-5237</p>
        </item>
        <item>
          <p><c>io:format/2</c> et.al no longer crashes for some
            combinations of precision and value for format character
            "g". Previously it crashed if the precision P was 4 or lower
            and the absolute value of the float to print was lower
            than 10^4 but 10^(P-1) or higher. Now it will not crash
            depending on the value of the float.</p>
          <p>Own Id: OTP-5263</p>
        </item>
        <item>
          <p>Bugs in the handling of the bit syntax have been fixed in
            the Erlang shell.</p>
          <p>Own Id: OTP-5269</p>
        </item>
        <item>
          <p><c>gb_sets:del_element/2</c> was changed to do the
            same as <c>gb_sets:delete_any/2</c> which was the
            original intention, not as <c>gb_sets:delete/2</c>. Code
            that relies on <c>gb_sets:del_element/2</c> causing an
            error if the element does not exist must be changed to
            call <c>gb_sets:delete/2</c> instead.</p>
          <p>The documentation was also updated to explicitly
            document functions that were only referred to as
            'aliases' of a documented function. Also, a list of all
            functions common to the <c>gb_sets</c>, <c>sets</c>, and
            <c>ordsets</c> was added.</p>
          <p>*** POTENTIAL INCOMPATIBILITY ***</p>
          <p>Own Id: OTP-5277</p>
        </item>
        <item>
          <p>Debug messages have been removed from the QLC module.</p>
          <p>Own Id: OTP-5283</p>
        </item>
      </list>
    </section>

    <section>
      <title>Improvements and New Features</title>
      <list type="bulleted">
        <item>
          <p>The size of continuations returned from
            <c>dets:match/1,3</c>, <c>dets:match_object/1,3</c>, and
            <c>dets:select/1,3</c> has been reduced. This affects the
            amount of data Mnesia sends between nodes while
            evaluating QLC queries.</p>
          <p>Own Id: OTP-5232</p>
        </item>
      </list>
    </section>
  </section>

  <section>
    <title>STDLIB 1.13.2</title>

    <section>
      <title>Improvements and New Features</title>
      <list type="bulleted">
        <item>
          <p>The <c>-rsh</c> switch for starting a remote shell
            (introduced with OTP-5210) clashed with an already existing
            switch used by <c>slave</c>. Therefore the switch for
            the remote shell is now instead named <c>-remsh</c>.</p>
          <p>Own Id: OTP-5248 Aux Id: OTP-5210 </p>
        </item>
      </list>
    </section>
  </section>

  <section>
    <title>STDLIB 1.13.1</title>

    <section>
      <title>Fixed Bugs and Malfunctions</title>
      <list type="bulleted">
        <item>
          <p>The Pman 'trace shell' functionality was broken as has
            now been fixed. Furthermore, Pman could not correctly
            find the pid of the active shell if more than one shell
            process was running on the node. This has also been
            corrected.</p>
          <p>Own Id: OTP-5191</p>
        </item>
        <item>
          <p>When the undocumented feature "parameterized modules" was
            used, the ?MODULE macro did not work correctly.</p>
          <p>Own Id: OTP-5224</p>
        </item>
      </list>
    </section>

    <section>
      <title>Improvements and New Features</title>
      <list type="bulleted">
        <item>
          <p>You can now start Erlang with the <c>-rsh</c> flag which
            gives you a remote initial shell instead of a local one.
            Example:</p>
          <pre>
            erl -sname this_node -rsh other_node@other_host
          </pre>
          <p>Own Id: OTP-5210</p>
        </item>
        <item>
          <p>The man page for the <c>lists</c> module has been updated
            with description of the new <c>zip</c>, <c>unzip</c>,
            and <c>partition/2</c> functions.</p>
          <p>Own Id: OTP-5213</p>
        </item>
        <item>
          <p>The top level group leader used to be listed as job #1 in
            the job list in JCL mode. Since there is no shell
            associated with this process that can be connected to, it
            will no longer be listed.</p>
          <p>Own Id: OTP-5214</p>
        </item>
        <item>
          <p>The possibility to start the Erlang shell in parallel
            with the rest of the system has been reintroduced for
            backwards compatibility. Note that this old behaviour is
            error prone and should not be used unless for some reason
            necessary.</p>
          <p>Own Id: OTP-5218 Aux Id: seq9534 </p>
        </item>
        <item>
          <p>The <c>shell</c> commands <c>rr/1,2,3</c> now accepts
            wildcards when reading record definitions from BEAM
            files.</p>
          <p>Own Id: OTP-5226</p>
        </item>
      </list>
    </section>
  </section>
</chapter><|MERGE_RESOLUTION|>--- conflicted
+++ resolved
@@ -31,11 +31,7 @@
   </header>
   <p>This document describes the changes made to the STDLIB application.</p>
 
-<<<<<<< HEAD
 <section><title>STDLIB 3.11.2</title>
-=======
-<section><title>STDLIB 3.8.2.3</title>
->>>>>>> d9523afc
 
     <section><title>Fixed Bugs and Malfunctions</title>
       <list>
@@ -55,7 +51,6 @@
 
 </section>
 
-<<<<<<< HEAD
 <section><title>STDLIB 3.11.1</title>
 
     <section><title>Fixed Bugs and Malfunctions</title>
@@ -571,8 +566,26 @@
 
 </section>
 
-=======
->>>>>>> d9523afc
+<section><title>STDLIB 3.8.2.3</title>
+
+    <section><title>Fixed Bugs and Malfunctions</title>
+      <list>
+        <item>
+	    <p>A directory traversal vulnerability has been
+	    eliminated in erl_tar. erl_tar will now refuse to extract
+	    symlinks that points outside the targeted extraction
+	    directory and will return
+	    <c>{error,{Path,unsafe_symlink}}</c>. (Thanks to Eric
+	    Meadows-Jönsson for the bug report and for suggesting a
+	    fix.)</p>
+          <p>
+	    Own Id: OTP-16441</p>
+        </item>
+      </list>
+    </section>
+
+</section>
+
 <section><title>STDLIB 3.8.2.2</title>
 
     <section><title>Fixed Bugs and Malfunctions</title>
