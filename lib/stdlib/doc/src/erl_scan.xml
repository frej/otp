--- conflicted
+++ resolved
@@ -277,153 +277,6 @@
       </desc>
     </func>
     <func>
-<<<<<<< HEAD
-=======
-      <name name="token_info" arity="1"/>
-      <fsummary>Return information about a token</fsummary>
-      <desc>
-        <p>Returns a list containing information about the token
-          <c><anno>Token</anno></c>. The order of the
-          <c><anno>TokenInfoTuple</anno></c>s is not
-          defined. See <seealso
-          marker="#token_info/2">token_info/2</seealso> for
-          information about specific
-          <c><anno>TokenInfoTuple</anno></c>s.</p>
-        <p>Note that if <c>token_info(Token, TokenItem)</c> returns
-          <c>undefined</c> for some <c>TokenItem</c>, the
-          item is not included in <c><anno>TokenInfo</anno></c>.</p>
-      </desc>
-    </func>
-    <func>
-      <name name="token_info" arity="2" clause_i="1"/>
-      <name name="token_info" arity="2" clause_i="2"/>
-      <fsummary>Return information about a token</fsummary>
-      <type name="token_item"/>
-      <type name="attribute_item"/>
-      <desc>
-        <p>Returns a list containing information about the token
-          <c><anno>Token</anno></c>. If one single
-          <c><anno>TokenItem</anno></c> is given the returned value is
-          the corresponding
-          <c>TokenInfoTuple</c>, or <c>undefined</c> if the
-          <c>TokenItem</c> has no value. If a list of
-          <c><anno>TokenItem</anno></c>s is given the result is a list of
-          <c><anno>TokenInfoTuple</anno></c>. The
-          <c><anno>TokenInfoTuple</anno></c>s will
-          appear with the corresponding <c><anno>TokenItem</anno></c>s in
-          the same order as the <c><anno>TokenItem</anno></c>s
-	  appear in the list of <c>TokenItem</c>s.
-          <c><anno>TokenItem</anno></c>s with no value are not included
-          in the list of <c><anno>TokenInfoTuple</anno></c>.</p>
-	<p>The following <c><anno>TokenInfoTuple</anno></c>s with corresponding
-	   <c><anno>TokenItem</anno></c>s are valid:</p>
-        <taglist>
-          <tag><c>{category, </c><seealso marker="#type-category">
-            category()</seealso><c>}</c></tag>
-          <item><p>The category of the token.</p>
-          </item>
-          <tag><c>{column, </c><seealso marker="#type-column">
-            column()</seealso><c>}</c></tag>
-          <item><p>The column where the token begins.</p>
-          </item>
-          <tag><c>{length, integer() > 0}</c></tag>
-          <item><p>The length of the token's text.</p>
-          </item>
-          <tag><c>{line, </c><seealso marker="#type-line">
-            line()</seealso><c>}</c></tag>
-          <item><p>The line where the token begins.</p>
-          </item>
-          <tag><c>{location, </c><seealso marker="#type-location">
-            location()</seealso><c>}</c></tag>
-          <item><p>The line and column where the token begins, or
-            just the line if the column unknown.</p>
-          </item>
-          <tag><c>{symbol, </c><seealso marker="#type-symbol">
-            symbol()</seealso><c>}</c></tag>
-          <item><p>The token's symbol.</p>
-          </item>
-          <tag><c>{text, string()}</c></tag>
-          <item><p>The token's text.</p>
-          </item>
-        </taglist>
-      </desc>
-    </func>
-    <func>
-      <name name="attributes_info" arity="1"/>
-      <fsummary>Return information about token attributes</fsummary>
-      <desc>
-        <p>Returns a list containing information about the token
-          attributes <c><anno>Attributes</anno></c>. The order of the
-          <c><anno>AttributeInfoTuple</anno></c>s is not defined.
-          See <seealso
-          marker="#attributes_info/2">attributes_info/2</seealso> for
-          information about specific
-          <c><anno>AttributeInfoTuple</anno></c>s.</p>
-        <p>Note that if <c>attributes_info(Token, AttributeItem)</c>
-          returns <c>undefined</c> for some <c>AttributeItem</c> in
-          the list above, the item is not included in
-          <c><anno>AttributesInfo</anno></c>.</p>
-      </desc>
-    </func>
-    <func>
-      <name name="attributes_info" arity="2" clause_i="1"/>
-      <name name="attributes_info" arity="2" clause_i="2"/>
-      <fsummary>Return information about a token attributes</fsummary>
-      <type name="attribute_item"/>
-      <desc>
-        <p>Returns a list containing information about the token
-          attributes <c><anno>Attributes</anno></c>. If one single
-          <c><anno>AttributeItem</anno></c> is given the returned value is the
-          corresponding <c><anno>AttributeInfoTuple</anno></c>,
-          or <c>undefined</c> if the <c><anno>AttributeItem</anno></c>
-          has no value. If a list of <c><anno>AttributeItem</anno></c>
-          is given the result is a list of
-          <c><anno>AttributeInfoTuple</anno></c>.
-          The <c><anno>AttributeInfoTuple</anno></c>s
-          will appear with the corresponding <c><anno>AttributeItem</anno></c>s
-          in the same order as the <c><anno>AttributeItem</anno></c>s
-          appear in the list of <c><anno>AttributeItem</anno></c>s.
-          <c><anno>AttributeItem</anno></c>s with no
-          value are not included in the list of
-	  <c><anno>AttributeInfoTuple</anno></c>.</p>
-	<p>The following <c><anno>AttributeInfoTuple</anno></c>s with
-          corresponding <c><anno>AttributeItem</anno></c>s are valid:</p>
-        <taglist>
-          <tag><c>{column, </c><seealso marker="#type-column">
-            column()</seealso><c>}</c></tag>
-          <item><p>The column where the token begins.</p>
-          </item>
-          <tag><c>{length, integer() > 0}</c></tag>
-          <item><p>The length of the token's text.</p>
-          </item>
-          <tag><c>{line, </c><seealso marker="#type-line">
-            line()</seealso><c>}</c></tag>
-          <item><p>The line where the token begins.</p>
-          </item>
-          <tag><c>{location, </c><seealso marker="#type-location">
-            location()</seealso><c>}</c></tag>
-          <item><p>The line and column where the token begins, or
-            just the line if the column unknown.</p>
-          </item>
-          <tag><c>{text, string()}</c></tag>
-          <item><p>The token's text.</p>
-          </item>
-        </taglist>
-      </desc>
-    </func>
-    <func>
-      <name name="set_attribute" arity="3"/>
-      <fsummary>Set a token attribute value</fsummary>
-      <desc>
-        <p>Sets the value of the <c>line</c> attribute of the token
-          attributes <c><anno>Attributes</anno></c>.</p>
-        <p>The <c><anno>SetAttributeFun</anno></c> is called with the value of
-          the <c>line</c> attribute, and is to return the new value of
-          the <c>line</c> attribute.</p>
-      </desc>
-    </func>
-    <func>
->>>>>>> 4ddb88db
       <name name="format_error" arity="1"/>
       <fsummary>Format an error descriptor</fsummary>
       <desc>
