--- conflicted
+++ resolved
@@ -34,871 +34,6 @@
   <description>
     <p> Deprecated and replaced by  <seealso marker="gen_statem"><c>gen_statem</c></seealso> </p>
   </description>
-<<<<<<< HEAD
-
-  <funcs>
-    <func>
-      <name>cancel_timer(Ref) -> RemainingTime | false</name>
-      <fsummary>Cancel an internal timer in a generic FSM.</fsummary>
-      <type>
-        <v>Ref = reference()</v>
-        <v>RemainingTime = integer()</v>
-      </type>
-      <desc>
-        <p>Cancels an internal timer referred by <c>Ref</c> in the
-          <c>gen_fsm</c> process that calls this function.</p>
-        <p><c>Ref</c> is a reference returned from
-          <seealso marker="#send_event_after/2">
-          <c>send_event_after/2</c></seealso> or
-          <seealso marker="#start_timer/2"><c>start_timer/2</c></seealso>.</p>
-        <p>If the timer has already timed out, but the event not yet
-          been delivered, it is cancelled as if it had <em>not</em>
-          timed out, so there is no false timer event after
-          returning from this function.</p>
-        <p>Returns the remaining time in milliseconds until the timer would
-          have expired if <c>Ref</c> referred to an active timer, otherwise
-          <c>false</c>.</p>
-      </desc>
-    </func>
-
-    <func>
-      <name>enter_loop(Module, Options, StateName, StateData)</name>
-      <name>enter_loop(Module, Options, StateName, StateData, FsmName)</name>
-      <name>enter_loop(Module, Options, StateName, StateData, Timeout)</name>
-      <name>enter_loop(Module, Options, StateName, StateData, FsmName, Timeout)</name>
-      <fsummary>Enter the <c>gen_fsm</c> receive loop.</fsummary>
-      <type>
-        <v>Module = atom()</v>
-        <v>Options = [Option]</v>
-        <v>&nbsp;Option = {debug,Dbgs}</v>
-        <v>&nbsp;&nbsp;Dbgs = [Dbg]</v>
-        <v>&nbsp;&nbsp;&nbsp;Dbg = trace | log | statistics</v>
-        <v>&nbsp;&nbsp;&nbsp;&nbsp;| {log_to_file,FileName} | {install,{Func,FuncState}}</v>
-        <v>StateName = atom()</v>
-        <v>StateData = term()</v>
-        <v>FsmName = {local,Name} | {global,GlobalName}</v>
-        <v>&nbsp;&nbsp;| {via,Module,ViaName}</v>
-        <v>&nbsp;Name = atom()</v>
-        <v>&nbsp;GlobalName = ViaName = term()</v>
-        <v>Timeout = int() | infinity</v>
-      </type>
-      <desc>
-        <p>Makes an existing process into a <c>gen_fsm</c> process.
-          Does not return,
-          instead the calling process enters the <c>gen_fsm</c> receive
-          loop and becomes a <c>gen_fsm</c> process. The process <em>must</em>
-          have been started using one of the start functions in
-          <seealso marker="proc_lib"><c>proc_lib(3)</c></seealso>. The user is
-          responsible for any initialization of the process, including
-          registering a name for it.</p>
-        <p>This function is useful when a more complex initialization
-          procedure is needed than the <c>gen_fsm</c> behavior provides.</p>
-        <p><c>Module</c>, <c>Options</c>, and <c>FsmName</c> have
-          the same meanings as when calling
-          <seealso marker="#start_link/3"><c>start[_link]/3,4</c></seealso>.
-          However, if <c>FsmName</c> is specified, the process must have
-          been registered accordingly <em>before</em> this function is
-          called.</p>
-        <p><c>StateName</c>, <c>StateData</c>, and <c>Timeout</c> have
-          the same meanings as in the return value of
-          <seealso marker="#Moduleinit"><c>Module:init/1</c></seealso>.
-          The callback module <c>Module</c> does not need to
-          export an <c>init/1</c> function.</p>
-        <p>The function fails if the calling process was not started by a
-          <c>proc_lib</c> start function, or if it is not registered
-          according to <c>FsmName</c>.</p>
-      </desc>
-    </func>
-
-    <func>
-      <name>reply(Caller, Reply) -> Result</name>
-      <fsummary>Send a reply to a caller.</fsummary>
-      <type>
-        <v>Caller - see below</v>
-        <v>Reply = term()</v>
-        <v>Result = term()</v>
-      </type>
-      <desc>
-        <p>This function can be used by a <c>gen_fsm</c> process to
-          explicitly send a reply to a client process that called
-          <seealso marker="#sync_send_event/2">
-          <c>sync_send_event/2,3</c></seealso> or
-          <seealso marker="#sync_send_all_state_event/2">
-          <c>sync_send_all_state_event/2,3</c></seealso>
-          when the reply cannot be defined in the return value of
-          <seealso marker="#Module:StateName/3">
-          <c>Module:StateName/3</c></seealso> or
-          <seealso marker="#Module:handle_sync_event/4">
-          <c>Module:handle_sync_event/4</c></seealso>.</p>
-        <p><c>Caller</c> must be the <c>From</c> argument provided to
-          the callback function. <c>Reply</c> is any term
-          given back to the client as the return value of
-          <c>sync_send_event/2,3</c> or
-          <c>sync_send_all_state_event/2,3</c>.</p>
-        <p>Return value <c>Result</c> is not further defined, and
-          is always to be ignored.</p>
-      </desc>
-    </func>
-
-    <func>
-      <name>send_all_state_event(FsmRef, Event) -> ok</name>
-      <fsummary>Send an event asynchronously to a generic FSM.</fsummary>
-      <type>
-        <v>FsmRef = Name | {Name,Node} | {global,GlobalName}</v>
-        <v>&nbsp;&nbsp;| {via,Module,ViaName} | pid()</v>
-        <v>&nbsp;Name = Node = atom()</v>
-        <v>&nbsp;GlobalName = ViaName = term()</v>
-        <v>Event = term()</v>
-      </type>
-      <desc>
-        <p>Sends an event asynchronously to the <c>FsmRef</c> of the
-          <c>gen_fsm</c> process and returns <c>ok</c> immediately.
-          The <c>gen_fsm</c> process calls
-          <seealso marker="#Module:handle_event/3">
-          <c>Module:handle_event/3</c></seealso> to handle the event.</p>
-        <p>For a description of the arguments, see
-          <seealso marker="#send_event/2"><c>send_event/2</c></seealso>.</p>
-        <p>The difference between <c>send_event/2</c> and
-          <c>send_all_state_event/2</c> is which callback function is
-          used to handle the event. This function is useful when
-          sending events that are handled the same way in every state,
-          as only one <c>handle_event</c> clause is needed to handle
-          the event instead of one clause in each state name function.</p>
-      </desc>
-    </func>
-
-    <func>
-      <name>send_event(FsmRef, Event) -> ok</name>
-      <fsummary>Send an event asynchronously to a generic FSM.</fsummary>
-      <type>
-        <v>FsmRef = Name | {Name,Node} | {global,GlobalName}</v>
-        <v>&nbsp;&nbsp;| {via,Module,ViaName} | pid()</v>
-        <v>&nbsp;Name = Node = atom()</v>
-        <v>&nbsp;GlobalName = ViaName = term()</v>
-        <v>Event = term()</v>
-      </type>
-      <desc>
-        <p>Sends an event asynchronously to the <c>FsmRef</c> of the
-          <c>gen_fsm</c> process 
-          and returns <c>ok</c> immediately. The <c>gen_fsm</c> process calls
-          <seealso marker="#Module:StateName/2">
-          <c>Module:StateName/2</c></seealso> to handle the event, where
-          <c>StateName</c> is the name of the current state of
-          the <c>gen_fsm</c> process.</p>
-        <p><c>FsmRef</c> can be any of the following:</p>
-        <list type="bulleted">
-          <item>The pid</item>
-          <item><c>Name</c>, if the <c>gen_fsm</c> process is locally
-            registered</item>
-          <item><c>{Name,Node}</c>, if the <c>gen_fsm</c> process is locally
-            registered at another node</item>
-          <item><c>{global,GlobalName}</c>, if the <c>gen_fsm</c> process is
-            globally registered</item>
-          <item><c>{via,Module,ViaName}</c>, if the <c>gen_fsm</c> process is
-            registered through an alternative process registry</item>
-        </list>
-        <p><c>Event</c> is any term that is passed as one of
-          the arguments to <c>Module:StateName/2</c>.</p>
-      </desc>
-    </func>
-
-    <func>
-      <name>send_event_after(Time, Event) -> Ref</name>
-      <fsummary>Send a delayed event internally in a generic FSM.</fsummary>
-      <type>
-        <v>Time = integer()</v>
-        <v>Event = term()</v>
-        <v>Ref = reference()</v>
-      </type>
-      <desc>
-        <p>Sends a delayed event internally in the <c>gen_fsm</c> process
-          that calls this function after <c>Time</c> milliseconds.
-          Returns immediately a
-          reference that can be used to cancel the delayed send using
-          <seealso marker="#cancel_timer/1"><c>cancel_timer/1</c></seealso>.</p>
-        <p>The <c>gen_fsm</c> process calls
-          <seealso marker="#Module:StateName/2">
-          <c>Module:StateName/2</c></seealso> to handle
-          the event, where <c>StateName</c> is the name of the current
-          state of the <c>gen_fsm</c> process at the time the delayed event is
-          delivered.</p>
-        <p><c>Event</c> is any term that is passed as one of
-          the arguments to <c>Module:StateName/2</c>.</p>
-      </desc>
-    </func>
-
-    <func>
-      <name>start(Module, Args, Options) -> Result</name>
-      <name>start(FsmName, Module, Args, Options) -> Result</name>
-      <fsummary>Create a standalone <c>gen_fsm</c> process.</fsummary>
-      <type>
-        <v>FsmName = {local,Name} | {global,GlobalName}</v>
-        <v>&nbsp;&nbsp;| {via,Module,ViaName}</v>
-        <v>&nbsp;Name = atom()</v>
-        <v>&nbsp;GlobalName = ViaName = term()</v>
-        <v>Module = atom()</v>
-        <v>Args = term()</v>
-        <v>Options = [Option]</v>
-        <v>&nbsp;Option = {debug,Dbgs} | {timeout,Time} | {spawn_opt,SOpts}</v>
-        <v>&nbsp;&nbsp;Dbgs = [Dbg]</v>
-        <v>&nbsp;&nbsp;&nbsp;Dbg = trace | log | statistics</v>
-        <v>&nbsp;&nbsp;&nbsp;&nbsp;| {log_to_file,FileName} | {install,{Func,FuncState}}</v>
-        <v>&nbsp;&nbsp;SOpts = [term()]</v>
-        <v>Result = {ok,Pid} | ignore | {error,Error}</v>
-        <v>&nbsp;Pid = pid()</v>
-        <v>&nbsp;Error = {already_started,Pid} | term()</v>
-      </type>
-      <desc>
-        <p>Creates a standalone <c>gen_fsm</c> process, that is, a process that
-          is not part of a supervision tree and thus has no supervisor.</p>
-        <p>For a description of arguments and return values, see
-          <seealso marker="#start_link/3"><c>start_link/3,4</c></seealso>.</p>
-      </desc>
-    </func>
-
-    <func>
-      <name>start_link(Module, Args, Options) -> Result</name>
-      <name>start_link(FsmName, Module, Args, Options) -> Result</name>
-      <fsummary>Create a <c>gen_fsm</c> process in a supervision tree.
-      </fsummary>
-      <type>
-        <v>FsmName = {local,Name} | {global,GlobalName}</v>
-        <v>&nbsp;&nbsp;| {via,Module,ViaName}</v>
-        <v>&nbsp;Name = atom()</v>
-        <v>&nbsp;GlobalName = ViaName = term()</v>
-        <v>Module = atom()</v>
-        <v>Args = term()</v>
-        <v>Options = [Option]</v>
-        <v>&nbsp;Option = {debug,Dbgs} | {timeout,Time} | {spawn_opt,SOpts}</v>
-        <v>&nbsp;&nbsp;Dbgs = [Dbg]</v>
-        <v>&nbsp;&nbsp;&nbsp;Dbg = trace | log | statistics</v>
-        <v>&nbsp;&nbsp;&nbsp;&nbsp;| {log_to_file,FileName} | {install,{Func,FuncState}}</v>
-        <v>&nbsp;&nbsp;SOpts = [SOpt]</v>
-        <v>&nbsp;&nbsp;&nbsp;SOpt - see erlang:spawn_opt/2,3,4,5</v>
-        <v>Result = {ok,Pid} | ignore | {error,Error}</v>
-        <v>&nbsp;Pid = pid()</v>
-        <v>&nbsp;Error = {already_started,Pid} | term()</v>
-      </type>
-      <desc>
-        <p>Creates a <c>gen_fsm</c> process as part of a supervision tree.
-          The function is to be called, directly or indirectly, by
-          the supervisor. For example, it ensures that
-          the <c>gen_fsm</c> process is linked to the supervisor.</p>
-        <p>The <c>gen_fsm</c> process calls
-          <seealso marker="#Module:init/1"><c>Module:init/1</c></seealso> to
-          initialize. To ensure a synchronized startup procedure,
-          <c>start_link/3,4</c> does not return until
-          <c>Module:init/1</c> has returned.</p>
-        <list type="bulleted">
-          <item>
-            <p>If <c>FsmName={local,Name}</c>, the <c>gen_fsm</c> process is
-              registered locally as <c>Name</c> using <c>register/2</c>.</p>
-          </item>
-          <item>
-            <p>If <c>FsmName={global,GlobalName}</c>, the <c>gen_fsm</c> process
-              is registered globally as <c>GlobalName</c> using
-              <seealso marker="kernel:global#register_name/2">
-              <c>global:register_name/2</c></seealso>.</p>
-          </item>
-          <item>
-            <p>If <c>FsmName={via,Module,ViaName}</c>, the <c>gen_fsm</c>
-              process registers with the registry represented by <c>Module</c>.
-              The <c>Module</c> callback is to export the functions
-              <c>register_name/2</c>, <c>unregister_name/1</c>,
-              <c>whereis_name/1</c>, and <c>send/2</c>, which are to behave
-              like the corresponding functions in
-              <seealso marker="kernel:global"><c>global</c></seealso>.
-              Thus, <c>{via,global,GlobalName}</c> is a valid reference.</p>
-          </item>
-        </list>
-        <p>If no name is provided, the <c>gen_fsm</c> process  is not
-          registered.</p>
-        <p><c>Module</c> is the name of the callback module.</p>
-        <p><c>Args</c> is any term that is passed as
-          the argument to <c>Module:init/1</c>.</p>
-        <p>If option <c>{timeout,Time}</c> is present, the <c>gen_fsm</c>
-          process is allowed to spend <c>Time</c> milliseconds initializing
-          or it terminates and the start function returns
-          <c>{error,timeout}</c>.</p>
-        <p>If option <c>{debug,Dbgs}</c> is present, the corresponding
-          <c>sys</c> function is called for each item in <c>Dbgs</c>; see
-          <seealso marker="sys"><c>sys(3)</c></seealso>.</p>
-        <p>If option <c>{spawn_opt,SOpts}</c> is present, <c>SOpts</c> is
-          passed as option list to the <c>spawn_opt</c> BIF that is used to
-          spawn the <c>gen_fsm</c> process; see
-          <seealso marker="erts:erlang#spawn_opt/2">
-          <c>spawn_opt/2</c></seealso>.</p>
-        <note>
-          <p>Using spawn option <c>monitor</c> is not
-            allowed, it causes the function to fail with reason
-            <c>badarg</c>.</p>
-        </note>
-        <p>If the <c>gen_fsm</c> process is successfully created and
-          initialized, the function returns <c>{ok,Pid}</c>, where <c>Pid</c>
-          is the pid of the <c>gen_fsm</c> process. If a process with the
-          specified <c>FsmName</c> exists already, the function returns
-          <c>{error,{already_started,Pid}}</c>, where <c>Pid</c> is
-          the pid of that process.</p>
-        <p>If <c>Module:init/1</c> fails with <c>Reason</c>,
-          the function returns <c>{error,Reason}</c>. If
-          <c>Module:init/1</c> returns <c>{stop,Reason}</c> or
-          <c>ignore</c>, the process is terminated and the function
-          returns <c>{error,Reason}</c> or <c>ignore</c>, respectively.</p>
-      </desc>
-    </func>
-
-    <func>
-      <name>start_timer(Time, Msg) -> Ref</name>
-      <fsummary>Send a time-out event internally in a generic FSM.</fsummary>
-      <type>
-        <v>Time = integer()</v>
-        <v>Msg = term()</v>
-        <v>Ref = reference()</v>
-      </type>
-      <desc>
-        <p>Sends a time-out event internally in the <c>gen_fsm</c>
-          process that calls this function after <c>Time</c> milliseconds.
-          Returns immediately a
-          reference that can be used to cancel the timer using
-          <seealso marker="#cancel_timer/1"><c>cancel_timer/1</c></seealso>.</p>
-        <p>The <c>gen_fsm</c> process calls
-          <seealso marker="#Module:StateName/2">
-          <c>Module:StateName/2</c></seealso> to handle
-          the event, where <c>StateName</c> is the name of the current
-          state of the <c>gen_fsm</c> process  at the time the time-out
-          message is delivered.</p>
-        <p><c>Msg</c> is any term that is passed in the
-          time-out message, <c>{timeout, Ref, Msg}</c>, as one of
-          the arguments to <c>Module:StateName/2</c>.</p>
-      </desc>
-    </func>
-
-    <func>
-      <name>stop(FsmRef) -> ok</name>
-      <name>stop(FsmRef, Reason, Timeout) -> ok</name>
-      <fsummary>Synchronously stop a generic FSM.</fsummary>
-      <type>
-        <v>FsmRef = Name | {Name,Node} | {global,GlobalName}</v>
-        <v>&nbsp;&nbsp;| {via,Module,ViaName} | pid()</v>
-        <v>&nbsp;Node = atom()</v>
-        <v>&nbsp;GlobalName = ViaName = term()</v>
-        <v>Reason = term()</v>
-        <v>Timeout = int()>0 | infinity</v>
-      </type>
-      <desc>
-        <p>Orders a generic finite state machine to exit with the specified
-          <c>Reason</c> and waits for it to terminate. The <c>gen_fsm</c>
-          process calls <seealso marker="#Module:terminate/3">
-          <c>Module:terminate/3</c></seealso> before exiting.</p>
-        <p>The function returns <c>ok</c> if the generic finite state machine
-          terminates with the expected reason. Any other reason than
-          <c>normal</c>, <c>shutdown</c>, or <c>{shutdown,Term}</c> causes an
-          error report to be issued using
-          <seealso marker="kernel:error_logger#format/2">
-          <c>error_logger:format/2</c></seealso>.
-          The default <c>Reason</c> is <c>normal</c>.</p>
-        <p><c>Timeout</c> is an integer greater than zero that
-          specifies how many milliseconds to wait for the generic FSM
-          to terminate, or the atom <c>infinity</c> to wait
-          indefinitely. The default value is <c>infinity</c>. If the
-          generic finite state machine has not terminated within the specified
-          time, a <c>timeout</c> exception is raised.</p>
-        <p>If the process does not exist, a <c>noproc</c> exception
-          is raised.</p>
-      </desc>
-    </func>
-
-    <func>
-      <name>sync_send_all_state_event(FsmRef, Event) -> Reply</name>
-      <name>sync_send_all_state_event(FsmRef, Event, Timeout) -> Reply</name>
-      <fsummary>Send an event synchronously to a generic FSM.</fsummary>
-      <type>
-        <v>FsmRef = Name | {Name,Node} | {global,GlobalName}</v>
-        <v>&nbsp;&nbsp;| {via,Module,ViaName} | pid()</v>
-        <v>&nbsp;Name = Node = atom()</v>
-        <v>&nbsp;GlobalName = ViaName = term()</v>
-        <v>Event = term()</v>
-        <v>Timeout = int()>0 | infinity</v>
-        <v>Reply = term()</v>
-      </type>
-      <desc>
-        <p>Sends an event to the <c>FsmRef</c> of the <c>gen_fsm</c>
-          process and waits until a reply arrives or a time-out occurs.
-          The <c>gen_fsm</c> process calls
-          <seealso marker="#Module:handle_sync_event/4">
-          <c>Module:handle_sync_event/4</c></seealso> to handle the event.</p>
-        <p>For a description of <c>FsmRef</c> and <c>Event</c>, see
-          <seealso marker="#send_event/2">send_event/2</seealso>.
-          For a description of <c>Timeout</c> and <c>Reply</c>, see
-          <seealso marker="#sync_send_event/3">
-          <c>sync_send_event/3</c></seealso>.</p>
-        <p>For a discussion about the difference between
-          <c>sync_send_event</c> and <c>sync_send_all_state_event</c>, see
-          <seealso marker="#send_all_state_event/2">
-          <c>send_all_state_event/2</c></seealso>.</p>
-      </desc>
-    </func>
-
-    <func>
-      <name>sync_send_event(FsmRef, Event) -> Reply</name>
-      <name>sync_send_event(FsmRef, Event, Timeout) -> Reply</name>
-      <fsummary>Send an event synchronously to a generic FSM.</fsummary>
-      <type>
-        <v>FsmRef = Name | {Name,Node} | {global,GlobalName}</v>
-        <v>&nbsp;&nbsp;| {via,Module,ViaName} | pid()</v>
-        <v>&nbsp;Name = Node = atom()</v>
-        <v>&nbsp;GlobalName = ViaName = term()</v>
-        <v>Event = term()</v>
-        <v>Timeout = int()>0 | infinity</v>
-        <v>Reply = term()</v>
-      </type>
-      <desc>
-        <p>Sends an event to the <c>FsmRef</c> of the <c>gen_fsm</c>
-          process and waits until a reply arrives or a time-out occurs.
-          <c>The gen_fsm</c> process calls
-          <seealso marker="#Module:StateName/3">
-          <c>Module:StateName/3</c></seealso> to handle the event, where
-          <c>StateName</c> is the name of the current state of
-          the <c>gen_fsm</c> process.</p>
-        <p>For a description of <c>FsmRef</c> and <c>Event</c>, see
-          <seealso marker="#send_event/2"><c>send_event/2</c></seealso>.</p>
-        <p><c>Timeout</c> is an integer greater than zero that
-          specifies how many milliseconds to wait for a reply, or
-          the atom <c>infinity</c> to wait indefinitely. Defaults
-          to 5000. If no reply is received within the specified time,
-          the function call fails.</p>
-        <p>Return value <c>Reply</c> is defined in the return value
-          of <c>Module:StateName/3</c>.</p>
-      </desc>
-    </func>
-  </funcs>
-
-  <section>
-    <title>Callback Functions</title>
-    <p>The following functions are to be exported from a <c>gen_fsm</c>
-      callback module.</p>
-
-    <p><em>state name</em> denotes a state of the state machine.</p>
-
-    <p><em>state data</em> denotes the internal state of the Erlang process
-      that implements the state machine.</p>
-  </section>
-
-  <funcs>
-    <func>
-      <name>Module:code_change(OldVsn, StateName, StateData, Extra) -> {ok, NextStateName, NewStateData}</name>
-      <fsummary>Update the internal state data during upgrade/downgrade.
-      </fsummary>
-      <type>
-        <v>OldVsn = Vsn | {down,  Vsn}</v>
-        <v>&nbsp;&nbsp;Vsn = term()</v>
-        <v>StateName = NextStateName = atom()</v>
-        <v>StateData = NewStateData = term()</v>
-        <v>Extra = term()</v>
-      </type>
-      <desc>
-        <note>
-          <p>This callback is optional, so callback modules need not export it.
-            If a release upgrade/downgrade with <c>Change={advanced,Extra}</c>
-            specified in the <c>appup</c> file is made when <c>code_change/4</c>
-            isn't implemented the process will crash with an <c>undef</c> exit
-            reason.</p>
-        </note>
-        <p>This function is called by a <c>gen_fsm</c> process when it is to
-          update its internal state data during a release upgrade/downgrade,
-          that is, when instruction <c>{update,Module,Change,...}</c>,
-          where <c>Change={advanced,Extra}</c>, is given in
-          the <c>appup</c> file; see section
-          <seealso marker="doc/design_principles:release_handling#instr">
-          Release Handling Instructions</seealso> in OTP Design Principles.</p>
-        <p>For an upgrade, <c>OldVsn</c> is <c>Vsn</c>, and for a downgrade,
-          <c>OldVsn</c> is <c>{down,Vsn}</c>. <c>Vsn</c> is defined by the
-          <c>vsn</c> attribute(s) of the old version of the callback module
-          <c>Module</c>. If no such attribute is defined, the version is
-          the checksum of the Beam file.</p>
-        <p><c>StateName</c> is the current state name and <c>StateData</c> the
-          internal state data of the <c>gen_fsm</c> process.</p>
-        <p><c>Extra</c> is passed "as is" from the <c>{advanced,Extra}</c>
-          part of the update instruction.</p>
-        <p>The function is to return the new current state name and
-          updated internal data.</p>
-      </desc>
-    </func>
-
-    <func>
-      <name>Module:format_status(Opt, [PDict, StateData]) -> Status</name>
-      <fsummary>Optional function for providing a term describing the
-        current <c>gen_fsm</c> process status.</fsummary>
-      <type>
-        <v>Opt = normal | terminate</v>
-        <v>PDict = [{Key, Value}]</v>
-        <v>StateData = term()</v>
-        <v>Status = term()</v>
-      </type>
-      <desc>
-        <note>
-          <p>This callback is optional, so callback modules need not
-            export it. The <c>gen_fsm</c> module provides a default
-            implementation of this function that returns the callback
-            module state data.</p>
-        </note>
-        <p>This function is called by a <c>gen_fsm</c> process in the
-          following situations:</p>
-        <list type="bulleted">
-          <item>One of <seealso marker="sys#get_status/1">
-            <c>sys:get_status/1,2</c></seealso>
-            is invoked to get the <c>gen_fsm</c> status. <c>Opt</c> is set to
-            the atom <c>normal</c> for this case.</item>
-          <item>The <c>gen_fsm</c> process terminates abnormally and logs an
-            error. <c>Opt</c> is set to the atom <c>terminate</c> for
-            this case.</item>
-        </list>
-        <p>This function is useful for changing the form and
-          appearance of the <c>gen_fsm</c> status for these cases. A callback
-          module wishing to change the <c>sys:get_status/1,2</c>
-          return value as well as how its status appears in
-          termination error logs, exports an instance
-          of <c>format_status/2</c> that returns a term describing the
-          current status of the <c>gen_fsm</c> process.</p>
-        <p><c>PDict</c> is the current value of the process dictionary of the
-          <c>gen_fsm</c> process.</p>
-        <p><c>StateData</c> is the internal state data of the
-          <c>gen_fsm</c> process.</p>
-        <p>The function is to return <c>Status</c>, a term that
-          change the details of the current state and status of
-          the <c>gen_fsm</c> process. There are no restrictions on the
-          form <c>Status</c> can take, but for
-          the <c>sys:get_status/1,2</c> case (when <c>Opt</c>
-          is <c>normal</c>), the recommended form for
-          the <c>Status</c> value is <c>[{data, [{"StateData",
-          Term}]}]</c>, where <c>Term</c> provides relevant details of
-          the <c>gen_fsm</c> state data. Following this recommendation is not
-          required, but it makes the callback module status
-          consistent with the rest of the <c>sys:get_status/1,2</c>
-          return value.</p>
-        <p>One use for this function is to return compact alternative
-          state data representations to avoid that large state terms
-          are printed in log files.</p>
-      </desc>
-    </func>
-
-    <func>
-      <name>Module:handle_event(Event, StateName, StateData) -> Result</name>
-      <fsummary>Handle an asynchronous event.</fsummary>
-      <type>
-        <v>Event = term()</v>
-        <v>StateName = atom()</v>
-        <v>StateData = term()</v>
-        <v>Result = {next_state,NextStateName,NewStateData}</v>
-        <v>&nbsp;&nbsp;| {next_state,NextStateName,NewStateData,Timeout}</v>
-        <v>&nbsp;&nbsp;| {next_state,NextStateName,NewStateData,hibernate}</v>
-        <v>&nbsp;&nbsp;| {stop,Reason,NewStateData}</v>
-        <v>&nbsp;NextStateName = atom()</v>
-        <v>&nbsp;NewStateData = term()</v>
-        <v>&nbsp;Timeout = int()>0 | infinity</v>
-        <v>&nbsp;Reason = term()</v>
-      </type>
-      <desc>
-        <p>Whenever a <c>gen_fsm</c> process receives an event sent using
-          <seealso marker="#send_all_state_event/2">
-          <c>send_all_state_event/2</c></seealso>,
-          this function is called to handle the event.</p>
-        <p><c>StateName</c> is the current state name of the <c>gen_fsm</c>
-          process.</p>
-        <p>For a description of the other arguments and possible return values,
-          see <seealso marker="#Module:StateName/2">
-          <c>Module:StateName/2</c></seealso>.</p>
-      </desc>
-    </func>
-
-    <func>
-      <name>Module:handle_info(Info, StateName, StateData) -> Result</name>
-      <fsummary>Handle an incoming message.</fsummary>
-      <type>
-        <v>Info = term()</v>
-        <v>StateName = atom()</v>
-        <v>StateData = term()</v>
-        <v>Result = {next_state,NextStateName,NewStateData}</v> 
-        <v>&nbsp;&nbsp;| {next_state,NextStateName,NewStateData,Timeout}</v>
-        <v>&nbsp;&nbsp;| {next_state,NextStateName,NewStateData,hibernate}</v>
-        <v>&nbsp;&nbsp;| {stop,Reason,NewStateData}</v>
-        <v>&nbsp;NextStateName = atom()</v>
-        <v>&nbsp;NewStateData = term()</v>
-        <v>&nbsp;Timeout = int()>0 | infinity</v>
-        <v>&nbsp;Reason = normal | term()</v>
-      </type>
-      <desc>
-        <note>
-          <p>This callback is optional, so callback modules need not
-            export it. The <c>gen_fsm</c> module provides a default
-            implementation of this function that logs about the unexpected
-            <c>Info</c> message, drops it and returns
-            <c>{next_state, StateName, StateData}</c>.</p>
-        </note>
-        <p>This function is called by a <c>gen_fsm</c> process when it receives
-          any other message than a synchronous or asynchronous event (or a
-          system message).</p>
-        <p><c>Info</c> is the received message.</p>
-        <p>For a description of the other arguments and possible return values,
-          see <seealso marker="#Module:StateName/2">
-          <c>Module:StateName/2</c></seealso>.</p>
-      </desc>
-    </func>
-
-    <func>
-      <name>Module:handle_sync_event(Event, From, StateName, StateData) -> Result</name>
-      <fsummary>Handle a synchronous event.</fsummary>
-      <type>
-        <v>Event = term()</v>
-        <v>From = {pid(),Tag}</v>
-        <v>StateName = atom()</v>
-        <v>StateData = term()</v>
-        <v>Result = {reply,Reply,NextStateName,NewStateData}</v>
-        <v>&nbsp;&nbsp;| {reply,Reply,NextStateName,NewStateData,Timeout}</v> 
-        <v>&nbsp;&nbsp;| {reply,Reply,NextStateName,NewStateData,hibernate}</v>
-        <v>&nbsp;&nbsp;| {next_state,NextStateName,NewStateData}</v> 
-        <v>&nbsp;&nbsp;| {next_state,NextStateName,NewStateData,Timeout}</v> 
-        <v>&nbsp;&nbsp;| {next_state,NextStateName,NewStateData,hibernate}</v>
-        <v>&nbsp;&nbsp;| {stop,Reason,Reply,NewStateData} | {stop,Reason,NewStateData}</v>
-        <v>&nbsp;Reply = term()</v>
-        <v>&nbsp;NextStateName = atom()</v>
-        <v>&nbsp;NewStateData = term()</v>
-        <v>&nbsp;Timeout = int()>0 | infinity</v>
-        <v>&nbsp;Reason = term()</v>
-      </type>
-      <desc>
-        <p>Whenever a <c>gen_fsm</c> process receives an event sent using
-          <seealso marker="#sync_send_all_state_event/2">
-          <c>sync_send_all_state_event/2,3</c></seealso>,
-          this function is called to handle the event.</p>
-        <p><c>StateName</c> is the current state name of the <c>gen_fsm</c>
-          process.</p>
-        <p>For a description of the other arguments and possible return values,
-         see <seealso marker="#Module:StateName/3">
-         <c>Module:StateName/3</c></seealso>.</p>
-      </desc>
-    </func>
-
-    <func>
-      <name>Module:init(Args) -> Result</name>
-      <fsummary>Initialize process and internal state name and state data.
-      </fsummary>
-      <type>
-        <v>Args = term()</v>
-        <v>Result = {ok,StateName,StateData} | {ok,StateName,StateData,Timeout}</v>
-        <v>&nbsp;&nbsp;| {ok,StateName,StateData,hibernate}</v>
-        <v>&nbsp;&nbsp;| {stop,Reason} | ignore</v>
-        <v>&nbsp;StateName = atom()</v>
-        <v>&nbsp;StateData = term()</v>
-        <v>&nbsp;Timeout = int()>0 | infinity</v>
-        <v>&nbsp;Reason = term()</v>
-      </type>
-      <desc>
-        <marker id="Moduleinit"></marker>
-        <p>Whenever a <c>gen_fsm</c> process  is started using
-          <seealso marker="#start/3"><c>start/3,4</c></seealso> or
-          <seealso marker="#start_link/3"><c>start_link/3,4</c></seealso>,
-          this function is called by the new process to initialize.</p>
-        <p><c>Args</c> is the <c>Args</c> argument provided to the start
-          function.</p>
-        <p>If initialization is successful, the function is to return
-          <c>{ok,StateName,StateData}</c>,
-          <c>{ok,StateName,StateData,Timeout}</c>, or
-          <c>{ok,StateName,StateData,hibernate}</c>, where <c>StateName</c>
-          is the initial state name and <c>StateData</c> the initial
-          state data of the <c>gen_fsm</c> process.</p>
-        <p>If an integer time-out value is provided, a time-out occurs
-          unless an event or a message is received within <c>Timeout</c>
-          milliseconds. A time-out is represented by the atom
-          <c>timeout</c> and is to be handled by the
-          <seealso marker="#Module:StateName/2">
-          <c>Module:StateName/2</c></seealso> callback functions. The atom
-          <c>infinity</c> can be used to wait indefinitely, this is
-          the default value.</p>
-        <p>If <c>hibernate</c> is specified instead of a time-out value, the
-          process goes into hibernation when waiting for the next message
-          to arrive (by calling <seealso marker="proc_lib#hibernate/3">
-          <c>proc_lib:hibernate/3</c></seealso>).</p>
-        <p>If the initialization fails, the function returns
-          <c>{stop,Reason}</c>, where <c>Reason</c> is any term,
-          or <c>ignore</c>.</p>
-      </desc>
-    </func>
-
-    <func>
-      <name>Module:StateName(Event, StateData) -> Result</name>
-      <fsummary>Handle an asynchronous event.</fsummary>
-      <type>
-        <v>Event = timeout | term()</v>
-        <v>StateData = term()</v>
-        <v>Result = {next_state,NextStateName,NewStateData} </v>
-        <v>&nbsp;&nbsp;| {next_state,NextStateName,NewStateData,Timeout}</v>
-        <v>&nbsp;&nbsp;| {next_state,NextStateName,NewStateData,hibernate}</v>
-        <v>&nbsp;&nbsp;| {stop,Reason,NewStateData}</v>
-        <v>&nbsp;NextStateName = atom()</v>
-        <v>&nbsp;NewStateData = term()</v>
-        <v>&nbsp;Timeout = int()>0 | infinity</v>
-        <v>&nbsp;Reason = term()</v>
-      </type>
-      <desc>
-        <p>There is to be one instance of this function for each
-          possible state name. Whenever a <c>gen_fsm</c> process  receives
-          an event sent using
-          <seealso marker="#send_event/2"><c>send_event/2</c></seealso>,
-          the instance of this function with the same name as
-          the current state name <c>StateName</c> is called to handle
-          the event. It is also called if a time-out occurs.</p>
-        <p><c>Event</c> is either the atom <c>timeout</c>, if a time-out
-          has occurred, or the <c>Event</c> argument provided to
-          <c>send_event/2</c>.</p>
-        <p><c>StateData</c> is the state data of the <c>gen_fsm</c> process.</p>
-        <p>If the function returns
-          <c>{next_state,NextStateName,NewStateData}</c>, 
-          <c>{next_state,NextStateName,NewStateData,Timeout}</c>, or
-          <c>{next_state,NextStateName,NewStateData,hibernate}</c>, the
-          <c>gen_fsm</c> process continues executing with the current state
-          name set to <c>NextStateName</c> and with the possibly
-          updated state data <c>NewStateData</c>. For a description of
-         <c>Timeout</c> and <c>hibernate</c>, see
-           <seealso marker="#Module:init/1"><c>Module:init/1</c></seealso>.</p>
-        <p>If the function returns <c>{stop,Reason,NewStateData}</c>,
-          the <c>gen_fsm</c> process calls
-          <c>Module:terminate(Reason,StateName,NewStateData)</c> and
-          terminates.</p>
-      </desc>
-    </func>
-
-    <func>
-      <name>Module:StateName(Event, From, StateData) -> Result</name>
-      <fsummary>Handle a synchronous event.</fsummary>
-      <type>
-        <v>Event = term()</v>
-        <v>From = {pid(),Tag}</v>
-        <v>StateData = term()</v>
-        <v>Result = {reply,Reply,NextStateName,NewStateData}</v> 
-        <v>&nbsp;&nbsp;| {reply,Reply,NextStateName,NewStateData,Timeout}</v> 
-        <v>&nbsp;&nbsp;| {reply,Reply,NextStateName,NewStateData,hibernate}</v>
-        <v>&nbsp;&nbsp;| {next_state,NextStateName,NewStateData}</v> 
-        <v>&nbsp;&nbsp;| {next_state,NextStateName,NewStateData,Timeout}</v> 
-        <v>&nbsp;&nbsp;| {next_state,NextStateName,NewStateData,hibernate}</v>
-        <v>&nbsp;&nbsp;| {stop,Reason,Reply,NewStateData} | {stop,Reason,NewStateData}</v>
-        <v>&nbsp;Reply = term()</v>
-        <v>&nbsp;NextStateName = atom()</v>
-        <v>&nbsp;NewStateData = term()</v>
-        <v>&nbsp;Timeout = int()>0 | infinity</v>
-        <v>&nbsp;Reason = normal | term()</v>
-      </type>
-      <desc>
-        <p>There is to be one instance of this function for each
-          possible state name. Whenever a <c>gen_fsm</c> process receives an
-          event sent using <seealso marker="#sync_send_event/2">
-          <c>sync_send_event/2,3</c></seealso>,
-          the instance of this function with the same name as
-          the current state name <c>StateName</c> is called to handle
-          the event.</p>
-        <p><c>Event</c> is the <c>Event</c> argument provided to
-          <c>sync_send_event/2,3</c>.</p>
-        <p><c>From</c> is a tuple <c>{Pid,Tag}</c> where <c>Pid</c> is
-          the pid of the process that called <c>sync_send_event/2,3</c>
-          and <c>Tag</c> is a unique tag.</p>
-        <p><c>StateData</c> is the state data of the <c>gen_fsm</c> process.</p>
-        <list type="bulleted">
-          <item>
-            <p>If <c>{reply,Reply,NextStateName,NewStateData}</c>, 
-              <c>{reply,Reply,NextStateName,NewStateData,Timeout}</c>, or 
-              <c>{reply,Reply,NextStateName,NewStateData,hibernate}</c> is
-              returned, <c>Reply</c> is given back to <c>From</c> as the return
-              value of <c>sync_send_event/2,3</c>. The <c>gen_fsm</c> process
-              then continues executing with the current state name set to
-              <c>NextStateName</c> and with the possibly updated state data
-              <c>NewStateData</c>. For a description of <c>Timeout</c> and
-              <c>hibernate</c>, see
-              <seealso marker="#Module:init/1">
-              <c>Module:init/1</c></seealso>.</p>
-          </item>
-          <item>
-            <p>If <c>{next_state,NextStateName,NewStateData}</c>, 
-              <c>{next_state,NextStateName,NewStateData,Timeout}</c>, or
-              <c>{next_state,NextStateName,NewStateData,hibernate}</c> is
-              returned, the <c>gen_fsm</c> process continues executing in
-              <c>NextStateName</c> with <c>NewStateData</c>.
-              Any reply to <c>From</c> must be specified explicitly using
-              <seealso marker="#reply/2"><c>reply/2</c></seealso>.</p>
-          </item>
-          <item>
-            <p>If the function returns
-              <c>{stop,Reason,Reply,NewStateData}</c>, <c>Reply</c> is
-              given back to <c>From</c>. If the function returns
-              <c>{stop,Reason,NewStateData}</c>, any reply to <c>From</c>
-              must be specified explicitly using <c>reply/2</c>.
-              The <c>gen_fsm</c> process then calls
-              <c>Module:terminate(Reason,StateName,NewStateData)</c> and
-              terminates.</p>
-          </item>
-        </list>
-      </desc>
-    </func>
-
-    <func>
-      <name>Module:terminate(Reason, StateName, StateData)</name>
-      <fsummary>Clean up before termination.</fsummary>
-      <type>
-        <v>Reason = normal | shutdown | {shutdown,term()} | term()</v>
-        <v>StateName = atom()</v>
-        <v>StateData = term()</v>
-      </type>
-      <desc>
-        <note>
-          <p>This callback is optional, so callback modules need not
-            export it. The <c>gen_fsm</c> module provides a default
-            implementation without cleanup.</p>
-        </note>
-        <p>This function is called by a <c>gen_fsm</c> process when it is about
-          to terminate. It is to be the opposite of
-          <seealso marker="#Module:init/1"><c>Module:init/1</c></seealso>
-          and do any necessary cleaning up. When it returns, the <c>gen_fsm</c>
-          process terminates with <c>Reason</c>. The return value is ignored.
-        </p>
-        <p><c>Reason</c> is a term denoting the stop reason,
-          <c>StateName</c> is the current state name, and
-          <c>StateData</c> is the state data of the <c>gen_fsm</c> process.</p>
-        <p><c>Reason</c> depends on why the <c>gen_fsm</c> process is
-          terminating. If
-          it is because another callback function has returned a stop
-          tuple <c>{stop,..}</c>, <c>Reason</c> has the value
-          specified in that tuple. If it is because of a failure,
-          <c>Reason</c> is the error reason.</p>
-        <p>If the <c>gen_fsm</c> process is part of a supervision tree and is
-          ordered by its supervisor to terminate, this function is called
-          with <c>Reason=shutdown</c> if the following conditions apply:</p>
-        <list type="bulleted">
-          <item>
-            <p>The <c>gen_fsm</c> process has been set to trap exit signals.</p>
-          </item>
-          <item>
-            <p>The shutdown strategy as defined in the child specification of
-              the supervisor is an integer time-out value, not
-              <c>brutal_kill</c>.</p>
-          </item>
-        </list>
-        <p>Even if the <c>gen_fsm</c> process is <em>not</em> part of a
-          supervision tree,
-          this function is called if it receives an <c>'EXIT'</c>
-          message from its parent. <c>Reason</c> is the same as in
-          the <c>'EXIT'</c> message.</p>
-        <p>Otherwise, the <c>gen_fsm</c> process terminates immediately.</p>
-        <p>Notice that for any other reason than <c>normal</c>,
-          <c>shutdown</c>, or <c>{shutdown,Term}</c> the <c>gen_fsm</c> process
-          is assumed to terminate because of an error and an error report is
-          issued using <seealso marker="kernel:error_logger#format/2">
-          <c>error_logger:format/2</c></seealso>.</p>
-      </desc>
-    </func>
-  </funcs>
-
-=======
- 
->>>>>>> c6bdd67b
   <section>
     <marker id="Migration to gen_statem"/>
     <title>Migration to gen_statem</title>
