--- conflicted
+++ resolved
@@ -4,11 +4,7 @@
 <!-- %% -->
 <!-- %% %CopyrightBegin% -->
 <!-- %% -->
-<<<<<<< HEAD
-<!-- %% Copyright Ericsson AB and Kjell Winblad 1996-2019. All Rights Reserved. -->
-=======
 <!-- %% Copyright Ericsson AB and Kjell Winblad 1996-2020. All Rights Reserved. -->
->>>>>>> f1ee84f8
 <!-- %% -->
 <!-- %% Licensed under the Apache License, Version 2.0 (the "License"); -->
 <!-- %% you may not use this file except in compliance with the License. -->
