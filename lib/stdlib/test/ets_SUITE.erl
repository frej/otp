%%
%% %CopyrightBegin%
%%
%% Copyright Ericsson AB 1996-2016. All Rights Reserved.
%%
%% Licensed under the Apache License, Version 2.0 (the "License");
%% you may not use this file except in compliance with the License.
%% You may obtain a copy of the License at
%%
%%     http://www.apache.org/licenses/LICENSE-2.0
%%
%% Unless required by applicable law or agreed to in writing, software
%% distributed under the License is distributed on an "AS IS" BASIS,
%% WITHOUT WARRANTIES OR CONDITIONS OF ANY KIND, either express or implied.
%% See the License for the specific language governing permissions and
%% limitations under the License.
%%
%% %CopyrightEnd%
%%
-module(ets_SUITE).

-export([all/0, suite/0,groups/0,init_per_suite/1, end_per_suite/1, 
	 init_per_group/2,end_per_group/2]).
-export([default/1,setbag/1,badnew/1,verybadnew/1,named/1,keypos2/1,
	 privacy/1,privacy_owner/2]).
-export([empty/1,badinsert/1]).
-export([time_lookup/1,badlookup/1,lookup_order/1]).
-export([delete_elem/1,delete_tab/1,delete_large_tab/1,
	 delete_large_named_table/1,
	 evil_delete/1,baddelete/1,match_delete/1,table_leak/1]).
-export([match_delete3/1]).
-export([firstnext/1,firstnext_concurrent/1]).
-export([slot/1]).
-export([ match1/1, match2/1, match_object/1, match_object2/1]).
-export([ dups/1, misc1/1, safe_fixtable/1, info/1, tab2list/1]).
-export([ tab2file/1, tab2file2/1, tabfile_ext1/1,
	  tabfile_ext2/1, tabfile_ext3/1, tabfile_ext4/1, badfile/1]).
-export([ heavy_lookup/1, heavy_lookup_element/1, heavy_concurrent/1]).
-export([ lookup_element_mult/1]).
-export([]).
-export([foldl_ordered/1, foldr_ordered/1, foldl/1, foldr/1, fold_empty/1]).
-export([t_delete_object/1, t_init_table/1, t_whitebox/1, 
	 t_delete_all_objects/1, t_insert_list/1, t_test_ms/1,
	 t_select_delete/1,t_ets_dets/1]).

-export([ordered/1, ordered_match/1, interface_equality/1,
	 fixtable_next/1, fixtable_insert/1, rename/1, rename_unnamed/1, evil_rename/1,
	 update_element/1, update_counter/1, evil_update_counter/1, partly_bound/1, match_heavy/1]).
-export([update_counter_with_default/1]).
-export([update_counter_table_growth/1]).
-export([member/1]).
-export([memory/1]).
-export([select_fail/1]).
-export([t_insert_new/1]).
-export([t_repair_continuation/1]).
-export([t_match_spec_run/1]).
-export([t_bucket_disappears/1]).
-export([otp_5340/1]).
-export([otp_6338/1]).
-export([otp_6842_select_1000/1]).
-export([otp_7665/1]).
-export([meta_wb/1]).
-export([grow_shrink/1, grow_pseudo_deleted/1, shrink_pseudo_deleted/1]).
-export([
	 meta_lookup_unnamed_read/1, meta_lookup_unnamed_write/1, 
	 meta_lookup_named_read/1, meta_lookup_named_write/1,
	 meta_newdel_unnamed/1, meta_newdel_named/1]).
-export([smp_insert/1, smp_fixed_delete/1, smp_unfix_fix/1, smp_select_delete/1,
         otp_8166/1, otp_8732/1]).
-export([exit_large_table_owner/1,
	 exit_many_large_table_owner/1,
	 exit_many_tables_owner/1,
	 exit_many_many_tables_owner/1]).
-export([write_concurrency/1, heir/1, give_away/1, setopts/1]).
-export([bad_table/1, types/1]).
-export([otp_9932/1]).
-export([otp_9423/1]).
-export([otp_10182/1]).
-export([ets_all/1]).
-export([memory_check_summary/1]).
-export([take/1]).

-export([init_per_testcase/2, end_per_testcase/2]).
%% Convenience for manual testing
-export([random_test/0]).

%% internal exports
-export([dont_make_worse_sub/0, make_better_sub1/0, make_better_sub2/0]).
-export([t_repair_continuation_do/1, t_bucket_disappears_do/1,
	 select_fail_do/1, whitebox_1/1, whitebox_2/1, t_delete_all_objects_do/1,
	 t_delete_object_do/1, t_init_table_do/1, t_insert_list_do/1,
	 update_element_opts/1, update_element_opts/4, update_element/4, update_element_do/4,
	 update_element_neg/1, update_element_neg_do/1, update_counter_do/1, update_counter_neg/1,
	 evil_update_counter_do/1, fixtable_next_do/1, heir_do/1, give_away_do/1, setopts_do/1,
	 rename_do/1, rename_unnamed_do/1, interface_equality_do/1, ordered_match_do/1,
	 ordered_do/1, privacy_do/1, empty_do/1, badinsert_do/1, time_lookup_do/1,
	 lookup_order_do/1, lookup_element_mult_do/1, delete_tab_do/1, delete_elem_do/1,
	 match_delete_do/1, match_delete3_do/1, firstnext_do/1, 
	 slot_do/1, match1_do/1, match2_do/1, match_object_do/1, match_object2_do/1,
	 misc1_do/1, safe_fixtable_do/1, info_do/1, dups_do/1, heavy_lookup_do/1,
	 heavy_lookup_element_do/1, member_do/1, otp_5340_do/1, otp_7665_do/1, meta_wb_do/1,
	 do_heavy_concurrent/1, tab2file2_do/2, exit_large_table_owner_do/2,
         types_do/1, sleeper/0, memory_do/1, update_counter_with_default_do/1,
	 update_counter_table_growth_do/1,
	 ms_tracee_dummy/1, ms_tracee_dummy/2, ms_tracee_dummy/3, ms_tracee_dummy/4
	]).

-export([t_select_reverse/1]).

-include_lib("common_test/include/ct.hrl").

-define(m(A,B), assert_eq(A,B)).

init_per_testcase(Case, Config) ->
    rand:seed(exsplus),
    io:format("*** SEED: ~p ***\n", [rand:export_seed()]),
    start_spawn_logger(),
    wait_for_test_procs(), %% Ensure previous case cleaned up
    put('__ETS_TEST_CASE__', Case),
    [{test_case, Case} | Config].

end_per_testcase(_Func, _Config) ->
    wait_for_test_procs(true).


%%%%%%%%%%%%%%%%%%%%%%%%%%%%%%%%%%%%%%%%%%%%%%%%%%%%%%%%%%%%%%%%%%%%%%

suite() ->
    [{ct_hooks,[ts_install_cth]},
     {timetrap,{minutes,5}}].

all() -> 
    [{group, new}, {group, insert}, {group, lookup},
     {group, delete}, firstnext, firstnext_concurrent, slot,
     {group, match}, t_match_spec_run,
     {group, lookup_element}, {group, misc}, {group, files},
     {group, heavy}, ordered, ordered_match,
     interface_equality, fixtable_next, fixtable_insert,
     rename, rename_unnamed, evil_rename, update_element,
     update_counter, evil_update_counter,
     update_counter_with_default, partly_bound,
     update_counter_table_growth,
     match_heavy, {group, fold}, member, t_delete_object,
     t_init_table, t_whitebox, t_delete_all_objects,
     t_insert_list, t_test_ms, t_select_delete, t_ets_dets,
     memory, t_select_reverse, t_bucket_disappears,
     select_fail, t_insert_new, t_repair_continuation,
     otp_5340, otp_6338, otp_6842_select_1000, otp_7665,
     otp_8732, meta_wb, grow_shrink, grow_pseudo_deleted,
     shrink_pseudo_deleted, {group, meta_smp}, smp_insert,
     smp_fixed_delete, smp_unfix_fix, smp_select_delete,
     otp_8166, exit_large_table_owner,
     exit_many_large_table_owner, exit_many_tables_owner,
     exit_many_many_tables_owner, write_concurrency, heir,
     give_away, setopts, bad_table, types,
     otp_10182,
     otp_9932,
     otp_9423,
     ets_all,
     take,

     memory_check_summary]. % MUST BE LAST

groups() -> 
    [{new, [],
      [default, setbag, badnew, verybadnew, named, keypos2,
       privacy]},
     {insert, [], [empty, badinsert]},
     {lookup, [], [time_lookup, badlookup, lookup_order]},
     {lookup_element, [], [lookup_element_mult]},
     {delete, [],
      [delete_elem, delete_tab, delete_large_tab,
       delete_large_named_table, evil_delete, table_leak,
       baddelete, match_delete, match_delete3]},
     {match, [],
      [match1, match2, match_object, match_object2]},
     {misc, [],
      [misc1, safe_fixtable, info, dups, tab2list]},
     {files, [],
      [tab2file, tab2file2, tabfile_ext1,
       tabfile_ext2, tabfile_ext3, tabfile_ext4, badfile]},
     {heavy, [],
      [heavy_lookup, heavy_lookup_element, heavy_concurrent]},
     {fold, [],
      [foldl_ordered, foldr_ordered, foldl, foldr,
       fold_empty]},
     {meta_smp, [],
      [meta_lookup_unnamed_read, meta_lookup_unnamed_write,
       meta_lookup_named_read, meta_lookup_named_write,
       meta_newdel_unnamed, meta_newdel_named]}].

init_per_suite(Config) ->
    erts_debug:set_internal_state(available_internal_state, true),
    Config.

end_per_suite(_Config) ->
    stop_spawn_logger(),
    catch erts_debug:set_internal_state(available_internal_state, false),
    ok.

init_per_group(_GroupName, Config) ->
    Config.

end_per_group(_GroupName, Config) ->
    Config.

%% Test that we did not have "too many" failed verify_etsmem()'s
%% in the test suite.
%% verify_etsmem() may give a low number of false positives
%% as concurrent activities, such as lingering processes
%% from earlier test suites, may do unrelated ets (de)allocations.
memory_check_summary(_Config) ->
    case whereis(ets_test_spawn_logger) of
	undefined ->
	    ct:fail("No spawn logger exist");
	_ ->
	    ets_test_spawn_logger ! {self(), get_failed_memchecks},
	    receive {get_failed_memchecks, FailedMemchecks} -> ok end,
	    io:format("Failed memchecks: ~p\n",[FailedMemchecks]),
	    NoFailedMemchecks = length(FailedMemchecks),
	    if NoFailedMemchecks > 1 ->
		    ct:fail("Too many failed (~p) memchecks", [NoFailedMemchecks]);
	       true ->
		    ok
	    end
    end.


%%%%%%%%%%%%%%%%%%%%%%%%%%%%%%%%%%%%%%%%%%%%%%%%%%%%%%%%%%%%%%%%%%%%%%

%% Test that a disappearing bucket during select of a non-fixed table works.
t_bucket_disappears(Config) when is_list(Config) ->
    repeat_for_opts(t_bucket_disappears_do).

t_bucket_disappears_do(Opts) ->
    EtsMem = etsmem(),
    ets_new(abcd, [named_table, public, {keypos, 2} | Opts]),
    ets:insert(abcd, {abcd,1,2}),
    ets:insert(abcd, {abcd,2,2}),
    ets:insert(abcd, {abcd,3,2}),
    {_, Cont} = ets:select(abcd, [{{'_', '$1', '_'},
				   [{'<', '$1', {const, 10}}],
				   ['$1']}], 1),
    ets:delete(abcd, 2),
    ets:select(Cont),
    true = ets:delete(abcd),
    verify_etsmem(EtsMem).


%% Check ets:match_spec_run/2.
t_match_spec_run(Config) when is_list(Config) ->
    init_externals(),
    EtsMem = etsmem(),

    t_match_spec_run_test([{1},{2},{3}],
			  [{{'$1'},[{'>','$1',1}],['$1']}],
			  [2,3]),

    Huge = [{X} || X <- lists:seq(1,2500)],
    L = lists:seq(2476,2500),
    t_match_spec_run_test(Huge, [{{'$1'},[{'>','$1',2475}],['$1']}], L),

    L2 = [{X*16#FFFFFFF} || X <- L],
    t_match_spec_run_test(Huge,
			  [{{'$1'}, [{'>','$1',2475}], [{{{'*','$1',16#FFFFFFF}}}]}],
			  L2),

    t_match_spec_run_test(Huge, [{{'$1'}, [{'=:=',{'rem','$1',500},0}], ['$1']}],
			  [500,1000,1500,2000,2500]),

    %% More matching fun with several match clauses and guards,
    %% applied to a variety of terms.
    Fun = fun(Term) ->
		  CTerm = {const, Term},

		  N_List = [{Term, "0", "v-element"},
			    {"=hidden_node", "0", Term},
			    {"0", Term, Term},
			    {"something", Term, "something else"},
			    {"guard and res", Term, 872346},
			    {Term, {'and',Term,'again'}, 3.14},
			    {Term, {'and',Term,'again'}, "m&g"},
			    {Term, {'and',Term,'again'}, "m&g&r"},
			    {[{second,Term}, 'and', "tail"], Term, ['and',"tail"]}],

		  N_MS = [{{'$1','$2','$3'},
			   [{'=:=','$1',CTerm}, {'=:=','$2',{const,"0"}}],
			   [{{"Guard only for $1",'$3'}}]},

			  {{'$3','$1','$4'},
			   [{'=:=','$3',"=hidden_node"}, {'=:=','$1',{const,"0"}}],
			   [{{"Result only for $4",'$4'}}]},

			  {{'$2','$1','$1'},
			   [{'=:=','$2',{const,"0"}}],
			   [{{"Match only for $1",'$2'}}]},

			  {{'$2',Term,['$3'|'_']},
			   [{is_list,'$2'},{'=:=','$3',$s}],
			   [{{"Matching term",'$2'}}]},

			  {{'$1','$2',872346},
			   [{'=:=','$2',CTerm}, {is_list,'$1'}],
			   [{{"Guard and result",'$2'}}]},

			  {{'$1', {'and','$1','again'}, '$2'},
			   [{is_float,'$2'}],
			   [{{"Match and result",'$1'}}]},

			  {{'$1', {'and','$1','again'}, '$2'},
			   [{'=:=','$1',CTerm}, {'=:=', '$2', "m&g"}],
			   [{{"Match and guard",'$2'}}]},

			  {{'$1', {'and','$1','again'}, "m&g&r"},
			   [{'=:=','$1',CTerm}],
			   [{{"Match, guard and result",'$1'}}]},

			  {{'$1', '$2', '$3'},
			   [{'=:=','$1',[{{second,'$2'}} | '$3']}],
			   [{{"Building guard"}}]}
			 ],

		  N_Result = [{"Guard only for $1", "v-element"},
			      {"Result only for $4", Term},
			      {"Match only for $1", "0"},
			      {"Matching term","something"},
			      {"Guard and result",Term},
			      {"Match and result",Term},
			      {"Match and guard","m&g"},
			      {"Match, guard and result",Term},
			      {"Building guard"}],

		  F = fun(N_MS_Perm) ->
			      t_match_spec_run_test(N_List, N_MS_Perm, N_Result)
		      end,
		  repeat_for_permutations(F, N_MS)
	  end,
    test_terms(Fun, skip_refc_check),

    verify_etsmem(EtsMem).

t_match_spec_run_test(List, MS, Result) ->

    %%io:format("ms = ~p\n",[MS]),

    ?m(Result, ets:match_spec_run(List, ets:match_spec_compile(MS))),

    %% Check that ets:select agree
    Tab = ets:new(xxx, [bag]),
    ets:insert(Tab, List),
    SRes = lists:sort(Result),
    ?m(SRes, lists:sort(ets:select(Tab, MS))),
    ets:delete(Tab),

    %% Check that tracing agree
    Self = self(),
    {Tracee, MonRef} = my_spawn_monitor(fun() -> ms_tracee(Self, List) end),
    receive {Tracee, ready} -> ok end,

    MST = lists:map(fun(Clause) -> ms_clause_ets_to_trace(Clause) end, MS),

    %%io:format("MS = ~p\nMST= ~p\n",[MS,MST]),

    erlang:trace_pattern({?MODULE,ms_tracee_dummy,'_'}, MST , [local]),
    erlang:trace(Tracee, true, [call]),
    Tracee ! start,
    TRes = ms_tracer_collect(Tracee, MonRef, []),
    case TRes of
	SRes -> ok;
	_ ->
	    io:format("TRACE MATCH FAILED\n"),
	    io:format("Input = ~p\nMST = ~p\nExpected = ~p\nGot = ~p\n", [List, MST, SRes, TRes]),
	    ct:fail("TRACE MATCH FAILED")
    end,
    ok.



ms_tracer_collect(Tracee, Ref, Acc) ->
    receive
	{trace, Tracee, call, _Args, [Msg]} ->
	    ms_tracer_collect(Tracee, Ref, [Msg | Acc]);

	{'DOWN', Ref, process, Tracee, _} ->
	    TDRef = erlang:trace_delivered(Tracee),
	    ms_tracer_collect(Tracee, TDRef, Acc);

	{trace_delivered, Tracee, Ref} ->
	    lists:sort(Acc);

	Other ->
	    io:format("Unexpected message = ~p\n", [Other]),
	    ct:fail("Unexpected tracer msg")
    end.


ms_tracee(Parent, CallArgList) ->
    Parent ! {self(), ready},
    receive start -> ok end,
    lists:foreach(fun(Args) ->
			  erlang:apply(?MODULE, ms_tracee_dummy, tuple_to_list(Args))
		  end, CallArgList).



ms_tracee_dummy(_) -> ok.
ms_tracee_dummy(_,_) -> ok.
ms_tracee_dummy(_,_,_) -> ok.
ms_tracee_dummy(_,_,_,_) -> ok.

ms_clause_ets_to_trace({Head, Guard, Body}) ->
    {tuple_to_list(Head), Guard, [{message, Body}]}.

assert_eq(A,A) -> ok;
assert_eq(A,B) ->
    io:format("FAILED MATCH:\n~p\n =/=\n~p\n",[A,B]),
    ct:fail("assert_eq failed").


%% Test ets:repair_continuation/2.
t_repair_continuation(Config) when is_list(Config) ->
    repeat_for_opts(t_repair_continuation_do).


t_repair_continuation_do(Opts) ->
    EtsMem = etsmem(),
    MS = [{'_',[],[true]}],
    MS2 = [{{{'$1','_'},'_'},[],['$1']}],
    (fun() ->
	     T = ets_new(x,[ordered_set|Opts]),
	     F = fun(0,_)->ok;(N,F) -> ets:insert(T,{N,N}), F(N-1,F) end,
	     F(1000,F),
	     {_,C} = ets:select(T,MS,5),
	     C2 = erlang:setelement(5,C,<<>>),
	     {'EXIT',{badarg,_}} = (catch ets:select(C2)),
	     C3 = ets:repair_continuation(C2,MS),
	     {[true,true,true,true,true],_} = ets:select(C3),
	     {[true,true,true,true,true],_} = ets:select(C),
	     true = ets:delete(T)
     end)(),
    (fun() ->
	     T = ets_new(x,[ordered_set|Opts]),
	     F = fun(0,_)->ok;(N,F) -> ets:insert(T,{N,N}), F(N-1,F) end,
	     F(1000,F),
	     {_,C} = ets:select(T,MS,1001),
	     C = '$end_of_table',
	     C3 = ets:repair_continuation(C,MS),
	     '$end_of_table' = ets:select(C3),
	     '$end_of_table' = ets:select(C),
	     true = ets:delete(T)
     end)(),

    (fun() ->
	     T = ets_new(x,[ordered_set|Opts]),
	     F = fun(0,_)->ok;(N,F) ->
			 ets:insert(T,{integer_to_list(N),N}),
			 F(N-1,F)
		 end,
	     F(1000,F),
	     {_,C} = ets:select(T,MS,5),
	     C2 = erlang:setelement(5,C,<<>>),
	     {'EXIT',{badarg,_}} = (catch ets:select(C2)),
	     C3 = ets:repair_continuation(C2,MS),
	     {[true,true,true,true,true],_} = ets:select(C3),
	     {[true,true,true,true,true],_} = ets:select(C),
	     true = ets:delete(T)
     end)(),
    (fun() ->
	     T = ets_new(x,[ordered_set|Opts]),
	     F = fun(0,_)->ok;(N,F) ->
			 ets:insert(T,{{integer_to_list(N),N},N}),
			 F(N-1,F)
		 end,
	     F(1000,F),
	     {_,C} = ets:select(T,MS2,5),
	     C2 = erlang:setelement(5,C,<<>>),
	     {'EXIT',{badarg,_}} = (catch ets:select(C2)),
	     C3 = ets:repair_continuation(C2,MS2),
	     {[_,_,_,_,_],_} = ets:select(C3),
	     {[_,_,_,_,_],_} = ets:select(C),
	     true = ets:delete(T)
     end)(),

    (fun() ->
	     T = ets_new(x,[set|Opts]),
	     F = fun(0,_)->ok;(N,F) ->
			 ets:insert(T,{N,N}),
			 F(N-1,F)
		 end,
	     F(1000,F),
	     {_,C} = ets:select(T,MS,5),
	     C2 = erlang:setelement(4,C,<<>>),
	     {'EXIT',{badarg,_}} = (catch ets:select(C2)),
	     C3 = ets:repair_continuation(C2,MS),
	     {[true,true,true,true,true],_} = ets:select(C3),
	     {[true,true,true,true,true],_} = ets:select(C),
	     true = ets:delete(T)
     end)(),
    (fun() ->
	     T = ets_new(x,[set|Opts]),
	     F = fun(0,_)->ok;(N,F) ->
			 ets:insert(T,{integer_to_list(N),N}),
			 F(N-1,F)
		 end,
	     F(1000,F),
	     {_,C} = ets:select(T,MS,5),
	     C2 = erlang:setelement(4,C,<<>>),
	     {'EXIT',{badarg,_}} = (catch ets:select(C2)),
	     C3 = ets:repair_continuation(C2,MS),
	     {[true,true,true,true,true],_} = ets:select(C3),
	     {[true,true,true,true,true],_} = ets:select(C),
	     true = ets:delete(T)
     end)(),
    (fun() ->
	     T = ets_new(x,[bag|Opts]),
	     F = fun(0,_)->ok;(N,F) ->
			 ets:insert(T,{integer_to_list(N),N}),
			 F(N-1,F)
		 end,
	     F(1000,F),
	     {_,C} = ets:select(T,MS,5),
	     C2 = erlang:setelement(4,C,<<>>),
	     {'EXIT',{badarg,_}} = (catch ets:select(C2)),
	     C3 = ets:repair_continuation(C2,MS),
	     {[true,true,true,true,true],_} = ets:select(C3),
	     {[true,true,true,true,true],_} = ets:select(C),
	     true = ets:delete(T)
     end)(),
    (fun() ->
	     T = ets_new(x,[duplicate_bag|Opts]),
	     F = fun(0,_)->ok;(N,F) ->
			 ets:insert(T,{integer_to_list(N),N}),
			 F(N-1,F)
		 end,
	     F(1000,F),
	     {_,C} = ets:select(T,MS,5),
	     C2 = erlang:setelement(4,C,<<>>),
	     {'EXIT',{badarg,_}} = (catch ets:select(C2)),
	     C3 = ets:repair_continuation(C2,MS),
	     {[true,true,true,true,true],_} = ets:select(C3),
	     {[true,true,true,true,true],_} = ets:select(C),
	     true = ets:delete(T)
     end)(),
    false = ets:is_compiled_ms(<<>>),
    true = ets:is_compiled_ms(ets:match_spec_compile(MS)),
    verify_etsmem(EtsMem).


%% Test correct default vaules of a new ets table.
default(Config) when is_list(Config) ->
    %% Default should be set,protected
    EtsMem = etsmem(),
    Def = ets_new(def,[]),
    set = ets:info(Def,type),
    protected = ets:info(Def,protection),
    Compressed = erlang:system_info(ets_always_compress),
    Compressed = ets:info(Def,compressed),
    Self = self(),
    Self = ets:info(Def,owner),
    none = ets:info(Def, heir),
    false = ets:info(Def,named_table),
    ets:delete(Def),
    verify_etsmem(EtsMem).

%% Test that select fails even if nothing can match.
select_fail(Config) when is_list(Config) ->
    EtsMem = etsmem(),
    repeat_for_opts(select_fail_do, [all_types,write_concurrency]),
    verify_etsmem(EtsMem).

select_fail_do(Opts) ->
    T = ets_new(x,Opts),
    ets:insert(T,{a,a}),
    case (catch
	      ets:select(T,[{{a,'_'},[],[{snuffla}]}])) of
	{'EXIT',{badarg,_}} ->
	    ok;
	Else0 ->
	    exit({type,ets:info(T,type),
		  expected,'EXIT',got,Else0})
    end,
    case (catch
	      ets:select(T,[{{b,'_'},[],[{snuffla}]}])) of
	{'EXIT',{badarg,_}} ->
	    ok;
	Else1 ->
	    exit({type,ets:info(T,type),
		  expected,'EXIT',got,Else1})
    end,
    ets:delete(T).


-define(S(T),ets:info(T,memory)).

%% Whitebox test of ets:info(X, memory).
memory(Config) when is_list(Config) ->
    ok = chk_normal_tab_struct_size(),
    repeat_for_opts(memory_do,[compressed]),
    catch erts_debug:set_internal_state(available_internal_state, false).

memory_do(Opts) ->
    L = [T1,T2,T3,T4] = fill_sets_int(1000,Opts),
    XR1 = case mem_mode(T1) of
	      {normal,_} ->     {13836, 15346, 15346, 15346+6};
	      {compressed,4} -> {11041, 12551, 12551, 12551+1};
	      {compressed,8} -> {10050, 11560, 11560, 11560}
	  end,
    XRes1 = adjust_xmem(L, XR1, 1),
    Res1 = {?S(T1),?S(T2),?S(T3),?S(T4)},
    lists:foreach(fun(T) ->
			  Before = ets:info(T,size),
			  Key = 2, %894, %%ets:first(T),
			  Objs = ets:lookup(T,Key),
			  ets:delete(T,Key),
			  io:format("deleted key ~p from ~p changed size ~p to ~p: ~p\n",
				    [Key, ets:info(T,type), Before, ets:info(T,size), Objs])
		  end,
		  L),
    XR2 = case mem_mode(T1) of
	      {normal,_} ->     {13826, 15337, 15337-9, 15337-3};
	      {compressed,4} -> {11031, 12542, 12542-9, 12542-8};
	      {compressed,8} -> {10040, 11551, 11551-9, 11551-9}
	  end,
    XRes2 = adjust_xmem(L, XR2, 1),
    Res2 = {?S(T1),?S(T2),?S(T3),?S(T4)},
    lists:foreach(fun(T) ->
			  Before = ets:info(T,size),
			  Key = 4, %802, %ets:first(T),
			  Objs = ets:lookup(T,Key),
			  ets:match_delete(T,{Key,'_'}),
			  io:format("match_deleted key ~p from ~p changed size ~p to ~p: ~p\n",
				    [Key, ets:info(T,type), Before, ets:info(T,size), Objs])
		  end,
		  L),
    XR3 = case mem_mode(T1) of
	      {normal,_} ->     {13816, 15328, 15328-18, 15328-12};
	      {compressed,4} -> {11021, 12533, 12533-18, 12533-17};
	      {compressed,8} -> {10030, 11542, 11542-18, 11542-18}
	  end,
    XRes3 = adjust_xmem(L, XR3, 1),
    Res3 = {?S(T1),?S(T2),?S(T3),?S(T4)},
    lists:foreach(fun(T) ->
			  ets:delete_all_objects(T)
		  end,
		  L),
    XRes4 = adjust_xmem(L, {50, 256, 256, 256}, 0),
    Res4 = {?S(T1),?S(T2),?S(T3),?S(T4)},
    lists:foreach(fun(T) ->
			  ets:delete(T)
		  end,
		  L),
    L2 =  [T11,T12,T13,T14] = fill_sets_int(1000),
    lists:foreach(fun(T) ->
			  ets:select_delete(T,[{'_',[],[true]}])
		  end,
		  L2),
    XRes5 = adjust_xmem(L2, {50, 256, 256, 256}, 0),
    Res5 = {?S(T11),?S(T12),?S(T13),?S(T14)},
    io:format("XRes1 = ~p~n"
	      " Res1 = ~p~n~n"
	      "XRes2 = ~p~n"
	      " Res2 = ~p~n~n"
	      "XRes3 = ~p~n"
	      " Res3 = ~p~n~n"
	      "XRes4 = ~p~n"
	      " Res4 = ~p~n~n"
	      "XRes5 = ~p~n"
	      " Res5 = ~p~n~n",
	      [XRes1, Res1,
	       XRes2, Res2,
	       XRes3, Res3,
	       XRes4, Res4,
	       XRes5, Res5]),
    XRes1 = Res1,
    XRes2 = Res2,
    XRes3 = Res3,
    XRes4 = Res4,
    XRes5 = Res5,
    ok.

mem_mode(T) ->
    {case ets:info(T,compressed) of
	 true -> compressed;
	 false -> normal
     end,
     erlang:system_info(wordsize)}.

chk_normal_tab_struct_size() ->
    System = {os:type(),
	      os:version(),
	      erlang:system_info(wordsize),
	      erlang:system_info(smp_support),
	      erlang:system_info(heap_type)},
    io:format("System = ~p~n", [System]),
    ok.

adjust_xmem([_T1,_T2,_T3,_T4], {A0,B0,C0,D0} = _Mem0, EstCnt) ->
    %% Adjust for 64-bit, smp, and os:
    %%   Table struct size may differ.

    {TabSz, EstSz} = erts_debug:get_internal_state('DbTable_words'),
    HTabSz = TabSz + EstCnt*EstSz,
    {A0+TabSz, B0+HTabSz, C0+HTabSz, D0+HTabSz}.

%% Misc. whitebox tests
t_whitebox(Config) when is_list(Config) ->    
    EtsMem = etsmem(),
    repeat_for_opts(whitebox_1),
    repeat_for_opts(whitebox_1),
    repeat_for_opts(whitebox_1),
    repeat_for_opts(whitebox_2),
    repeat_for_opts(whitebox_2),
    repeat_for_opts(whitebox_2),
    verify_etsmem(EtsMem).

whitebox_1(Opts) ->
    T=ets_new(x,[bag | Opts]),
    ets:insert(T,[{du,glade},{ta,en}]),
    ets:insert(T,[{hej,hopp2},{du,glade2},{ta,en2}]),
    {_,C}=ets:match(T,{ta,'$1'},1),
    ets:select(C),
    ets:match(C),
    ets:delete(T),
    ok.

whitebox_2(Opts) ->
    T=ets_new(x,[ordered_set, {keypos,2} | Opts]),
    T2=ets_new(x,[set, {keypos,2}| Opts]),
    0 = ets:select_delete(T,[{{hej},[],[true]}]),
    0 = ets:select_delete(T,[{{hej,hopp},[],[true]}]),
    0 = ets:select_delete(T2,[{{hej},[],[true]}]),
    0 = ets:select_delete(T2,[{{hej,hopp},[],[true]}]),
    ets:delete(T),
    ets:delete(T2),
    ok.


%% Test ets:to/from_dets.
t_ets_dets(Config) when is_list(Config) ->
    repeat_for_opts(fun(Opts) -> t_ets_dets(Config,Opts) end).

t_ets_dets(Config, Opts) ->
    Fname = gen_dets_filename(Config,1),
    (catch file:delete(Fname)),
    {ok,DTab} = dets:open_file(testdets_1,
			       [{file, Fname}]),
    ETab = ets_new(x,Opts),
    filltabint(ETab,3000),
    DTab = ets:to_dets(ETab,DTab),
    ets:delete_all_objects(ETab),
    0 = ets:info(ETab,size),
    true = ets:from_dets(ETab,DTab),
    3000 = ets:info(ETab,size),
    ets:delete(ETab),
    check_badarg(catch ets:to_dets(ETab,DTab),
		 ets, to_dets, [ETab,DTab]),
    check_badarg(catch ets:from_dets(ETab,DTab),
		 ets, from_dets, [ETab,DTab]),
    ETab2 = ets_new(x,Opts),
    filltabint(ETab2,3000),
    dets:close(DTab),
    check_badarg(catch ets:to_dets(ETab2,DTab),
		 ets, to_dets, [ETab2,DTab]),
    check_badarg(catch ets:from_dets(ETab2,DTab),
		 ets, from_dets, [ETab2,DTab]),
    ets:delete(ETab2),
    (catch file:delete(Fname)),
    ok.

check_badarg({'EXIT', {badarg, [{M,F,Args,_} | _]}}, M, F, Args) ->
    true;
check_badarg({'EXIT', {badarg, [{M,F,A,_} | _]}}, M, F, Args)  ->
    true = test_server:is_native(M) andalso length(Args) =:= A.

%% Test ets:delete_all_objects/1.
t_delete_all_objects(Config) when is_list(Config) ->
    EtsMem = etsmem(),
    repeat_for_opts(t_delete_all_objects_do),
    verify_etsmem(EtsMem).

get_kept_objects(T) ->
    case ets:info(T,stats) of
	false ->
	    0;
	{_,_,_,_,_,_,KO}  ->
	    KO
    end.

t_delete_all_objects_do(Opts) ->
    T=ets_new(x,Opts),
    filltabint(T,4000),
    O=ets:first(T),
    ets:next(T,O),
    ets:safe_fixtable(T,true),
    true = ets:delete_all_objects(T),
    '$end_of_table' = ets:next(T,O),
    0 = ets:info(T,size),
    4000 = get_kept_objects(T),
    ets:safe_fixtable(T,false),
    0 = ets:info(T,size),
    0 = get_kept_objects(T),
    filltabint(T,4000),
    4000 = ets:info(T,size),
    true = ets:delete_all_objects(T),
    0 = ets:info(T,size),
    ets:delete(T).


%% Test ets:delete_object/2.
t_delete_object(Config) when is_list(Config) ->
    EtsMem = etsmem(),
    repeat_for_opts(t_delete_object_do),
    verify_etsmem(EtsMem).

t_delete_object_do(Opts) ->
    T = ets_new(x,Opts),
    filltabint(T,4000),
    del_one_by_one_set(T,1,4001),
    filltabint(T,4000),
    del_one_by_one_set(T,4000,0),
    filltabint(T,4000),
    First = ets:first(T),
    Next = ets:next(T,First),
    ets:safe_fixtable(T,true),
    ets:delete_object(T,{First, integer_to_list(First)}),
    Next = ets:next(T,First),
    3999 = ets:info(T,size),
    1 = get_kept_objects(T),
    ets:safe_fixtable(T,false),
    3999 = ets:info(T,size),
    0 = get_kept_objects(T),
    ets:delete(T),
    T1 = ets_new(x,[ordered_set | Opts]),
    filltabint(T1,4000),
    del_one_by_one_set(T1,1,4001),
    filltabint(T1,4000),
    del_one_by_one_set(T1,4000,0),
    ets:delete(T1),
    T2 = ets_new(x,[bag | Opts]),
    filltabint2(T2,4000),
    del_one_by_one_bag(T2,1,4001),
    filltabint2(T2,4000),
    del_one_by_one_bag(T2,4000,0),
    ets:delete(T2),
    T3 = ets_new(x,[duplicate_bag | Opts]),
    filltabint3(T3,4000),
    del_one_by_one_dbag_1(T3,1,4001),
    filltabint3(T3,4000),
    del_one_by_one_dbag_1(T3,4000,0),
    filltabint(T3,4000),
    filltabint3(T3,4000),
    del_one_by_one_dbag_2(T3,1,4001),
    filltabint(T3,4000),
    filltabint3(T3,4000),
    del_one_by_one_dbag_2(T3,4000,0),

    filltabint2(T3,4000),
    filltabint(T3,4000),
    del_one_by_one_dbag_3(T3,4000,0),
    ets:delete(T3),
    ok.

make_init_fun(N) when N > 4000->
    fun(read) ->
	    end_of_input;
       (close) ->
	    exit(close_not_expected)
    end;
make_init_fun(N) ->
    fun(read) ->
	    case N rem 2 of
		0 ->
		    {[{N, integer_to_list(N)}, {N, integer_to_list(N)}],
		     make_init_fun(N + 1)};
		1 ->
		    {[], make_init_fun(N + 1)}
	    end;
       (close) ->
	    exit(close_not_expected)
    end.

%% Test ets:init_table/2.
t_init_table(Config) when is_list(Config)->
    EtsMem = etsmem(),
    repeat_for_opts(t_init_table_do),
    verify_etsmem(EtsMem).

t_init_table_do(Opts) ->
    T = ets_new(x,[duplicate_bag | Opts]),
    filltabint(T,4000),
    ets:init_table(T, make_init_fun(1)),
    del_one_by_one_dbag_1(T,4000,0),
    ets:delete(T),
    ok.

do_fill_dbag_using_lists(T,0) ->
    T;
do_fill_dbag_using_lists(T,N) ->
    ets:insert(T,[{N,integer_to_list(N)},
		  {N + N rem 2,integer_to_list(N + N rem 2)}]),
    do_fill_dbag_using_lists(T,N - 1). 


%% Test the insert_new function.
t_insert_new(Config) when is_list(Config) ->
    EtsMem = etsmem(),
    L = fill_sets_int(1000) ++ fill_sets_int(1000,[{write_concurrency,true}]),
    lists:foreach(fun(Tab) ->
			  false = ets:insert_new(Tab,{2,"2"}),
			  true = ets:insert_new(Tab,{2002,"2002"}),
			  false = ets:insert_new(Tab,{2002,"2002"}),
			  true = ets:insert(Tab,{2002,"2002"}),
			  false =  ets:insert_new(Tab,[{2002,"2002"}]),
			  false =  ets:insert_new(Tab,[{2002,"2002"},
						       {2003,"2003"}]),
			  false =  ets:insert_new(Tab,[{2001,"2001"},
						       {2002,"2002"},
						       {2003,"2003"}]),
			  false =  ets:insert_new(Tab,[{2001,"2001"},
						       {2002,"2002"}]),
			  true =  ets:insert_new(Tab,[{2001,"2001"},
						      {2003,"2003"}]),
			  false = ets:insert_new(Tab,{2001,"2001"}),
			  false = ets:insert_new(Tab,{2002,"2002"}),
			  false = ets:insert_new(Tab,{2003,"2003"}),
			  true = ets:insert_new(Tab,{2004,"2004"}),
			  true = ets:insert_new(Tab,{2000,"2000"}),
			  true = ets:insert_new(Tab,[{2005,"2005"},
						     {2006,"2006"},
						     {2007,"2007"}]),
			  Num =
			      case ets:info(Tab,type) of
				  bag ->
				      true =
					  ets:insert(Tab,{2004,"2004-2"}),
				      false =
					  ets:insert_new(Tab,{2004,"2004-3"}),
				      1009;
				  duplicate_bag ->
				      true =
					  ets:insert(Tab,{2004,"2004"}),
				      false =
					  ets:insert_new(Tab,{2004,"2004"}),
				      1010;
				  _ ->
				      1008
			      end,
			  Num = ets:info(Tab,size),
			  List = ets:tab2list(Tab),
			  ets:delete_all_objects(Tab),
			  true = ets:insert_new(Tab,List),
			  false = ets:insert_new(Tab,List),
			  ets:delete(Tab)
		  end,
		  L),
    verify_etsmem(EtsMem).

%% Test ets:insert/2 with list of objects.
t_insert_list(Config) when is_list(Config) ->
    EtsMem = etsmem(),
    repeat_for_opts(t_insert_list_do),
    verify_etsmem(EtsMem).

t_insert_list_do(Opts) ->
    T = ets_new(x,[duplicate_bag | Opts]),
    do_fill_dbag_using_lists(T,4000),
    del_one_by_one_dbag_2(T,4000,0),
    ets:delete(T).


%% Test interface of ets:test_ms/2.
t_test_ms(Config) when is_list(Config) ->
    EtsMem = etsmem(),
    {ok,[a,b]} = ets:test_ms({a,b},
			     [{{'$1','$2'},[{'<','$1','$2'}],['$$']}]),
    {ok,false} = ets:test_ms({a,b},
			     [{{'$1','$2'},[{'>','$1','$2'}],['$$']}]),
    Tpl = {a,gb_sets:new()},
    {ok,Tpl} = ets:test_ms(Tpl, [{{'_','_'},  [], ['$_']}]), % OTP-10190
    {error,[{error,String}]} = ets:test_ms({a,b},
					   [{{'$1','$2'},
					     [{'flurp','$1','$2'}],
					     ['$$']}]),
    true = (if is_list(String) -> true; true -> false end),
    verify_etsmem(EtsMem).

%% Test the select reverse BIFs.
t_select_reverse(Config) when is_list(Config) ->
    Table = ets_new(xxx, [ordered_set]),
    filltabint(Table,1000),
    A = lists:reverse(ets:select(Table,[{{'$1', '_'},
					 [{'>',
					   {'rem',
					    '$1', 5},
					   2}],
					 ['$_']}])),
    A = ets:select_reverse(Table,[{{'$1', '_'},
				   [{'>',
				     {'rem',
				      '$1', 5},
				     2}],
				   ['$_']}]),
    A = reverse_chunked(Table,[{{'$1', '_'},
				[{'>',
				  {'rem',
				   '$1', 5},
				  2}],
				['$_']}],3),
    %% A set/bag/duplicate_bag should get the same result regardless
    %% of select or select_reverse
    Table2 = ets_new(xxx, [set]),
    filltabint(Table2,1000),
    Table3 = ets_new(xxx, [bag]),
    filltabint(Table3,1000),
    Table4 = ets_new(xxx, [duplicate_bag]),
    filltabint(Table4,1000),
    lists:map(fun(Tab) ->
		      B = ets:select(Tab,[{{'$1', '_'},
					   [{'>',
					     {'rem',
					      '$1', 5},
					     2}],
					   ['$_']}]),
		      B = ets:select_reverse(Tab,[{{'$1', '_'},
						   [{'>',
						     {'rem',
						      '$1', 5},
						     2}],
						   ['$_']}])
	      end,[Table2, Table3, Table4]),
    ok.



reverse_chunked(T,MS,N) ->
    do_reverse_chunked(ets:select_reverse(T,MS,N),[]).

do_reverse_chunked('$end_of_table',Acc) ->
    lists:reverse(Acc);
do_reverse_chunked({L,C},Acc) ->
    NewAcc = lists:reverse(L)++Acc,
    do_reverse_chunked(ets:select_reverse(C), NewAcc).


%% Test the ets:select_delete/2 and ets:select_count/2 BIFs.
t_select_delete(Config) when is_list(Config) ->
    EtsMem = etsmem(),
    Tables = fill_sets_int(10000) ++ fill_sets_int(10000,[{write_concurrency,true}]),
    lists:foreach
      (fun(Table) ->
	       4000 = ets:select_count(Table,[{{'$1', '_'},
					       [{'>',
						 {'rem',
						  '$1', 5},
						 2}],
					       [true]}]),
	       4000 = ets:select_delete(Table,[{{'$1', '_'},
						[{'>',
						  {'rem',
						   '$1', 5},
						  2}],
						[true]}]),
	       check(Table,
		     fun({N,_}) when (N rem 5) =< 2 ->
			     true;
			(_) ->
			     false
		     end,
		     6000)

       end,
       Tables),
    lists:foreach
      (fun(Table) ->
	       ets:select_delete(Table,[{'_',[],[true]}]),
	       xfilltabint(Table,4000),
	       successive_delete(Table,1,4001,bound),
	       0 = ets:info(Table,size),
	       xfilltabint(Table,4000),
	       successive_delete(Table,4000,0, bound),
	       0 = ets:info(Table,size),
	       xfilltabint(Table,4000),
	       successive_delete(Table,1,4001,unbound),
	       0 = ets:info(Table,size),
	       xfilltabint(Table,4000),
	       successive_delete(Table,4000,0, unbound),
	       0 = ets:info(Table,size)

       end,
       Tables),
    lists:foreach
      (fun(Table) ->
	       F = case ets:info(Table,type) of
		       X when X == bag; X == duplicate_bag ->
			   2;
		       _ -> 
			   1
		   end,
	       xfilltabstr(Table, 4000),
	       1000 = ets:select_count(Table,
				       [{{[$3 | '$1'], '_'},
					 [{'==',
					   {'length', '$1'},
					   3}],[true]}]) div F,
	       1000 = ets:select_delete(Table,
					[{{[$3 | '$1'], '_'},
					  [{'==',
					    {'length', '$1'},
					    3}],[true]}]) div F,
	       check(Table, fun({[3,_,_,_],_}) -> false;
			       (_) -> true
			    end, 3000*F),
	       8 = ets:select_count(Table,
				    [{{"7",'_'},[],[false]},
				     {{['_'], '_'},
				      [],[true]}]) div F,
	       8 = ets:select_delete(Table,
				     [{{"7",'_'},[],[false]},
				      {{['_'], '_'},
				       [],[true]}]) div F,
	       check(Table, fun({"7",_}) -> true;
			       ({[_],_}) -> false;
			       (_) -> true
			    end, 2992*F),
	       xfilltabstr(Table, 4000),
	       %% This happens to be interesting for other select types too
	       200 = length(ets:select(Table,
				       [{{[$3,'_','_'],'_'},
					 [],[true]},
					{{[$1,'_','_'],'_'},
					 [],[true]}])) div F,
	       200 = ets:select_count(Table,
				      [{{[$3,'_','_'],'_'},
					[],[true]},
				       {{[$1,'_','_'],'_'},
					[],[true]}]) div F,
	       200 = length(element(1,ets:select(Table,
						 [{{[$3,'_','_'],'_'},
						   [],[true]},
						  {{[$1,'_','_'],'_'},
						   [],[true]}],
						 1000))) div F,
	       200 = length(
		       ets:select_reverse(Table,
					  [{{[$3,'_','_'],'_'},
					    [],[true]},
					   {{[$1,'_','_'],'_'},
					    [],[true]}])) div F,
	       200 = length(
		       element(1,
			       ets:select_reverse
				 (Table,
				  [{{[$3,'_','_'],'_'},
				    [],[true]},
				   {{[$1,'_','_'],'_'},
				    [],[true]}],
				  1000))) div F,
	       200 = ets:select_delete(Table,
				       [{{[$3,'_','_'],'_'},
					 [],[true]},
					{{[$1,'_','_'],'_'},
					 [],[true]}]) div F,
	       0 = ets:select_count(Table,
				    [{{[$3,'_','_'],'_'},
				      [],[true]},
				     {{[$1,'_','_'],'_'},
				      [],[true]}]) div F,
	       check(Table, fun({[$3,_,_],_}) -> false;
			       ({[$1,_,_],_}) -> false;
			       (_) -> true
			    end, 3800*F)
       end,
       Tables),
    lists:foreach(fun(Tab) -> ets:delete(Tab) end,Tables),
    verify_etsmem(EtsMem).

%% Test that partly bound keys gives faster matches.
partly_bound(Config) when is_list(Config) ->
    case os:type() of
	{win32,_} ->
	    {skip,"Inaccurate measurements on Windows"};
	_ ->
	    EtsMem = etsmem(),
	    dont_make_worse(),
	    make_better(),
	    verify_etsmem(EtsMem)
    end.

dont_make_worse() ->
    seventyfive_percent_success({?MODULE,dont_make_worse_sub,[]},0,0,10).

dont_make_worse_sub() ->
    T = build_table([a,b],[a,b],15000),
    T1 = time_match_object(T,{'_',a,a,1500}, [{{a,a,1500},a,a,1500}]),
    T2 = time_match_object(T,{{a,a,'_'},a,a,1500},
			   [{{a,a,1500},a,a,1500}]),
    ets:delete(T),
    true = (T1 > T2),
    ok.

make_better() ->
    fifty_percent_success({?MODULE,make_better_sub2,[]},0,0,10),
    fifty_percent_success({?MODULE,make_better_sub1,[]},0,0,10).
make_better_sub1() ->
    T = build_table2([a,b],[a,b],15000),
    T1 = time_match_object(T,{'_',1500,a,a}, [{{1500,a,a},1500,a,a}]),
    T2 = time_match_object(T,{{1500,a,'_'},1500,a,a},
			   [{{1500,a,a},1500,a,a}]),
    ets:delete(T),
    io:format("~p>~p~n",[(T1 / 100),T2]),
    true = ((T1 / 100) > T2), % More marginal than needed.
    ok.

make_better_sub2() ->
    T = build_table2([a,b],[a,b],15000),
    T1 = time_match(T,{'$1',1500,a,a}),
    T2 = time_match(T,{{1500,a,'$1'},1500,a,a}),
    ets:delete(T),
    io:format("~p>~p~n",[(T1 / 100),T2]),
    true = ((T1 / 100) > T2), % More marginal than needed.
    ok.


%% Heavy random matching, comparing set with ordered_set.
match_heavy(Config) when is_list(Config) ->
    PrivDir = proplists:get_value(priv_dir,Config),
    DataDir = proplists:get_value(data_dir, Config),
    %% Easier to have in process dictionary when manually
    %% running the test function.
    put(where_to_read,DataDir),
    put(where_to_write,PrivDir),
    random_test(),
    drop_match(),
    ok.

%%% Extra safety for the very low probability that this is not
%%% caught by the random test (Statistically impossible???) 
drop_match() ->
    EtsMem = etsmem(),
    T = build_table([a,b],[a],1500),
    [{{a,a,1},a,a,1},{{b,a,1},b,a,1}] =
	ets:match_object(T, {'_','_','_',1}),
    true = ets:delete(T),
    verify_etsmem(EtsMem).



ets_match(Tab,Expr) ->
    case rand:uniform(2) of
	1 ->
	    ets:match(Tab,Expr);
	_ ->
	    match_chunked(Tab,Expr)
    end.

match_chunked(Tab,Expr) ->
    match_chunked_collect(ets:match(Tab,Expr,
				    rand:uniform(1999) + 1)).
match_chunked_collect('$end_of_table') ->
    [];
match_chunked_collect({Results, Continuation}) ->
    Results ++ match_chunked_collect(ets:match(Continuation)).

ets_match_object(Tab,Expr) ->
    case rand:uniform(2) of
	1 ->
	    ets:match_object(Tab,Expr);
	_ ->
	    match_object_chunked(Tab,Expr)
    end.

match_object_chunked(Tab,Expr) ->
    match_object_chunked_collect(ets:match_object(Tab,Expr,
						  rand:uniform(1999) + 1)).
match_object_chunked_collect('$end_of_table') ->
    [];
match_object_chunked_collect({Results, Continuation}) ->
    Results ++ match_object_chunked_collect(ets:match_object(Continuation)).



random_test() ->
    ReadDir = get(where_to_read),
    WriteDir = get(where_to_write),
    (catch file:make_dir(WriteDir)),
    case file:consult(filename:join([ReadDir,"preset_random_seed.txt"])) of
	{ok,[X]} ->
	    rand:seed(X);
	_ ->
	    rand:seed(exsplus)
    end,
    Seed = rand:export_seed(),
    {ok,F} = file:open(filename:join([WriteDir,"last_random_seed.txt"]),
		       [write]),
    io:format(F,"~p. ~n",[Seed]),
    file:close(F),
    io:format("Random seed ~p written to ~s, copy to ~s to rerun with "
	      "same seed.",[Seed, 
			    filename:join([WriteDir, "last_random_seed.txt"]),
			    filename:join([ReadDir, 
					   "preset_random_seed.txt"])]),
    do_random_test().

do_random_test() ->
    EtsMem = etsmem(),
    OrdSet = ets_new(xxx,[ordered_set]),
    Set = ets_new(xxx,[]),
    do_n_times(fun() ->
		       Key = create_random_string(25),
		       Value = create_random_tuple(25),
		       ets:insert(OrdSet,{Key,Value}),
		       ets:insert(Set,{Key,Value})
	       end, 5000),
    io:format("~nData inserted~n"),
    do_n_times(fun() ->
		       I = rand:uniform(25),
		       Key = create_random_string(I) ++ '_',
		       L1 = ets_match_object(OrdSet,{Key,'_'}),
		       L2 = lists:sort(ets_match_object(Set,{Key,'_'})),
		       case L1 == L2 of
			   false ->
			       io:format("~p != ~p~n",
					 [L1,L2]),
			       exit({not_eq, L1, L2});
			   true ->
			       ok
		       end
	       end,
	       2000),
    io:format("~nData matched~n"),
    ets:match_delete(OrdSet,'_'),
    ets:match_delete(Set,'_'),
    do_n_times(fun() ->
		       Value = create_random_string(25),
		       Key = create_random_tuple(25),
		       ets:insert(OrdSet,{Key,Value}),
		       ets:insert(Set,{Key,Value})
	       end, 2000),
    io:format("~nData inserted~n"),
    (fun() ->
	     Key = list_to_tuple(lists:duplicate(25,'_')),
	     L1 = ets_match_object(OrdSet,{Key,'_'}),
	     L2 = lists:sort(ets_match_object(Set,{Key,'_'})),
	     2000 = length(L1),
	     case L1 == L2 of
		 false ->
		     io:format("~p != ~p~n",
			       [L1,L2]),
		     exit({not_eq, L1, L2});
		 true ->
		     ok
	     end
     end)(),
    (fun() ->
	     Key = {'$1','$2','$3','$4',
		    '$5','$6','$7','$8',
		    '$9','$10','$11','$12',
		    '$13','$14','$15','$16',
		    '$17','$18','$19','$20',
		    '$21','$22','$23','$24',
		    '$25'},
	     L1 = ets_match_object(OrdSet,{Key,'_'}),
	     L2 = lists:sort(ets_match_object(Set,{Key,'_'})),
	     2000 = length(L1),
	     case L1 == L2 of
		 false ->
		     io:format("~p != ~p~n",
			       [L1,L2]),
		     exit({not_eq, L1, L2});
		 true ->
		     ok
	     end
     end)(),
    (fun() ->
	     Key = {'$1','$2','$3','$4',
		    '$5','$6','$7','$8',
		    '$9','$10','$11','$12',
		    '$13','$14','$15','$16',
		    '$17','$18','$19','$20',
		    '$21','$22','$23','$24',
		    '$25'},
	     L1 = ets_match(OrdSet,{Key,'_'}),
	     L2 = lists:sort(ets_match(Set,{Key,'_'})),
	     2000 = length(L1),
	     case L1 == L2 of
		 false ->
		     io:format("~p != ~p~n",
			       [L1,L2]),
		     exit({not_eq, L1, L2});
		 true ->
		     ok
	     end
     end)(),
    ets:match_delete(OrdSet,'_'),
    ets:match_delete(Set,'_'),
    do_n_times(fun() ->
		       Value = create_random_string(25),
		       Key = create_random_tuple(25),
		       ets:insert(OrdSet,{Key,Value}),
		       ets:insert(Set,{Key,Value})
	       end, 2000),
    io:format("~nData inserted~n"),
    do_n_times(fun() ->
		       Key = create_partly_bound_tuple(25),
		       L1 = ets_match_object(OrdSet,{Key,'_'}),
		       L2 = lists:sort(ets_match_object(Set,{Key,'_'})),
		       case L1 == L2 of
			   false ->
			       io:format("~p != ~p~n",
					 [L1,L2]),
			       exit({not_eq, L1, L2});
			   true ->
			       ok
		       end
	       end,
	       2000),
    do_n_times(fun() ->
		       Key = create_partly_bound_tuple2(25),
		       L1 = ets_match_object(OrdSet,{Key,'_'}),
		       L2 = lists:sort(ets_match_object(Set,{Key,'_'})),
		       case L1 == L2 of
			   false ->
			       io:format("~p != ~p~n",
					 [L1,L2]),
			       exit({not_eq, L1, L2});
			   true ->
			       ok
		       end
	       end,
	       2000),
    do_n_times(fun() ->
		       Key = create_partly_bound_tuple2(25),
		       L1 = ets_match(OrdSet,{Key,'_'}),
		       L2 = lists:sort(ets_match(Set,{Key,'_'})),
		       case L1 == L2 of
			   false ->
			       io:format("~p != ~p~n",
					 [L1,L2]),
			       exit({not_eq, L1, L2});
			   true ->
			       ok
		       end
	       end,
	       2000),
    io:format("~nData matched~n"),
    ets:match_delete(OrdSet,'_'),
    ets:match_delete(Set,'_'),
    do_n_times(fun() ->
		       do_n_times(fun() ->
					  Value =
					      create_random_string(25),
					  Key = create_random_tuple(25),
					  ets:insert(OrdSet,{Key,Value}),
					  ets:insert(Set,{Key,Value})
				  end, 500),
		       io:format("~nData inserted~n"),
		       do_n_times(fun() ->
					  Key =
					      create_partly_bound_tuple(25),
					  ets:match_delete(OrdSet,{Key,'_'}),
					  ets:match_delete(Set,{Key,'_'}),
					  L1 = ets:info(OrdSet,size),
					  L2 = ets:info(Set,size),
					  [] = ets_match_object(OrdSet,
								{Key,'_'}),
					  case L1 == L2 of
					      false ->
						  io:format("~p != ~p "
							    "(deleted ~p)~n",
							    [L1,L2,Key]),
						  exit({not_eq, L1, L2,
							{deleted,Key}});
					      true ->
						  ok
					  end
				  end,
				  50),
		       io:format("~nData deleted~n")
	       end,
	       10),
    ets:delete(OrdSet),
    ets:delete(Set),
    verify_etsmem(EtsMem).

%% Ttest various variants of update_element.
update_element(Config) when is_list(Config) ->
    EtsMem = etsmem(),
    repeat_for_opts(update_element_opts),
    verify_etsmem(EtsMem).

update_element_opts(Opts) ->
    TupleCases = [{{key,val}, 1 ,2}, 
		  {{val,key}, 2, 1}, 
		  {{key,val}, 1 ,[2]}, 
		  {{key,val,val}, 1, [2,3]},
		  {{val,key,val,val}, 2, [3,4,1]},
		  {{val,val,key,val}, 3, [1,4,1,2]}, % update pos1 twice
		  {{val,val,val,key}, 4, [2,1,2,3]}],% update pos2 twice

    lists:foreach(fun({Tuple,KeyPos,UpdPos}) -> update_element_opts(Tuple,KeyPos,UpdPos,Opts) end, 
		  TupleCases),

    update_element_neg(Opts).



update_element_opts(Tuple,KeyPos,UpdPos,Opts) ->
    Set = ets_new(set,[{keypos,KeyPos} | Opts]),
    OrdSet = ets_new(ordered_set,[ordered_set,{keypos,KeyPos} | Opts]),
    update_element(Set,Tuple,KeyPos,UpdPos),
    update_element(OrdSet,Tuple,KeyPos,UpdPos),
    true = ets:delete(Set),
    true = ets:delete(OrdSet),
    ok.

update_element(T,Tuple,KeyPos,UpdPos) -> 
    KeyList = [17,"seventeen",<<"seventeen">>,{17},list_to_binary(lists:seq(1,100)),make_ref(), self()],
    lists:foreach(fun(Key) -> 
			  TupleWithKey = setelement(KeyPos,Tuple,Key),
			  update_element_do(T,TupleWithKey,Key,UpdPos)
		  end,
		  KeyList).

update_element_do(Tab,Tuple,Key,UpdPos) ->

    %% Strategy: Step around in Values array and call ets:update_element for the values.
    %% Take Length number of steps of size 1, then of size 2, ..., Length-1.
    %% This will try all combinations of {fromValue,toValue}
    %%
    %% IMPORTANT: size(Values) must be a prime number for this to work!!!

    Big32 = 16#12345678,
    Big64 = 16#123456789abcdef0,
    Values = { 623, -27, 0, Big32, -Big32, Big64, -Big64, Big32*Big32,
	       -Big32*Big32, Big32*Big64, -Big32*Big64, Big64*Big64, -Big64*Big64,
	       "A", "Sverker", [], {12,-132}, {},
	       <<45,232,0,12,133>>, <<234,12,23>>, list_to_binary(lists:seq(1,100)),
	       (fun(X) -> X*Big32 end),
	       make_ref(), make_ref(), self(), ok, update_element, 28, 29 },
    Length = size(Values),

    PosValArgF = fun(ToIx, ResList, [Pos | PosTail], Rand, MeF) ->
			 NextIx = (ToIx+Rand) rem Length,
			 MeF(NextIx, [{Pos,element(ToIx+1,Values)} | ResList], PosTail, Rand, MeF);

		    (_ToIx, ResList, [], _Rand, _MeF) ->
			 ResList;

		    (ToIx, [], Pos, _Rand, _MeF) ->
			 {Pos, element(ToIx+1,Values)}   % single {pos,value} arg
		 end,

    UpdateF = fun(ToIx,Rand) -> 
		      PosValArg = PosValArgF(ToIx,[],UpdPos,Rand,PosValArgF),
		      %%io:format("update_element(~p)~n",[PosValArg]),
		      ArgHash = erlang:phash2({Tab,Key,PosValArg}),
		      true = ets:update_element(Tab, Key, PosValArg),
		      ArgHash = erlang:phash2({Tab,Key,PosValArg}),
		      NewTuple = update_tuple(PosValArg,Tuple),
		      [NewTuple] = ets:lookup(Tab,Key)
	      end,

    LoopF = fun(_FromIx, Incr, _Times, Checksum, _MeF) when Incr >= Length -> 
		    Checksum; % done

	       (FromIx, Incr, 0, Checksum, MeF) -> 
		    MeF(FromIx, Incr+1, Length, Checksum, MeF);

	       (FromIx, Incr, Times, Checksum, MeF) -> 
		    ToIx = (FromIx + Incr) rem Length,
		    UpdateF(ToIx,Checksum),
		    if 
			Incr =:= 0 -> UpdateF(ToIx,Checksum);  % extra update to same value
			true -> true
		    end,	    
		    MeF(ToIx, Incr, Times-1, Checksum+ToIx+1, MeF)
	    end,

    FirstTuple = Tuple,
    true = ets:insert(Tab,FirstTuple),
    [FirstTuple] = ets:lookup(Tab,Key),

    Checksum = LoopF(0, 1, Length, 0, LoopF),
    Checksum = (Length-1)*Length*(Length+1) div 2,  % if Length is a prime
    ok.

update_tuple({Pos,Val}, Tpl) ->
    setelement(Pos, Tpl, Val);
update_tuple([{Pos,Val} | Tail], Tpl) ->
    update_tuple(Tail,setelement(Pos, Tpl, Val));
update_tuple([], Tpl) ->
    Tpl.



update_element_neg(Opts) ->
    Set = ets_new(set,Opts),
    OrdSet = ets_new(ordered_set,[ordered_set | Opts]),
    update_element_neg_do(Set),
    update_element_neg_do(OrdSet),
    ets:delete(Set),
    {'EXIT',{badarg,_}} = (catch ets:update_element(Set,key,{2,1})),
    ets:delete(OrdSet),
    {'EXIT',{badarg,_}} = (catch ets:update_element(OrdSet,key,{2,1})),

    Bag = ets_new(bag,[bag | Opts]),
    DBag = ets_new(duplicate_bag,[duplicate_bag | Opts]),
    {'EXIT',{badarg,_}} = (catch ets:update_element(Bag,key,{2,1})),
    {'EXIT',{badarg,_}} = (catch ets:update_element(DBag,key,{2,1})),
    true = ets:delete(Bag),
    true = ets:delete(DBag),
    ok.


update_element_neg_do(T) ->
    Object = {key, 0, "Hej"},
    true = ets:insert(T,Object),

    UpdateF = fun(Arg3) -> 
		      ArgHash = erlang:phash2({T,key,Arg3}),
		      {'EXIT',{badarg,_}} = (catch ets:update_element(T,key,Arg3)),
		      ArgHash = erlang:phash2({T,key,Arg3}),
		      [Object] = ets:lookup(T,key)
	      end,

    %% List of invalid {Pos,Value} tuples
    InvList = [false, {2}, {2,1,false}, {false,1}, {0,1}, {1,1}, {-1,1}, {4,1}],

    lists:foreach(UpdateF, InvList),
    lists:foreach(fun(InvTpl) -> UpdateF([{2,1},InvTpl]) end, InvList),
    lists:foreach(fun(InvTpl) -> UpdateF([InvTpl,{2,1}]) end, InvList),
    lists:foreach(fun(InvTpl) -> UpdateF([{2,1},{3,"Hello"},InvTpl]) end, InvList),
    lists:foreach(fun(InvTpl) -> UpdateF([{3,"Hello"},{2,1},InvTpl]) end, InvList),
    lists:foreach(fun(InvTpl) -> UpdateF([{2,1},InvTpl,{3,"Hello"}]) end, InvList),
    lists:foreach(fun(InvTpl) -> UpdateF([InvTpl,{3,"Hello"},{2,1}]) end, InvList),
    UpdateF([{2,1} | {3,1}]),
    lists:foreach(fun(InvTpl) -> UpdateF([{2,1} | InvTpl]) end, InvList),

    true = ets:update_element(T,key,[]),
    false = ets:update_element(T,false,[]),
    false = ets:update_element(T,false,{2,1}),
    ets:delete(T,key),
    false = ets:update_element(T,key,{2,1}),
    ok.


%% test various variants of update_counter.
update_counter(Config) when is_list(Config) ->
    EtsMem = etsmem(),
    repeat_for_opts(update_counter_do),
    verify_etsmem(EtsMem).

update_counter_do(Opts) ->
    Set = ets_new(set,Opts),
    OrdSet = ets_new(ordered_set,[ordered_set | Opts]),
    update_counter_for(Set),
    update_counter_for(OrdSet),
    ets:delete_all_objects(Set),
    ets:delete_all_objects(OrdSet),
    ets:safe_fixtable(Set, true),
    ets:safe_fixtable(OrdSet, true),
    update_counter_for(Set),
    update_counter_for(OrdSet),
    ets:safe_fixtable(Set, false),
    ets:safe_fixtable(OrdSet, false),
    ets:delete(Set),
    ets:delete(OrdSet),
    update_counter_neg(Opts).

update_counter_for(T) ->
    ets:insert(T,{a,1,1}),
    101 = ets:update_counter(T,a,100),
    [{a,101,1}] = ets:lookup(T,a),
    101 = ets:update_counter(T,a,{3,100}),
    [{a,101,101}] = ets:lookup(T,a),


    LooperF = fun(Obj, 0, _, _) ->
		      Obj;

		 (Obj, Times, Arg3, Myself) ->
		      {NewObj, Ret} = uc_mimic(Obj,Arg3),
		      ArgHash = erlang:phash2({T,a,Arg3}),
		      %%io:format("update_counter(~p, ~p, ~p) expecting ~p\n",[T,a,Arg3,Ret]),
                      [DefaultObj] = ets:lookup(T, a),
		      Ret = ets:update_counter(T,a,Arg3),
                      Ret = ets:update_counter(T, b, Arg3, DefaultObj),   % Use other key
		      ArgHash = erlang:phash2({T,a,Arg3}),
		      %%io:format("NewObj=~p~n ",[NewObj]),
		      [NewObj] = ets:lookup(T,a),
                      true = ets:lookup(T, b) =:= [setelement(1, NewObj, b)],
                      ets:delete(T, b),
		      Myself(NewObj,Times-1,Arg3,Myself)
	      end,		  

    LoopF = fun(Obj, Times, Arg3) ->
		    %%io:format("Loop start:\nObj = ~p\nArg3=~p\n",[Obj,Arg3]),
		    LooperF(Obj,Times,Arg3,LooperF)
	    end,

    SmallMax32 = (1 bsl 27) - 1,
    SmallMax64 = (1 bsl (27+32)) - 1,
    Big1Max32 = (1 bsl 32) - 1,
    Big1Max64 = (1 bsl 64) - 1,

    Steps = 100,
    Obj0 = {a,0,0,0,0},
    ets:insert(T,Obj0),
    Obj1 = LoopF(Obj0, Steps, {2,(SmallMax32 div Steps)*2}),
    Obj2 = LoopF(Obj1, Steps, {3,(SmallMax64 div Steps)*2}),
    Obj3 = LoopF(Obj2, Steps, {4,(Big1Max32 div Steps)*2}),
    Obj4 = LoopF(Obj3, Steps, {5,(Big1Max64 div Steps)*2}),

    Obj5 = LoopF(Obj4, Steps, {2,-(SmallMax32 div Steps)*4}),
    Obj6 = LoopF(Obj5, Steps, {3,-(SmallMax64 div Steps)*4}),
    Obj7 = LoopF(Obj6, Steps, {4,-(Big1Max32 div Steps)*4}),
    Obj8 = LoopF(Obj7, Steps, {5,-(Big1Max64 div Steps)*4}),

    Obj9 = LoopF(Obj8, Steps, {2,(SmallMax32 div Steps)*2}),
    ObjA = LoopF(Obj9, Steps, {3,(SmallMax64 div Steps)*2}),
    ObjB = LoopF(ObjA, Steps, {4,(Big1Max32 div Steps)*2}),
    Obj0 = LoopF(ObjB, Steps, {5,(Big1Max64 div Steps)*2}),

    %% back at zero, same trip again with lists

    Obj4 = LoopF(Obj0,Steps,[{2, (SmallMax32 div Steps)*2},
			     {3, (SmallMax64 div Steps)*2},
			     {4, (Big1Max32 div Steps)*2},
			     {5, (Big1Max64 div Steps)*2}]),

    Obj8 = LoopF(Obj4,Steps,[{4, -(Big1Max32 div Steps)*4},
			     {2, -(SmallMax32 div Steps)*4},
			     {5, -(Big1Max64 div Steps)*4},
			     {3, -(SmallMax64 div Steps)*4}]),

    Obj0 = LoopF(Obj8,Steps,[{5, (Big1Max64 div Steps)*2},
			     {2, (SmallMax32 div Steps)*2},
			     {4, (Big1Max32 div Steps)*2},
			     {3, (SmallMax64 div Steps)*2}]),

    %% make them shift size at the same time
    ObjC = LoopF(Obj0,Steps,[{5, (Big1Max64 div Steps)*2},
			     {3, (Big1Max64 div Steps)*2 + 1},
			     {2, -(Big1Max64 div Steps)*2},
			     {4, -(Big1Max64 div Steps)*2 + 1}]),

    %% update twice in same list
    ObjD = LoopF(ObjC,Steps,[{5, -(Big1Max64 div Steps) + 1},
			     {3, -(Big1Max64 div Steps)*2 - 1},
			     {5, -(Big1Max64 div Steps) - 1},
			     {4, (Big1Max64 div Steps)*2 - 1}]),

    Obj0 = LoopF(ObjD,Steps,[{2, (Big1Max64 div Steps) - 1},
			     {4, Big1Max64*2},
			     {2, (Big1Max64 div Steps) + 1},
			     {4, -Big1Max64*2}]),

    %% warping with list
    ObjE = LoopF(Obj0,1000,
		 [{3,SmallMax32*4 div 5,SmallMax32*2,-SmallMax32*2},
		  {5,-SmallMax64*4 div 7,-SmallMax64*2,SmallMax64*2},
		  {4,-Big1Max32*4 div 11,-Big1Max32*2,Big1Max32*2},
		  {2,Big1Max64*4 div 13,Big1Max64*2,-Big1Max64*2}]),

    %% warping without list
    ObjF = LoopF(ObjE,1000,{3,SmallMax32*4 div 5,SmallMax32*2,-SmallMax32*2}),
    ObjG = LoopF(ObjF,1000,{5,-SmallMax64*4 div 7,-SmallMax64*2,SmallMax64*2}),
    ObjH = LoopF(ObjG,1000,{4,-Big1Max32*4 div 11,-Big1Max32*2,Big1Max32*2}),
    ObjI = LoopF(ObjH,1000,{2,Big1Max64*4 div 13,Big1Max64*2,-Big1Max64*2}),

    %% mixing it up
    LoopF(ObjI,1000,
	  [{3,SmallMax32*4 div 5,SmallMax32*2,-SmallMax32*2},
	   {5,-SmallMax64*4 div 3},
	   {3,-SmallMax32*4 div 11},
	   {5,0},
	   {4,1},
	   {5,-SmallMax64*4 div 7,-SmallMax64*2,SmallMax64*2},
	   {2,Big1Max64*4 div 13,Big1Max64*2,-Big1Max64*2}]),
    ok.

%% uc_mimic works kind of like the real ets:update_counter
%% Obj = Tuple in ets
%% Pits = {Pos,Incr} | {Pos,Incr,Thres,Warp}
%% Returns {Updated tuple in ets, Return value from update_counter}
uc_mimic(Obj, Pits) when is_tuple(Pits) ->
    Pos = element(1,Pits),
    NewObj = setelement(Pos, Obj, uc_adder(element(Pos,Obj),Pits)),
    {NewObj, element(Pos,NewObj)};

uc_mimic(Obj, PitsList) when is_list(PitsList) ->
    {NewObj,ValList} = uc_mimic(Obj,PitsList,[]),
    {NewObj,lists:reverse(ValList)}.

uc_mimic(Obj, [], Acc) ->
    {Obj,Acc};
uc_mimic(Obj, [Pits|Tail], Acc) ->
    {NewObj,NewVal} = uc_mimic(Obj,Pits),
    uc_mimic(NewObj,Tail,[NewVal|Acc]).

uc_adder(Init, {_Pos, Add}) ->
    Init + Add;
uc_adder(Init, {_Pos, Add, Thres, Warp}) ->		   
    case Init + Add of
	X when X > Thres, Add > 0 ->
	    Warp;
	Y when Y < Thres, Add < 0 ->
	    Warp;
	Z ->
	    Z
    end.

update_counter_neg(Opts) ->
    Set = ets_new(set,Opts),
    OrdSet = ets_new(ordered_set,[ordered_set | Opts]),
    update_counter_neg_for(Set),
    update_counter_neg_for(OrdSet),
    ets:delete(Set),
    {'EXIT',{badarg,_}} = (catch ets:update_counter(Set,key,1)),
    ets:delete(OrdSet),
    {'EXIT',{badarg,_}} = (catch ets:update_counter(OrdSet,key,1)),

    Bag = ets_new(bag,[bag | Opts]),
    DBag = ets_new(duplicate_bag,[duplicate_bag | Opts]),
    {'EXIT',{badarg,_}} = (catch ets:update_counter(Bag,key,1)),
    {'EXIT',{badarg,_}} = (catch ets:update_counter(DBag,key,1)),
    true = ets:delete(Bag),
    true = ets:delete(DBag),
    ok.

update_counter_neg_for(T) ->
    Object = {key,0,false,1},
    true = ets:insert(T,Object),

    UpdateF = fun(Arg3) -> 
		      ArgHash = erlang:phash2({T,key,Arg3}),
		      {'EXIT',{badarg,_}} = (catch ets:update_counter(T,key,Arg3)),
		      ArgHash = erlang:phash2({T,key,Arg3}),
		      [Object] = ets:lookup(T,key)
	      end,

    %% List of invalid arg3-tuples
    InvList = [false, {2}, {2,false}, {false,1},
	       {0,1}, {-1,1}, % BUG < R12B-2
	       {1,1}, {3,1}, {5,1}, {2,1,100}, {2,1,100,0,false}, {2,1,false,0}, {2,1,0,false}],

    lists:foreach(UpdateF, InvList),
    lists:foreach(fun(Inv) -> UpdateF([{2,1},Inv]) end, InvList),
    lists:foreach(fun(Inv) -> UpdateF([Inv,{2,1}]) end, InvList),
    lists:foreach(fun(Inv) -> UpdateF([{2,1},{4,-100},Inv]) end, InvList),
    lists:foreach(fun(Inv) -> UpdateF([{4,100,50,0},{2,1},Inv]) end, InvList),
    lists:foreach(fun(Inv) -> UpdateF([{2,1},Inv,{4,100,50,0}]) end, InvList),
    lists:foreach(fun(Inv) -> UpdateF([Inv,{4,100,50,0},{2,1}]) end, InvList),
    UpdateF([{2,1} | {4,1}]),
    lists:foreach(fun(Inv) -> UpdateF([{2,1} | Inv]) end, InvList),

    {'EXIT',{badarg,_}} = (catch ets:update_counter(T,false,1)),
    ets:delete(T,key),
    {'EXIT',{badarg,_}} = (catch ets:update_counter(T,key,1)),
    ok.


evil_update_counter(Config) when is_list(Config) ->
    %% The code server uses ets table. Pre-load modules that might not be
    %% already loaded.
    gb_sets:module_info(),
    math:module_info(),
    ordsets:module_info(),
    rand:module_info(),

    repeat_for_opts(evil_update_counter_do).

evil_update_counter_do(Opts) ->
    EtsMem = etsmem(),
    process_flag(trap_exit, true),
    Pids = [my_spawn_link(fun() -> evil_counter(I,Opts) end)  || I <- lists:seq(1, 40)],
    wait_for_all(gb_sets:from_list(Pids)),
    verify_etsmem(EtsMem),
    ok.

wait_for_all(Pids0) ->
    case gb_sets:is_empty(Pids0) of
	true ->
	    ok;
	false ->
	    receive
		{'EXIT',Pid,normal} ->
		    Pids = gb_sets:delete(Pid, Pids0),
		    wait_for_all(Pids);
		Other ->
		    io:format("unexpected: ~p\n", [Other]),
		    ct:fail(failed)
	    end
    end.

evil_counter(I,Opts) ->
    T = ets_new(a, Opts),
    Start0 = case I rem 3 of
		 0 -> 16#12345678;
		 1 -> 16#12345678FFFFFFFF;
		 2 -> 16#7777777777FFFFFFFF863648726743
	     end,
    Start = Start0 + rand:uniform(100000),
    ets:insert(T, {dracula,Start}),
    Iter = 40000 div syrup_factor(),
    End = Start + Iter,
    End = evil_counter_1(Iter, T),
    ets:delete(T).

evil_counter_1(0, T) ->
    [{dracula,Count}] = ets:lookup(T, dracula),
    Count;
evil_counter_1(Iter, T) ->
    ets:update_counter(T, dracula, 1),
    evil_counter_1(Iter-1, T).

update_counter_with_default(Config) when is_list(Config) ->
    repeat_for_opts(update_counter_with_default_do).

update_counter_with_default_do(Opts) ->
    T1 = ets_new(a, [set | Opts]),
    %% Insert default object.
    3 = ets:update_counter(T1, foo, 2, {beaufort,1}),
    %% Increment.
    5 = ets:update_counter(T1, foo, 2, {cabecou,1}),
    %% Increment with list.
    [9] = ets:update_counter(T1, foo, [{2,4}], {camembert,1}),
    %% Same with non-immediate key.
    3 = ets:update_counter(T1, {foo,bar}, 2, {{chaource,chevrotin},1}),
    5 = ets:update_counter(T1, {foo,bar}, 2, {{cantal,comté},1}),
    [9] = ets:update_counter(T1, {foo,bar}, [{2,4}], {{emmental,de,savoie},1}),
    %% Same with ordered set.
    T2 = ets_new(b, [ordered_set | Opts]),
    3 = ets:update_counter(T2, foo, 2, {maroilles,1}),
    5 = ets:update_counter(T2, foo, 2, {mimolette,1}),
    [9] = ets:update_counter(T2, foo, [{2,4}], {morbier,1}),
    3 = ets:update_counter(T2, {foo,bar}, 2, {{laguiole},1}),
    5 = ets:update_counter(T2, {foo,bar}, 2, {{saint,nectaire},1}),
    [9] = ets:update_counter(T2, {foo,bar}, [{2,4}], {{rocamadour},1}),
    %% Arithmetically-equal keys.
    3 = ets:update_counter(T2, 1.0, 2, {1,1}),
    5 = ets:update_counter(T2, 1, 2, {1,1}),
    7 = ets:update_counter(T2, 1, 2, {1.0,1}),
    %% Same with reversed type difference.
    3 = ets:update_counter(T2, 2, 2, {2.0,1}),
    5 = ets:update_counter(T2, 2.0, 2, {2.0,1}),
    7 = ets:update_counter(T2, 2.0, 2, {2,1}),
    %% bar is not an integer.
    {'EXIT',{badarg,_}} = (catch ets:update_counter(T1, qux, 3, {saint,félicien})),
    %% No third element in default value.
    {'EXIT',{badarg,_}} = (catch ets:update_counter(T1, qux, [{3,1}], {roquefort,1})),

    ok.

update_counter_table_growth(_Config) ->
    repeat_for_opts(update_counter_table_growth_do).

update_counter_table_growth_do(Opts) ->
    Set = ets_new(b, [set | Opts]),
    [ets:update_counter(Set, N, {2, 1}, {N, 1}) || N <- lists:seq(1,10000)],
    OrderedSet = ets_new(b, [ordered_set | Opts]),
    [ets:update_counter(OrderedSet, N, {2, 1}, {N, 1}) || N <- lists:seq(1,10000)],
    ok.

%% Check that a first-next sequence always works on a fixed table.
fixtable_next(Config) when is_list(Config) ->
    repeat_for_opts(fixtable_next_do, [write_concurrency,all_types]).

fixtable_next_do(Opts) ->
    EtsMem = etsmem(),
    do_fixtable_next(ets_new(set,[public | Opts])),
    verify_etsmem(EtsMem).

do_fixtable_next(Tab) ->
    F = fun(X,T,FF) -> case X of
			   0 -> true; 
			   _ -> 
			       ets:insert(T, {X,
					      integer_to_list(X),
					      X rem 10}),
			       FF(X-1,T,FF) 
		       end 
	end,
    F(100,Tab,F),
    ets:safe_fixtable(Tab,true),
    First = ets:first(Tab),
    ets:delete(Tab, First),
    ets:next(Tab, First),
    ets:match_delete(Tab,{'_','_','_'}),
    '$end_of_table' = ets:next(Tab, First),
    true = ets:info(Tab, fixed),
    ets:safe_fixtable(Tab, false),
    false = ets:info(Tab, fixed),
    ets:delete(Tab).

%% Check inserts of deleted keys in fixed bags.
fixtable_insert(Config) when is_list(Config) ->
    Combos = [[Type,{write_concurrency,WC}] || Type<- [bag,duplicate_bag], 
					       WC <- [false,true]],
    lists:foreach(fun(Opts) -> fixtable_insert_do(Opts) end,
		  Combos),
    ok.

fixtable_insert_do(Opts) ->
    io:format("Opts = ~p\n",[Opts]),
    Ets = make_table(ets, Opts, [{a,1}, {a,2}, {b,1}, {b,2}]),
    ets:safe_fixtable(Ets,true),
    ets:match_delete(Ets,{b,1}),
    First = ets:first(Ets),
    Next = case First of
	       a -> b;
	       b -> a
	   end,
    Next = ets:next(Ets,First),
    ets:delete(Ets,Next),
    '$end_of_table' = ets:next(Ets,First),
    ets:insert(Ets, {Next,1}),
    false = ets:insert_new(Ets, {Next,1}),
    Next = ets:next(Ets,First),
    '$end_of_table' = ets:next(Ets,Next),
    ets:delete(Ets,Next),
    '$end_of_table' = ets:next(Ets,First),
    ets:insert(Ets, {Next,2}),
    false = ets:insert_new(Ets, {Next,1}),
    Next = ets:next(Ets,First),
    '$end_of_table' = ets:next(Ets,Next),
    ets:delete(Ets,First),
    Next = ets:first(Ets),
    '$end_of_table' = ets:next(Ets,Next),
    ets:delete(Ets,Next),
    '$end_of_table' = ets:next(Ets,First),
    true = ets:insert_new(Ets,{Next,1}),
    false = ets:insert_new(Ets,{Next,2}),
    Next = ets:next(Ets,First),
    ets:delete_object(Ets,{Next,1}),
    '$end_of_table' = ets:next(Ets,First),
    true = ets:insert_new(Ets,{Next,2}),
    false = ets:insert_new(Ets,{Next,1}),
    Next = ets:next(Ets,First),
    ets:delete(Ets,First),
    ets:safe_fixtable(Ets,false),
    {'EXIT',{badarg,_}} = (catch ets:next(Ets,First)),
    ok.

%% Test the 'write_concurrency' option.
write_concurrency(Config) when is_list(Config) ->
    EtsMem = etsmem(),
    Yes1 = ets_new(foo,[public,{write_concurrency,true}]),
    Yes2 = ets_new(foo,[protected,{write_concurrency,true}]),
    No1 = ets_new(foo,[private,{write_concurrency,true}]),

    Yes3 = ets_new(foo,[bag,public,{write_concurrency,true}]),
    Yes4 = ets_new(foo,[bag,protected,{write_concurrency,true}]),
    No2 = ets_new(foo,[bag,private,{write_concurrency,true}]),

    Yes5 = ets_new(foo,[duplicate_bag,public,{write_concurrency,true}]),
    Yes6 = ets_new(foo,[duplicate_bag,protected,{write_concurrency,true}]),
    No3 = ets_new(foo,[duplicate_bag,private,{write_concurrency,true}]),

    No4 = ets_new(foo,[ordered_set,public,{write_concurrency,true}]),
    No5 = ets_new(foo,[ordered_set,protected,{write_concurrency,true}]),
    No6 = ets_new(foo,[ordered_set,private,{write_concurrency,true}]),

    No7 = ets_new(foo,[public,{write_concurrency,false}]),
    No8 = ets_new(foo,[protected,{write_concurrency,false}]),

    YesMem = ets:info(Yes1,memory),
    NoHashMem = ets:info(No1,memory),
    NoTreeMem = ets:info(No4,memory),
    io:format("YesMem=~p NoHashMem=~p NoTreeMem=~p\n",[YesMem,NoHashMem,NoTreeMem]),

    YesMem = ets:info(Yes2,memory),
    YesMem = ets:info(Yes3,memory),
    YesMem = ets:info(Yes4,memory),
    YesMem = ets:info(Yes5,memory),
    YesMem = ets:info(Yes6,memory),
    NoHashMem = ets:info(No2,memory),
    NoHashMem = ets:info(No3,memory),
    NoTreeMem = ets:info(No5,memory),
    NoTreeMem = ets:info(No6,memory),
    NoHashMem = ets:info(No7,memory),
    NoHashMem = ets:info(No8,memory),

    case erlang:system_info(smp_support) of
	true ->
	    true = YesMem > NoHashMem,
	    true = YesMem > NoTreeMem;
	false ->
	    true = YesMem =:= NoHashMem
    end,

    {'EXIT',{badarg,_}} = (catch ets_new(foo,[public,{write_concurrency,foo}])),
    {'EXIT',{badarg,_}} = (catch ets_new(foo,[public,{write_concurrency}])),
    {'EXIT',{badarg,_}} = (catch ets_new(foo,[public,{write_concurrency,true,foo}])),
    {'EXIT',{badarg,_}} = (catch ets_new(foo,[public,write_concurrency])),

    lists:foreach(fun(T) -> ets:delete(T) end,
		  [Yes1,Yes2,Yes3,Yes4,Yes5,Yes6,
		   No1,No2,No3,No4,No5,No6,No7,No8]),
    verify_etsmem(EtsMem),
    ok.


%% The 'heir' option.
heir(Config) when is_list(Config) ->
    repeat_for_opts(heir_do).

heir_do(Opts) ->
    EtsMem = etsmem(),
    Master = self(),

    %% Different types of heir data and link/monitor relations
    TestFun = fun(Arg) -> {EtsMem,Arg} end,
    Combos = [{Data,Mode} || Data<-[foo_data, <<"binary">>, 
				    lists:seq(1,10), {17,TestFun,self()},
				    "The busy heir"],
			     Mode<-[none,link,monitor]],
    lists:foreach(fun({Data,Mode})-> heir_1(Data,Mode,Opts) end,
		  Combos),

    %% No heir
    {Founder1,MrefF1} = my_spawn_monitor(fun()->heir_founder(Master,foo_data,Opts)end),
    Founder1 ! {go, none},
    {"No heir",Founder1} = receive_any(),
    {'DOWN', MrefF1, process, Founder1, normal} = receive_any(),
    undefined = ets:info(foo),

    %% An already dead heir
    {Heir2,MrefH2} = my_spawn_monitor(fun()->die end),
    {'DOWN', MrefH2, process, Heir2, normal} = receive_any(),
    {Founder2,MrefF2} = my_spawn_monitor(fun()->heir_founder(Master,foo_data,Opts)end),
    Founder2 ! {go, Heir2},
    {"No heir",Founder2} = receive_any(),
    {'DOWN', MrefF2, process, Founder2, normal} = receive_any(),
    undefined = ets:info(foo),

    %% When heir dies before founder
    {Founder3,MrefF3} = my_spawn_monitor(fun()->heir_founder(Master,"The dying heir",Opts)end),
    {Heir3,MrefH3} = my_spawn_monitor(fun()->heir_heir(Founder3)end),
    Founder3 ! {go, Heir3},
    {'DOWN', MrefH3, process, Heir3, normal} = receive_any(),
    Founder3 ! die_please,
    {'DOWN', MrefF3, process, Founder3, normal} = receive_any(),
    undefined = ets:info(foo),

    %% When heir dies and pid reused before founder dies
    repeat_while(fun() ->
			 NextPidIx = erts_debug:get_internal_state(next_pid),
			 {Founder4,MrefF4} = my_spawn_monitor(fun()->heir_founder(Master,"The dying heir",Opts)end),
			 {Heir4,MrefH4} = my_spawn_monitor(fun()->heir_heir(Founder4)end),
			 Founder4 ! {go, Heir4},
			 {'DOWN', MrefH4, process, Heir4, normal} = receive_any(),
			 erts_debug:set_internal_state(next_pid, NextPidIx),
			 DoppelGanger = spawn_monitor_with_pid(Heir4, 
							       fun()-> die_please = receive_any() end),
			 Founder4 ! die_please,
			 {'DOWN', MrefF4, process, Founder4, normal} = receive_any(),
			 case DoppelGanger of
			     {Heir4,MrefH4_B} ->
				 Heir4 ! die_please,
				 {'DOWN', MrefH4_B, process, Heir4, normal} = receive_any(),
				 undefined = ets:info(foo),
				 false;
			     failed ->
				 io:format("Failed to spawn process with pid ~p\n", [Heir4]),
				 true % try again
			 end			  
		 end),

    verify_etsmem(EtsMem).

heir_founder(Master, HeirData, Opts) ->    
    {go,Heir} = receive_any(),
    HeirTpl = case Heir of
		  none -> {heir,none};
		  _ -> {heir, Heir, HeirData}
	      end,
    T = ets_new(foo,[named_table, private, HeirTpl | Opts]),
    true = ets:insert(T,{key,1}),
    [{key,1}] = ets:lookup(T,key),
    Self = self(),
    Self = ets:info(T,owner),
    case ets:info(T,heir) of
	none ->
	    true = (Heir =:= none) orelse (not is_process_alive(Heir)),
	    Master ! {"No heir",self()};

	Heir ->
	    true = is_process_alive(Heir),
	    Heir ! {table,T,HeirData},
	    die_please = receive_any()
    end.


heir_heir(Founder) ->
    heir_heir(Founder, none).
heir_heir(Founder, Mode) ->
    {table,T,HeirData} = receive_any(),
    {'EXIT',{badarg,_}} = (catch ets:lookup(T,key)),
    case HeirData of
	"The dying heir" -> exit(normal);
	_ -> ok
    end,

    Mref = case Mode of
	       link -> process_flag(trap_exit, true),
		       link(Founder);
	       monitor -> erlang:monitor(process,Founder);
	       none -> ok
	   end,
    Founder ! die_please,
    Msg = case HeirData of
	      "The busy heir" -> receive_any_spinning();
	      _ -> receive_any()
	  end,
    {'ETS-TRANSFER', T, Founder, HeirData} = Msg,
    foo = T,
    Self = self(),
    Self = ets:info(T,owner),
    Self = ets:info(T,heir),
    [{key,1}] = ets:lookup(T,key),
    true = ets:insert(T,{key,2}),
    [{key,2}] = ets:lookup(T,key),
    case Mode of % Verify that EXIT or DOWN comes after ETS-TRANSFER
	link ->
	    {'EXIT',Founder,normal} = receive_any(),
	    process_flag(trap_exit, false);
	monitor ->
	    {'DOWN', Mref, process, Founder, normal} = receive_any();
	none -> ok
    end.


heir_1(HeirData,Mode,Opts) ->
    io:format("test with heir_data = ~p\n", [HeirData]),
    Master = self(),
    Founder = my_spawn_link(fun() -> heir_founder(Master,HeirData,Opts) end),
    io:format("founder spawned = ~p\n", [Founder]),
    {Heir,Mref} = my_spawn_monitor(fun() -> heir_heir(Founder,Mode) end),
    io:format("heir spawned = ~p\n", [{Heir,Mref}]),
    Founder ! {go, Heir},
    {'DOWN', Mref, process, Heir, normal} = receive_any().

%% Test ets:give_way/3.
give_away(Config) when is_list(Config) ->    
    repeat_for_opts(give_away_do).

give_away_do(Opts) ->
    T = ets_new(foo,[named_table, private | Opts]),
    true = ets:insert(T,{key,1}),
    [{key,1}] = ets:lookup(T,key),
    Parent = self(),

    %% Give and then give back
    {Receiver,Mref} = my_spawn_monitor(fun()-> give_away_receiver(T,Parent) end),
    give_me = receive_any(),
    true = ets:give_away(T,Receiver,here_you_are),
    {'EXIT',{badarg,_}} = (catch ets:lookup(T,key)),
    Receiver ! give_back,
    {'ETS-TRANSFER',T,Receiver,"Tillbakakaka"} = receive_any(),
    [{key,2}] = ets:lookup(T,key),
    {'DOWN', Mref, process, Receiver, normal} = receive_any(),

    %% Give and then let receiver keep it
    true = ets:insert(T,{key,1}),
    {Receiver3,Mref3} = my_spawn_monitor(fun()-> give_away_receiver(T,Parent) end),
    give_me = receive_any(),
    true = ets:give_away(T,Receiver3,here_you_are),
    {'EXIT',{badarg,_}} = (catch ets:lookup(T,key)),
    Receiver3 ! die_please,
    {'DOWN', Mref3, process, Receiver3, normal} = receive_any(),
    undefined = ets:info(T),

    %% Give and then kill receiver to get back
    T2 = ets_new(foo,[private | Opts]),
    true = ets:insert(T2,{key,1}),
    ets:setopts(T2,{heir,self(),"Som en gummiboll..."}),
    {Receiver2,Mref2} = my_spawn_monitor(fun()-> give_away_receiver(T2,Parent) end),
    give_me = receive_any(),
    true = ets:give_away(T2,Receiver2,here_you_are),
    {'EXIT',{badarg,_}} = (catch ets:lookup(T2,key)),
    Receiver2 ! die_please,
    {'ETS-TRANSFER',T2,Receiver2,"Som en gummiboll..."} = receive_any(),
    [{key,2}] = ets:lookup(T2,key),
    {'DOWN', Mref2, process, Receiver2, normal} = receive_any(),

    %% Some negative testing
    {'EXIT',{badarg,_}} = (catch ets:give_away(T2,Receiver,"To a dead one")),
    {'EXIT',{badarg,_}} = (catch ets:give_away(T2,self(),"To myself")),
    {'EXIT',{badarg,_}} = (catch ets:give_away(T2,"not a pid","To wrong type")),

    true = ets:delete(T2),
    {ReceiverNeg,MrefNeg} = my_spawn_monitor(fun()-> give_away_receiver(T2,Parent) end),
    give_me = receive_any(),
    {'EXIT',{badarg,_}} = (catch ets:give_away(T2,ReceiverNeg,"A deleted table")),

    T3 = ets_new(foo,[public | Opts]),
    my_spawn_link(fun()-> {'EXIT',{badarg,_}} = (catch ets:give_away(T3,ReceiverNeg,"From non owner")),
			  Parent ! done
		  end),
    done = receive_any(),
    ReceiverNeg ! no_soup_for_you,
    {'DOWN', MrefNeg, process, ReceiverNeg, normal} = receive_any(),
    ok.

give_away_receiver(T, Giver) ->
    {'EXIT',{badarg,_}} = (catch ets:lookup(T,key)),
    Giver ! give_me,
    case receive_any() of
	{'ETS-TRANSFER',T,Giver,here_you_are} ->
	    [{key,1}] = ets:lookup(T,key),
	    true = ets:insert(T,{key,2}),
	    case receive_any() of
		give_back ->
		    true = ets:give_away(T,Giver,"Tillbakakaka"),
		    {'EXIT',{badarg,_}} = (catch ets:lookup(T,key));
		die_please ->
		    ok
	    end;
	no_soup_for_you ->
	    ok
    end.


%% Test ets:setopts/2.
setopts(Config) when is_list(Config) ->
    repeat_for_opts(setopts_do,[write_concurrency,all_types]).

setopts_do(Opts) ->
    Self = self(),
    T = ets_new(foo,[named_table, private | Opts]),
    none = ets:info(T,heir),
    Heir = my_spawn_link(fun()->heir_heir(Self) end),
    ets:setopts(T,{heir,Heir,"Data"}),
    Heir = ets:info(T,heir),
    ets:setopts(T,{heir,self(),"Data"}),
    Self = ets:info(T,heir),
    ets:setopts(T,[{heir,Heir,"Data"}]),
    Heir = ets:info(T,heir),
    ets:setopts(T,[{heir,none}]),
    none = ets:info(T,heir),

    {'EXIT',{badarg,_}} = (catch ets:setopts(T,[{heir,self(),"Data"},false])),
    {'EXIT',{badarg,_}} = (catch ets:setopts(T,{heir,self()})),
    {'EXIT',{badarg,_}} = (catch ets:setopts(T,{heir,false})),
    {'EXIT',{badarg,_}} = (catch ets:setopts(T,heir)),
    {'EXIT',{badarg,_}} = (catch ets:setopts(T,{heir,false,"Data"})),
    {'EXIT',{badarg,_}} = (catch ets:setopts(T,{false,self(),"Data"})),

    ets:setopts(T,{protection,protected}),
    ets:setopts(T,{protection,public}),
    ets:setopts(T,{protection,private}),
    ets:setopts(T,[{protection,protected}]),
    ets:setopts(T,[{protection,public}]),
    ets:setopts(T,[{protection,private}]),

    {'EXIT',{badarg,_}} = (catch ets:setopts(T,{protection})),
    {'EXIT',{badarg,_}} = (catch ets:setopts(T,{protection,false})),
    {'EXIT',{badarg,_}} = (catch ets:setopts(T,{protection,private,false})),
    {'EXIT',{badarg,_}} = (catch ets:setopts(T,protection)),
    ets:delete(T),
    unlink(Heir),
    exit(Heir, bang),
    ok.

%% All kinds of operations with bad table argument.
bad_table(Config) when is_list(Config) ->

    %% Open and close disk_log to stabilize etsmem.
    Name = make_ref(),
    File = filename:join([proplists:get_value(priv_dir, Config),"bad_table.dummy"]),
    {ok, Name} = disk_log:open([{name, Name}, {file, File}]),
    disk_log:close(Name),
    file:delete(File),

    EtsMem = etsmem(),

    repeat_for_opts(fun(Opts) -> bad_table_do(Opts,File) end,
		    [write_concurrency, all_types]),
    verify_etsmem(EtsMem),
    ok.

bad_table_do(Opts, DummyFile) ->
    Parent = self(),    
    {Pid,Mref} = my_spawn_opt(fun()-> ets_new(priv,[private,named_table | Opts]),
				      Priv = ets_new(priv,[private | Opts]),
				      ets_new(prot,[protected,named_table | Opts]),
				      Prot = ets_new(prot,[protected | Opts]),
				      Parent ! {self(),Priv,Prot},
				      die_please = receive_any()
			      end,
			      [link, monitor]),
    {Pid,Priv,Prot} = receive_any(),
    MatchSpec = {{key,'_'}, [], ['$$']},
    Fun = fun(X,_) -> X end,
    OpList = [{delete,[key],update},
	      {delete_all_objects,[],update},
	      {delete_object,[{key,data}],update},
	      {first,[],read},
	      {foldl,[Fun, 0], read, tabarg_last},
	      {foldr,[Fun, 0], read, tabarg_last},
	      %%{from_dets,[DetsTab], update},
	      {give_away,[Pid, data], update},
	      %%{info, [], read},
	      %%{info, [safe_fixed], read},
	      %%{init_table,[Name, InitFun],update},
	      {insert, [{key,data}], update},
	      {insert_new, [{key,data}], update},
	      {insert_new, [[{key,data},{other,data}]], update},
	      {last, [], read},
	      {lookup, [key], read},
	      {lookup_element, [key, 2], read},
	      {match, [{}], read},
	      {match, [{},17], read},
	      {match_delete, [{}], update},
	      {match_object, [{}], read},
	      {match_object, [{},17], read},
	      {member,[key], read},
	      {next, [key], read},
	      {prev, [key], read},
	      {rename, [new_name], update},
	      {safe_fixtable, [true], read},
	      {select,[MatchSpec], read},
	      {select,[MatchSpec,17], read},
	      {select_count,[MatchSpec], read},
	      {select_delete,[MatchSpec], update},
	      {setopts, [{heir,none}], update},
	      {slot, [0], read},
	      {tab2file, [DummyFile], read, {return,{error,badtab}}},
	      {tab2file, [DummyFile,[]], read, {return,{error,badtab}}},
	      {tab2list, [], read},
	      %%{table,[], read},
	      %%{to_dets, [DetsTab], read},
	      {update_counter,[key,1], update},
	      {update_element,[key,{2,new_data}], update}
	     ],
    Info = {Opts, Priv, Prot},
    lists:foreach(fun(Op) -> bad_table_op(Info, Op) end,
     		  OpList),
    Pid ! die_please,
    {'DOWN', Mref, process, Pid, normal} = receive_any(),
    ok.

bad_table_op({Opts,Priv,Prot}, Op) ->
    %%io:format("Doing Op=~p on ~p's\n",[Op,Type]),
    T1 = ets_new(noname,Opts),
    bad_table_call(noname,Op),
    ets:delete(T1),
    bad_table_call(T1,Op),
    T2 = ets_new(named,[named_table | Opts]),
    ets:delete(T2),
    bad_table_call(named,Op),
    bad_table_call(T2,Op),
    bad_table_call(priv,Op),
    bad_table_call(Priv,Op),
    case element(3,Op) of
	update ->
	    bad_table_call(prot,Op),
	    bad_table_call(Prot,Op);
	read -> ok
    end.

bad_table_call(T,{F,Args,_}) ->
    {'EXIT',{badarg,_}} = (catch apply(ets, F, [T|Args]));
bad_table_call(T,{F,Args,_,tabarg_last}) ->
    {'EXIT',{badarg,_}} = (catch apply(ets, F, Args++[T]));
bad_table_call(T,{F,Args,_,{return,Return}}) ->
    try
	Return = apply(ets, F, [T|Args])
    catch
	error:badarg -> ok
    end.


%% Check rename of ets tables.
rename(Config) when is_list(Config) ->
    repeat_for_opts(rename_do, [write_concurrency, all_types]).

rename_do(Opts) ->
    EtsMem = etsmem(),
    ets_new(foobazz,[named_table, public | Opts]),
    ets:insert(foobazz,{foo,bazz}),
    ungermanbazz = ets:rename(foobazz,ungermanbazz),
    {'EXIT',{badarg, _}} = (catch ets:lookup(foobazz,foo)),
    [{foo,bazz}] = ets:lookup(ungermanbazz,foo),
    {'EXIT',{badarg,_}} =  (catch ets:rename(ungermanbazz,"no atom")),
    ets:delete(ungermanbazz),
    verify_etsmem(EtsMem).

%% Check rename of unnamed ets table.
rename_unnamed(Config) when is_list(Config) ->
    repeat_for_opts(rename_unnamed_do,[write_concurrency,all_types]).

rename_unnamed_do(Opts) ->
    EtsMem = etsmem(),
    Tab = ets_new(bonkz,[public | Opts]),
    {'EXIT',{badarg, _}} = (catch ets:insert(bonkz,{foo,bazz})),
    bonkz = ets:info(Tab, name),
    Tab = ets:rename(Tab, tjabonkz),
    {'EXIT',{badarg, _}} = (catch ets:insert(tjabonkz,{foo,bazz})),
    tjabonkz = ets:info(Tab, name),
    ets:delete(Tab),
    verify_etsmem(EtsMem).

%% Rename a table with many fixations, and at the same time delete it.
evil_rename(Config) when is_list(Config) ->
    EtsMem = etsmem(),
    evil_rename_1(old_hash, new_hash, [public,named_table]),
    evil_rename_1(old_tree, new_tree, [public,ordered_set,named_table]),
    wait_for_test_procs(true),
    verify_etsmem(EtsMem).

evil_rename_1(Old, New, Flags) ->
    process_flag(trap_exit, true),
    Old = ets_new(Old, Flags),
    Fixer = fun() -> ets:safe_fixtable(Old, true) end,
    crazy_fixtable(15000, Fixer),
    erlang:yield(),
    New = ets:rename(Old, New),
    erlang:yield(),
    ets:delete(New),
    ok.

crazy_fixtable(N, Fixer) ->
    Dracula = ets_new(count_dracula, [public]),
    ets:insert(Dracula, {count,0}),
    SpawnFun = fun() ->
		       Fixer(),
		       case ets:update_counter(Dracula, count, 1) rem 15 of
			   0 -> evil_creater_destroyer();
			   _ -> erlang:hibernate(erlang, error, [dont_wake_me])
		       end
	       end,
    crazy_fixtable_1(N, SpawnFun),
    crazy_fixtable_wait(N, Dracula),
    Dracula.

crazy_fixtable_wait(N, Dracula) ->
    case ets:lookup(Dracula, count) of
	[{count,N}] ->
	    ets:delete(Dracula);
	Other ->
	    io:format("~p\n", [Other]),
	    receive after 10 -> ok end,
	    crazy_fixtable_wait(N, Dracula)
    end.

crazy_fixtable_1(0, _) ->
    ok;
crazy_fixtable_1(N, Fun) ->
    %%FIXME my_spawn_link(Fun),
    my_spawn_link(Fun),
    crazy_fixtable_1(N-1, Fun).

evil_creater_destroyer() ->
    T1 = evil_create_fixed_tab(),
    ets:delete(T1).

evil_create_fixed_tab() ->
    T = ets_new(arne, [public]),
    ets:safe_fixtable(T, true),
    T.

%% Tests that the return values and errors are equal for set's and
%% ordered_set's where applicable.
interface_equality(Config) when is_list(Config) ->
    repeat_for_opts(interface_equality_do).

interface_equality_do(Opts) ->
    EtsMem = etsmem(),
    Set = ets_new(set,[set | Opts]),
    OrderedSet = ets_new(ordered_set,[ordered_set | Opts]),
    F = fun(X,T,FF) -> case X of
			   0 -> true; 
			   _ -> 
			       ets:insert(T, {X,
					      integer_to_list(X),
					      X rem 10}),
			       FF(X-1,T,FF) 
		       end 
	end,
    F(100,Set,F),
    F(100,OrderedSet,F),
    equal_results(ets, insert, Set, OrderedSet, [{a,"a"}]),
    equal_results(ets, insert, Set, OrderedSet, [{1,1,"1"}]),
    equal_results(ets, lookup, Set, OrderedSet, [10]),
    equal_results(ets, lookup, Set, OrderedSet, [1000]),
    equal_results(ets, delete, Set, OrderedSet, [10]),
    equal_results(ets, delete, Set, OrderedSet, [nott]),
    equal_results(ets, lookup, Set, OrderedSet, [1000]),
    equal_results(ets, insert, Set, OrderedSet, [10]),
    equal_results(ets, next, Set, OrderedSet, ['$end_of_table']),
    equal_results(ets, prev, Set, OrderedSet, ['$end_of_table']),
    equal_results(ets, match, Set, OrderedSet, [{'_','_','_'}]),
    equal_results(ets, match, Set, OrderedSet, [{'_','_','_','_'}]),
    equal_results(ets, match, Set, OrderedSet, [{$3,$2,2}]),
    equal_results(ets, match, Set, OrderedSet, ['_']),
    equal_results(ets, match, Set, OrderedSet, ['$1']),
    equal_results(ets, match, Set, OrderedSet, [{'_','$50',3}]),
    equal_results(ets, match, Set, OrderedSet, [['_','$50',3]]),
    equal_results(ets, match_delete, Set, OrderedSet, [{'_','_',4}]),
    equal_results(ets, match_delete, Set, OrderedSet, [{'_','_',4}]),
    equal_results(ets, match_object, Set, OrderedSet, [{'_','_',4}]),
    equal_results(ets, match_object, Set, OrderedSet, [{'_','_',5}]),
    equal_results(ets, match_object, Set, OrderedSet, [{'_','_',4}]),
    equal_results(ets, match_object, Set, OrderedSet, ['_']),
    equal_results(ets, match_object, Set, OrderedSet, ['$5011']),
    equal_results(ets, match_delete, Set, OrderedSet, ['$20']),
    equal_results(ets, lookup_element, Set, OrderedSet, [13,2]),
    equal_results(ets, lookup_element, Set, OrderedSet, [13,4]),
    equal_results(ets, lookup_element, Set, OrderedSet, [14,2]),
    equal_results(ets, delete, Set, OrderedSet, []),
    verify_etsmem(EtsMem).

equal_results(M, F, FirstArg1, FirstArg2 ,ACommon) ->
    Res = maybe_sort((catch apply(M,F, [FirstArg1 | ACommon]))),
    Res = maybe_sort((catch apply(M,F,[FirstArg2 | ACommon]))).

maybe_sort(L) when is_list(L) ->
    lists:sort(L);
maybe_sort({'EXIT',{Reason, List}}) when is_list(List) ->
    {'EXIT',{Reason, lists:map(fun({Module, Function, _, _}) ->
				       {Module, Function, '_'}
			       end,
			       List)}};
maybe_sort(Any) ->
    Any.

%% Test match, match_object and match_delete in ordered set's.
ordered_match(Config) when is_list(Config)->
    repeat_for_opts(ordered_match_do).

ordered_match_do(Opts) ->
    EtsMem = etsmem(),
    F = fun(X,T,FF) -> case X of
			   0 -> true;
			   _ ->
			       ets:insert(T, {X,
					      integer_to_list(X),
					      X rem 10,
					      X rem 100,
					      X rem 1000}),
			       FF(X-1,T,FF)
		       end
	end,
    T1 = ets_new(xxx,[ordered_set| Opts]),
    F(3000,T1,F),
    [[3,3],[3,3],[3,3]] = ets:match(T1, {'_','_','$1','$2',3}),
    F2 = fun(X,Rem,Res,FF) -> case X of
				  0 -> []; 
				  _ -> 
				      case X rem Rem of
					  Res ->
					      FF(X-1,Rem,Res,FF) ++
						  [{X,
						    integer_to_list(X), 
						    X rem 10,
						    X rem 100,
						    X rem 1000}];
					  _ ->
					      FF(X-1,Rem,Res,FF)
				      end
			      end 
	 end,
    OL1 = F2(3000,100,2,F2),
    OL1 = ets:match_object(T1, {'_','_','_',2,'_'}),
    true = ets:match_delete(T1,{'_','_','_',2,'_'}),
    [] = ets:match_object(T1, {'_','_','_',2,'_'}),
    OL2 = F2(3000,100,3,F2),
    OL2 = ets:match_object(T1, {'_','_','_',3,'_'}),
    ets:delete(T1),
    verify_etsmem(EtsMem).


%% Test basic functionality in ordered_set's.
ordered(Config) when is_list(Config) ->
    repeat_for_opts(ordered_do).

ordered_do(Opts) ->
    EtsMem = etsmem(),
    T = ets_new(oset, [ordered_set | Opts]),
    InsList = [
	       25,26,27,28,
	       5,6,7,8,
	       21,22,23,24,
	       9,10,11,12,
	       1,2,3,4,
	       17,18,19,20,
	       13,14,15,16,
	       1 bsl 33
	      ],
    lists:foreach(fun(X) ->
			  ets:insert(T,{X,integer_to_list(X)})
		  end,
		  InsList),
    IL2 = lists:map(fun(X) -> {X,integer_to_list(X)} end, InsList),
    L1 = pick_all_forward(T),
    L2 = pick_all_backwards(T),
    S1 = lists:sort(IL2),
    S2 = lists:reverse(lists:sort(IL2)),
    S1 = L1,
    S2 = L2,
    [{1,"1"}] = ets:slot(T,0),
    [{28,"28"}] = ets:slot(T,27),
    [{1 bsl 33,_}] = ets:slot(T,28),
    27 = ets:prev(T,28),
    [{7,"7"}] = ets:slot(T,6),
    '$end_of_table' = ets:next(T,1 bsl 33),
    [{12,"12"}] = ets:slot(T,11),
    '$end_of_table' = ets:slot(T,29),
    [{1,"1"}] = ets:slot(T,0),
    28 = ets:prev(T,1 bsl 33),
    1 = ets:next(T,0),
    pick_all_forward(T),
    [{7,"7"}] = ets:slot(T,6),
    L2 = pick_all_backwards(T),
    [{7,"7"}] = ets:slot(T,6),
    ets:delete(T),
    verify_etsmem(EtsMem).

pick_all(_T,'$end_of_table',_How) ->
    [];
pick_all(T,Last,How) ->
    This = case How of
	       next ->
		   ets:next(T,Last);
	       prev ->
		   ets:prev(T,Last)
	   end,
    [LastObj] = ets:lookup(T,Last),
    [LastObj | pick_all(T,This,How)].

pick_all_forward(T) ->
    pick_all(T,ets:first(T),next).
pick_all_backwards(T) ->
    pick_all(T,ets:last(T),prev).



%% Small test case for both set and bag type ets tables.
setbag(Config) when is_list(Config) ->    
    EtsMem = etsmem(),
    Set = ets_new(set,[set]),
    Bag = ets_new(bag,[bag]),
    Key = {foo,bar},

    %% insert some value
    ets:insert(Set,{Key,val1}),
    ets:insert(Bag,{Key,val1}),

    %% insert new value for same key again
    ets:insert(Set,{Key,val2}),
    ets:insert(Bag,{Key,val2}),

    %% check
    [{Key,val2}] = ets:lookup(Set,Key),
    [{Key,val1},{Key,val2}] = ets:lookup(Bag,Key),

    true = ets:delete(Set),
    true = ets:delete(Bag),
    verify_etsmem(EtsMem).

%% Test case to check proper return values for illegal ets_new() calls.
badnew(Config) when is_list(Config) ->
    EtsMem = etsmem(),
    {'EXIT',{badarg,_}} = (catch ets_new(12,[])),
    {'EXIT',{badarg,_}} = (catch ets_new({a,b},[])),
    {'EXIT',{badarg,_}} = (catch ets_new(name,[foo])),
    {'EXIT',{badarg,_}} = (catch ets_new(name,{bag})),
    {'EXIT',{badarg,_}} = (catch ets_new(name,bag)),
    verify_etsmem(EtsMem).

%% OTP-2314. Test case to check that a non-proper list does not
%% crash the emulator.
verybadnew(Config) when is_list(Config) ->
    EtsMem = etsmem(),
    {'EXIT',{badarg,_}} = (catch ets_new(verybad,[set|protected])),
    verify_etsmem(EtsMem).

%% Small check to see if named tables work.
named(Config) when is_list(Config) ->
    EtsMem = etsmem(),
    Tab = make_table(foo,
		     [named_table],
		     [{key,val}]),
    [{key,val}] = ets:lookup(foo,key),
    true = ets:delete(Tab),
    verify_etsmem(EtsMem).

%% Test case to check if specified keypos works.
keypos2(Config) when is_list(Config) ->
    EtsMem = etsmem(),
    Tab = make_table(foo,
		     [set,{keypos,2}],
		     [{val,key}, {val2,key}]),
    [{val2,key}] = ets:lookup(Tab,key),
    true = ets:delete(Tab),
    verify_etsmem(EtsMem).

%% Privacy check. Check that a named(public/private/protected) table
%% cannot be read by the wrong process(es).
privacy(Config) when is_list(Config) ->
    repeat_for_opts(privacy_do).

privacy_do(Opts) ->
    EtsMem = etsmem(),
    process_flag(trap_exit,true),
    Owner = my_spawn_link(?MODULE,privacy_owner,[self(),Opts]),
    receive
	{'EXIT',Owner,Reason} ->
	    exit({privacy_test,Reason});
	ok ->
	    ok
    end,

    privacy_check(pub,prot,priv),

    Owner ! {shift,1,{pub,prot,priv}},   
    receive
        {Pub1,Prot1,Priv1} ->
            ok = privacy_check(Pub1,Prot1,Priv1),
            Owner ! {shift,2,{Pub1,Prot1,Priv1}}
    end,

    receive
        {Pub2,Prot2,Priv2} ->
            ok = privacy_check(Pub2,Prot2,Priv2),
            Owner ! {shift,0,{Pub2,Prot2,Priv2}}
    end,

    receive
        {Pub3,Prot3,Priv3} ->
            ok = privacy_check(Pub3,Prot3,Priv3)
    end,

    Owner ! die,
    receive {'EXIT',Owner,_} -> ok end,
    verify_etsmem(EtsMem).

privacy_check(Pub,Prot,Priv) ->
    %% check read rights
    [] = ets:lookup(Pub, foo),
    [] = ets:lookup(Prot,foo),
    {'EXIT',{badarg,_}} = (catch ets:lookup(Priv,foo)),

    %% check write rights
    true = ets:insert(Pub, {1,foo}),
    {'EXIT',{badarg,_}} = (catch ets:insert(Prot,{2,foo})),
    {'EXIT',{badarg,_}} = (catch ets:insert(Priv,{3,foo})),

    %% check that it really wasn't written, either
    [] = ets:lookup(Prot,foo),
    ok.

privacy_owner(Boss, Opts) ->
    ets_new(pub, [public,named_table | Opts]),
    ets_new(prot,[protected,named_table | Opts]),
    ets_new(priv,[private,named_table | Opts]),
    Boss ! ok,
    privacy_owner_loop(Boss).

privacy_owner_loop(Boss) ->
    receive
	{shift,N,Pub_Prot_Priv} ->
	    {Pub,Prot,Priv} = rotate_tuple(Pub_Prot_Priv, N),

	    ets:setopts(Pub,{protection,public}),
	    ets:setopts(Prot,{protection,protected}),
	    ets:setopts(Priv,{protection,private}),
	    Boss ! {Pub,Prot,Priv},
	    privacy_owner_loop(Boss);

	die -> ok
    end.

rotate_tuple(Tuple, 0) ->
    Tuple;
rotate_tuple(Tuple, N) ->
    [H|T] = tuple_to_list(Tuple),
    rotate_tuple(list_to_tuple(T ++ [H]), N-1).


%%%%%%%%%%%%%%%%%%%%%%%%%%%%%%%%%%%%%%%%%%%%%%%%%%%%%%%%%%%%%%%%%%%%%%


%% Check lookup in an empty table and lookup of a non-existing key.
empty(Config) when is_list(Config) ->
    repeat_for_opts(empty_do).

empty_do(Opts) ->
    EtsMem = etsmem(),
    Tab = ets_new(foo,Opts),
    [] = ets:lookup(Tab,key),
    true = ets:insert(Tab,{key2,val}),
    [] = ets:lookup(Tab,key),
    true = ets:delete(Tab),
    verify_etsmem(EtsMem).

%% Check proper return values for illegal insert operations.
badinsert(Config) when is_list(Config) ->
    repeat_for_opts(badinsert_do).

badinsert_do(Opts) ->
    EtsMem = etsmem(),
    {'EXIT',{badarg,_}} = (catch ets:insert(foo,{key,val})),

    Tab = ets_new(foo,Opts),
    {'EXIT',{badarg,_}} = (catch ets:insert(Tab,{})),

    Tab3 = ets_new(foo,[{keypos,3}| Opts]),
    {'EXIT',{badarg,_}} = (catch ets:insert(Tab3,{a,b})),

    {'EXIT',{badarg,_}} = (catch ets:insert(Tab,[key,val2])),
    true = ets:delete(Tab),
    true = ets:delete(Tab3),
    verify_etsmem(EtsMem).

%%%%%%%%%%%%%%%%%%%%%%%%%%%%%%%%%%%%%%%%%%%%%%%%%%%%%%%%%%%%%%%%%%%%%%


%% Test lookup timing.
time_lookup(Config) when is_list(Config) ->
    %% just for timing, really
    EtsMem = etsmem(),
    Values = repeat_for_opts(time_lookup_do),
    verify_etsmem(EtsMem),
    {comment,lists:flatten(io_lib:format(
			     "~p ets lookups/s",[Values]))}.

time_lookup_do(Opts) ->
    Tab = ets_new(foo,Opts),
    fill_tab(Tab,foo),
    ets:insert(Tab,{{a,key},foo}),
    N = 100000,
    {Time,_} = timer:tc(fun() -> time_lookup_many(N, Tab) end),
    Seconds = Time / 1000000,
    true = ets:delete(Tab),
    round(N / Seconds).				% lookups/s

time_lookup_many(0, _Tab) ->
    ok;
time_lookup_many(N, Tab) ->
    ets:lookup(Tab, {a,key}),
    time_lookup_many(N-1, Tab).

%% Check proper return values from bad lookups in existing/non existing
%% ets tables.
badlookup(Config) when is_list(Config) ->
    EtsMem = etsmem(),
    {'EXIT',{badarg,_}} = (catch ets:lookup(foo,key)),
    Tab = ets_new(foo,[]),
    ets:delete(Tab),
    {'EXIT',{badarg,_}} = (catch ets:lookup(Tab,key)),
    verify_etsmem(EtsMem).

%% Test that lookup returns objects in order of insertion for bag and dbag.
lookup_order(Config) when is_list(Config) ->  
    EtsMem = etsmem(),
    repeat_for_opts(lookup_order_do, [write_concurrency,[bag,duplicate_bag]]),
    verify_etsmem(EtsMem),
    ok.

lookup_order_do(Opts) ->
    lookup_order_2(Opts, false),
    lookup_order_2(Opts, true).

lookup_order_2(Opts, Fixed) ->
    io:format("Opts=~p Fixed=~p\n",[Opts,Fixed]),

    A = 1, B = 2, C = 3,
    ABC = [A,B,C],
    Pair = [{A,B},{B,A},{A,C},{C,A},{B,C},{C,B}],
    Combos = [{D1,D2,D3} || D1<-ABC, D2<-Pair, D3<-Pair],
    lists:foreach(fun({D1,{D2a,D2b},{D3a,D3b}}) ->
			  T = ets_new(foo,Opts),
			  case Fixed of
			      true -> ets:safe_fixtable(T,true);
			      false -> ok
			  end,			  
			  S10 = {T,[],key},
			  S20 = check_insert(S10,A),
			  S30 = check_insert(S20,B),
			  S40 = check_insert(S30,C),
			  S50 = check_delete(S40,D1),
			  S55 = check_insert(S50,D1),
			  S60 = check_insert(S55,D1),
			  S70 = check_delete(S60,D2a),
			  S80 = check_delete(S70,D2b),
			  S90 = check_insert(S80,D2a),
			  SA0 = check_delete(S90,D3a),
			  SB0 = check_delete(SA0,D3b),			  
			  check_insert_new(SB0,D3b),

			  true = ets:delete(T)
		  end,
		  Combos).


check_insert({T,List0,Key},Val) ->
    %%io:format("insert ~p into ~p\n",[Val,List0]),
    ets:insert(T,{Key,Val}),
    List1 = case (ets:info(T,type) =:= bag andalso
		  lists:member({Key,Val},List0)) of
		true -> List0;		
		false -> [{Key,Val} | List0]
	    end,
    check_check({T,List1,Key}).

check_insert_new({T,List0,Key},Val) ->
    %%io:format("insert_new ~p into ~p\n",[Val,List0]),
    Ret = ets:insert_new(T,{Key,Val}),
    Ret = (List0 =:= []),
    List1 = case Ret of
		true -> [{Key,Val}];
		false -> List0
	    end,
    check_check({T,List1,Key}).


check_delete({T,List0,Key},Val) ->
    %%io:format("delete ~p from ~p\n",[Val,List0]),
    ets:delete_object(T,{Key,Val}),
    List1 = lists:filter(fun(Obj) -> Obj =/= {Key,Val} end,
			 List0),
    check_check({T,List1,Key}).

check_check(S={T,List,Key}) ->
    case lists:reverse(ets:lookup(T,Key)) of
	List -> ok;
        ETS -> io:format("check failed:\nETS: ~p\nCHK: ~p\n", [ETS,List]),
	       ct:fail("Invalid return value from ets:lookup")
    end,
    Items = ets:info(T,size),
    Items = length(List),
    S.



fill_tab(Tab,Val) ->
    ets:insert(Tab,{key,Val}),
    ets:insert(Tab,{{a,144},Val}),
    ets:insert(Tab,{{a,key2},Val}),
    ets:insert(Tab,{14,Val}),
    ok.


%%%%%%%%%%%%%%%%%%%%%%%%%%%%%%%%%%%%%%%%%%%%%%%%%%%%%%%%%%%%%%%%%%%%%%


%% OTP-2386. Multiple return elements.
lookup_element_mult(Config) when is_list(Config) ->
    repeat_for_opts(lookup_element_mult_do).

lookup_element_mult_do(Opts) ->
    EtsMem = etsmem(),
    T = ets_new(service, [bag, {keypos, 2} | Opts]),
    D = lists:reverse(lem_data()),
    lists:foreach(fun(X) -> ets:insert(T, X) end, D),
    ok = lem_crash_3(T),
    ets:insert(T, {0, "heap_key"}),
    ets:lookup_element(T, "heap_key", 2),
    true = ets:delete(T),
    verify_etsmem(EtsMem).

lem_data() ->
    [
     {service,'eddie2@boromir',{150,236,14,103},httpd88,self()},
     {service,'eddie2@boromir',{150,236,14,103},httpd80,self()},
     {service,'eddie3@boromir',{150,236,14,107},httpd88,self()},
     {service,'eddie3@boromir',{150,236,14,107},httpd80,self()},
     {service,'eddie4@boromir',{150,236,14,108},httpd88,self()}
    ].

lem_crash(T) ->
    L = ets:lookup_element(T, 'eddie2@boromir', 3),
    {erlang:phash(L, 256), L}.

lem_crash_3(T) ->
    lem_crash(T),
    io:format("Survived once~n"),
    lem_crash(T),
    io:format("Survived twice~n"),
    lem_crash(T),
    io:format("Survived all!~n"),
    ok.

%%%%%%%%%%%%%%%%%%%%%%%%%%%%%%%%%%%%%%%%%%%%%%%%%%%%%%%%%%%%%%%%%%%%%%


%% Check delete of an element inserted in a `filled' table.
delete_elem(Config) when is_list(Config) ->
    repeat_for_opts(delete_elem_do, [write_concurrency, all_types]).

delete_elem_do(Opts) ->
    EtsMem = etsmem(),
    Tab = ets_new(foo,Opts),
    fill_tab(Tab,foo),
    ets:insert(Tab,{{b,key},foo}),
    ets:insert(Tab,{{c,key},foo}),
    true = ets:delete(Tab,{b,key}),
    [] = ets:lookup(Tab,{b,key}),
    [{{c,key},foo}] = ets:lookup(Tab,{c,key}),
    true = ets:delete(Tab),
    verify_etsmem(EtsMem).

%% Check that ets:delete() works and releases the name of the
%% deleted table.
delete_tab(Config) when is_list(Config) ->
    repeat_for_opts(delete_tab_do,[write_concurrency,all_types]).

delete_tab_do(Opts) ->
    Name = foo,
    EtsMem = etsmem(),
    Name = ets_new(Name, [named_table | Opts]),
    true = ets:delete(foo),
    %% The name should be available again.
    Name = ets_new(Name, [named_table | Opts]),
    true = ets:delete(Name),
    verify_etsmem(EtsMem).

%% Check that ets:delete/1 works and that other processes can run.
delete_large_tab(Config) when is_list(Config) ->
    Data = [{erlang:phash2(I, 16#ffffff),I} || I <- lists:seq(1, 200000)],
    EtsMem = etsmem(),
    repeat_for_opts(fun(Opts) -> delete_large_tab_do(Opts,Data) end),
    verify_etsmem(EtsMem).

delete_large_tab_do(Opts,Data) ->
    delete_large_tab_1(foo_hash, Opts, Data, false),
    delete_large_tab_1(foo_tree, [ordered_set | Opts], Data, false),
    delete_large_tab_1(foo_hash, Opts, Data, true).


delete_large_tab_1(Name, Flags, Data, Fix) ->
    Tab = ets_new(Name, Flags),
    ets:insert(Tab, Data),

    case Fix of
	false -> ok;
	true ->
	    true = ets:safe_fixtable(Tab, true),
	    lists:foreach(fun({K,_}) -> ets:delete(Tab, K) end, Data)
    end,

    {priority, Prio} = process_info(self(), priority),	    
    Deleter = self(),
    [SchedTracer]
	= start_loopers(1,
			Prio,
			fun (SC) ->
				receive
				    {trace, Deleter, out, _} ->
					undefined = ets:info(Tab),
					SC+1;
				    {trace,
				     Deleter,
				     register,
				     delete_large_tab_done_marker}->
					Deleter ! {schedule_count, SC},
					exit(normal);
				    _ ->
					SC
				end
			end,
			0),
    SchedTracerMon = monitor(process, SchedTracer),
    Loopers = start_loopers(erlang:system_info(schedulers),
			    Prio,
			    fun (_) -> erlang:yield() end,
			    ok),
    erlang:yield(),
    1 = erlang:trace(self(),true,[running,procs,{tracer,SchedTracer}]),
    true = ets:delete(Tab),
    %% The register stuff is just a trace marker
    true = register(delete_large_tab_done_marker, self()),
    true = unregister(delete_large_tab_done_marker),
    undefined = ets:info(Tab),
    ok = stop_loopers(Loopers),
    receive
	{schedule_count, N} ->
	    io:format("~s: context switches: ~p", [Name,N]),
	    if
		N >= 5 -> ok;
		true -> ct:fail(failed)
	    end
    end,
    receive {'DOWN',SchedTracerMon,process,SchedTracer,_} -> ok end,
    ok.

%% Delete a large name table and try to create a new table with
%% the same name in another process.
delete_large_named_table(Config) when is_list(Config) ->    
    Data = [{erlang:phash2(I, 16#ffffff),I} || I <- lists:seq(1, 200000)],
    EtsMem = etsmem(),
    repeat_for_opts(fun(Opts) -> delete_large_named_table_do(Opts,Data) end),
    verify_etsmem(EtsMem),
    ok.

delete_large_named_table_do(Opts,Data) ->
    delete_large_named_table_1(foo_hash, [named_table | Opts], Data, false),
    delete_large_named_table_1(foo_tree, [ordered_set,named_table | Opts], Data, false),
    delete_large_named_table_1(foo_hash, [named_table | Opts], Data, true).

delete_large_named_table_1(Name, Flags, Data, Fix) ->
    Tab = ets_new(Name, Flags),
    ets:insert(Tab, Data),

    case Fix of
	false -> ok;
	true ->
	    true = ets:safe_fixtable(Tab, true),
	    lists:foreach(fun({K,_}) -> ets:delete(Tab, K) end, Data)
    end,
    {Pid, MRef} = my_spawn_opt(fun() ->
				       receive
					   ets_new ->
					       ets_new(Name, [named_table])
				       end
			       end,
			       [link, monitor]),
    true = ets:delete(Tab),
    Pid ! ets_new,
    receive {'DOWN',MRef,process,Pid,_} -> ok end,
    ok.

%% Delete a large table, and kill the process during the delete.
evil_delete(Config) when is_list(Config) ->
    Data = [{I,I*I} || I <- lists:seq(1, 100000)],
    repeat_for_opts(fun(Opts) -> evil_delete_do(Opts,Data) end).

evil_delete_do(Opts,Data) ->
    EtsMem = etsmem(),
    evil_delete_owner(foo_hash, Opts, Data, false),
    verify_etsmem(EtsMem),
    evil_delete_owner(foo_hash, Opts, Data, true),
    verify_etsmem(EtsMem),
    evil_delete_owner(foo_tree, [ordered_set | Opts], Data, false),
    verify_etsmem(EtsMem),
    TabA = evil_delete_not_owner(foo_hash, Opts, Data, false),
    verify_etsmem(EtsMem),
    TabB = evil_delete_not_owner(foo_hash, Opts, Data, true),
    verify_etsmem(EtsMem),
    TabC = evil_delete_not_owner(foo_tree, [ordered_set | Opts], Data, false),
    verify_etsmem(EtsMem),
    lists:foreach(fun(T) -> undefined = ets:info(T) end,
		  [TabA,TabB,TabC]).

evil_delete_not_owner(Name, Flags, Data, Fix) ->
    io:format("Not owner: ~p, fix = ~p", [Name,Fix]),
    Tab = ets_new(Name, [public|Flags]),
    ets:insert(Tab, Data),
    case Fix of
	false -> ok;
	true ->
	    true = ets:safe_fixtable(Tab, true),
	    lists:foreach(fun({K,_}) -> ets:delete(Tab, K) end, Data)
    end,
    Pid = my_spawn(fun() ->
			   P = my_spawn_link(
				 fun() ->
					 receive kill -> ok end,
					 erlang:yield(),
					 exit(kill_linked_processes_now)
				 end),
			   erlang:yield(),
			   P ! kill,
			   true = ets:delete(Tab)
		   end),
    Ref = erlang:monitor(process, Pid),
    receive {'DOWN',Ref,_,_,_} -> ok end,
    Tab.

evil_delete_owner(Name, Flags, Data, Fix) ->
    Fun = fun() ->
		  Tab = ets_new(Name, [public|Flags]),
		  ets:insert(Tab, Data),
		  case Fix of
		      false -> ok;
		      true ->
			  true = ets:safe_fixtable(Tab, true),
			  lists:foreach(fun({K,_}) ->
						ets:delete(Tab, K)
					end, Data)
		  end,
		  erlang:yield(),
		  my_spawn_link(fun() ->
					erlang:yield(),
					exit(kill_linked_processes_now)
				end),
		  true = ets:delete(Tab)
	  end,
    Pid = my_spawn(Fun),
    Ref = erlang:monitor(process, Pid),
    receive {'DOWN',Ref,_,_,_} -> ok end.


exit_large_table_owner(Config) when is_list(Config) ->
    %%Data = [{erlang:phash2(I, 16#ffffff),I} || I <- lists:seq(1, 500000)],
    Laps = 500000 div syrup_factor(),
    FEData = fun(Do) -> repeat_while(fun(I) when I =:= Laps -> {false,ok};
					(I) -> Do({erlang:phash2(I, 16#ffffff),I}),
					       {true, I+1}
				     end, 1)
	     end,
    EtsMem = etsmem(),
    repeat_for_opts({exit_large_table_owner_do,{FEData,Config}}),
    verify_etsmem(EtsMem).

exit_large_table_owner_do(Opts,{FEData,Config}) ->
    verify_rescheduling_exit(Config, FEData, [named_table | Opts], true, 1, 1),
    verify_rescheduling_exit(Config, FEData, Opts, false, 1, 1).

exit_many_large_table_owner(Config) when is_list(Config) ->
    ct:timetrap({minutes,30}), %% valgrind needs a lot
    %%Data = [{erlang:phash2(I, 16#ffffff),I} || I <- lists:seq(1, 500000)],
    Laps = 500000 div syrup_factor(),
    FEData = fun(Do) -> repeat_while(fun(I) when I =:= Laps -> {false,ok};
					(I) -> Do({erlang:phash2(I, 16#ffffff),I}),
					       {true, I+1}
				     end, 1)
	     end,
    EtsMem = etsmem(),
    repeat_for_opts(fun(Opts) -> exit_many_large_table_owner_do(Opts,FEData,Config) end),
    verify_etsmem(EtsMem).

exit_many_large_table_owner_do(Opts,FEData,Config) ->
    verify_rescheduling_exit(Config, FEData, Opts, true, 1, 4),
    verify_rescheduling_exit(Config, FEData, [named_table | Opts], false, 1, 4).

exit_many_tables_owner(Config) when is_list(Config) ->
    NoData = fun(_Do) -> ok end,
    EtsMem = etsmem(),
    verify_rescheduling_exit(Config, NoData, [named_table], false, 1000, 1),
    verify_rescheduling_exit(Config, NoData, [named_table,{write_concurrency,true}], false, 1000, 1),
    verify_etsmem(EtsMem).

exit_many_many_tables_owner(Config) when is_list(Config) ->
    Data = [{erlang:phash2(I, 16#ffffff),I} || I <- lists:seq(1, 50)],
    FEData = fun(Do) -> lists:foreach(Do, Data) end,
    repeat_for_opts(fun(Opts) -> exit_many_many_tables_owner_do(Opts,FEData,Config) end).

exit_many_many_tables_owner_do(Opts,FEData,Config) ->
    verify_rescheduling_exit(Config, FEData, [named_table | Opts], true, 200, 5),
    verify_rescheduling_exit(Config, FEData, Opts, false, 200, 5),
    wait_for_test_procs(),
    EtsMem = etsmem(),
    verify_rescheduling_exit(Config, FEData, Opts, true, 200, 5),
    verify_rescheduling_exit(Config, FEData, [named_table | Opts], false, 200, 5),
    verify_etsmem(EtsMem).


count_exit_sched(TP) ->
    receive
	{trace, TP, in_exiting, 0} ->
	    count_exit_sched_out(TP, 1);
	{trace, TP, out_exiting, 0} ->
	    count_exit_sched_in(TP, 1);
	{trace, TP, out_exited, 0} ->
	    0
    end.

count_exit_sched_in(TP, N) ->
    receive
	{trace, TP, in_exiting, 0} ->
	    count_exit_sched_out(TP, N);
	{trace, TP, _, _} = Msg ->
	    exit({unexpected_trace_msg, Msg})
    end.

count_exit_sched_out(TP, N) ->
    receive
	{trace, TP, out_exiting, 0} ->
	    count_exit_sched_in(TP, N+1);
	{trace, TP, out_exited, 0} ->
	    N;
	{trace, TP, _, _} = Msg ->
	    exit({unexpected_trace_msg, Msg})
    end.

vre_fix_tables(Tab) ->
    Parent = self(),
    Go = make_ref(),
    my_spawn_link(fun () ->
			  true = ets:safe_fixtable(Tab, true),
			  Parent ! Go,
			  receive infinity -> ok end
		  end),
    receive Go -> ok end,
    ok.

verify_rescheduling_exit(Config, ForEachData, Flags, Fix, NOTabs, NOProcs) ->
    NoFix = 5,
    TestCase = atom_to_list(proplists:get_value(test_case, Config)),
    Parent = self(),
    KillMe = make_ref(),
    PFun =
	fun () ->
		repeat(
		  fun () ->
			  Uniq = erlang:unique_integer([positive]),
			  Name = list_to_atom(TestCase ++ "-" ++
						  integer_to_list(Uniq)),
			  Tab = ets_new(Name, Flags),
                          ForEachData(fun(Data) -> ets:insert(Tab, Data) end),
			  case Fix of
			      false -> ok;
			      true ->
				  lists:foreach(fun (_) ->
							vre_fix_tables(Tab)
						end,
						lists:seq(1,NoFix)),
                                  KeyPos = ets:info(Tab,keypos),
                                  ForEachData(fun(Data) ->
						      ets:delete(Tab, element(KeyPos,Data))
                                              end)
			  end
		  end,
		  NOTabs),
		Parent ! {KillMe, self()},
		receive after infinity -> ok end
	end,
    TPs = lists:map(fun (_) ->
			    TP = my_spawn_link(PFun),
			    1 = erlang:trace(TP, true, [exiting]),
			    TP
		    end,
		    lists:seq(1, NOProcs)),
    lists:foreach(fun (TP) ->
			  receive {KillMe, TP} -> ok end
		  end,
		  TPs),
    LPs = start_loopers(erlang:system_info(schedulers),
			normal,
			fun (_) ->
				erlang:yield()
			end,
			ok),
    lists:foreach(fun (TP) ->
			  unlink(TP),
			  exit(TP, bang)
		  end,
		  TPs),
    lists:foreach(fun (TP) ->
			  XScheds = count_exit_sched(TP),
			  io:format("~p XScheds=~p~n",
				    [TP, XScheds]),
			  true = XScheds >= 5
		  end,
		  TPs),
    stop_loopers(LPs),
    ok.



%% Make sure that slots for ets tables are cleared properly.
table_leak(Config) when is_list(Config) ->
    repeat_for_opts(fun(Opts) -> table_leak_1(Opts,20000) end).

table_leak_1(_,0) -> ok;
table_leak_1(Opts,N) ->
    T = ets_new(fooflarf, Opts),
    true = ets:delete(T),
    table_leak_1(Opts,N-1).

%% Check proper return values for illegal delete operations.
baddelete(Config) when is_list(Config) ->
    EtsMem = etsmem(),
    {'EXIT',{badarg,_}} = (catch ets:delete(foo)),
    Tab = ets_new(foo,[]),
    true = ets:delete(Tab),
    {'EXIT',{badarg,_}} = (catch ets:delete(Tab)),
    verify_etsmem(EtsMem).

%% Check that match_delete works. Also tests tab2list function.
match_delete(Config) when is_list(Config) ->
    EtsMem = etsmem(),
    repeat_for_opts(match_delete_do,[write_concurrency,all_types]),
    verify_etsmem(EtsMem).

match_delete_do(Opts) ->
    EtsMem = etsmem(),
    Tab = ets_new(kad,Opts),
    fill_tab(Tab,foo),
    ets:insert(Tab,{{c,key},bar}),
    _ = ets:match_delete(Tab,{'_',foo}),
    [{{c,key},bar}] = ets:tab2list(Tab),
    _ = ets:match_delete(Tab,'_'),
    [] = ets:tab2list(Tab),
    true = ets:delete(Tab),
    verify_etsmem(EtsMem).

%% OTP-3005: check match_delete with constant argument.
match_delete3(Config) when is_list(Config) ->
    repeat_for_opts(match_delete3_do).

match_delete3_do(Opts) ->
    EtsMem = etsmem(),
    T = make_table(test,
		   [duplicate_bag | Opts],
		   [{aa,17},
		    {cA,1000},
		    {cA,17},
		    {cA,1000},
		    {aa,17}]),
    %% 'aa' and 'cA' have the same hash value in the current
    %% implementation. This causes the aa's to precede the cA's, to make
    %% the test more interesting.
    [{cA,1000},{cA,1000}] = ets:match_object(T, {'_', 1000}),
    ets:match_delete(T, {cA,1000}),
    [] = ets:match_object(T, {'_', 1000}),
    ets:delete(T),
    verify_etsmem(EtsMem).


%%%%%%%%%%%%%%%%%%%%%%%%%%%%%%%%%%%%%%%%%%%%%%%%%%%%%%%%%%%%%%%%%%%%%%

%% Test ets:first/1 & ets:next/2.
firstnext(Config) when is_list(Config) ->
    repeat_for_opts(firstnext_do).

firstnext_do(Opts) ->
    EtsMem = etsmem(),
    Tab = ets_new(foo,Opts),
    [] = firstnext_collect(Tab,ets:first(Tab),[]),
    fill_tab(Tab,foo),
    Len = length(ets:tab2list(Tab)),
    Len = length(firstnext_collect(Tab,ets:first(Tab),[])),
    true = ets:delete(Tab),
    verify_etsmem(EtsMem).

firstnext_collect(_Tab,'$end_of_table',List) ->
    List;
firstnext_collect(Tab,Key,List) ->
    firstnext_collect(Tab,ets:next(Tab,Key),[Key|List]).


%%%%%%%%%%%%%%%%%%%%%%%%%%%%%%%%%%%%%%%%%%%%%%%%%%%%%%%%%%%%%%%%%%%%%%

%% Tests ets:first/1 & ets:next/2.
firstnext_concurrent(Config) when is_list(Config) ->
    register(master, self()),
    ets_init(?MODULE, 20),
    [dynamic_go() || _ <- lists:seq(1, 2)],
    receive
    after 5000 -> ok
    end.

ets_init(Tab, N) ->
    ets_new(Tab, [named_table,public,ordered_set]),
    cycle(Tab, lists:seq(1,N+1)).

cycle(_Tab, [H|T]) when H > length(T)-> ok;
cycle(Tab, L) ->
    ets:insert(Tab,list_to_tuple(L)),
    cycle(Tab, tl(L)++[hd(L)]).

dynamic_go() -> my_spawn_link(fun dynamic_init/0).

dynamic_init() -> [dyn_lookup(?MODULE) || _ <- lists:seq(1, 10)].

dyn_lookup(T) -> dyn_lookup(T, ets:first(T)).

dyn_lookup(_T, '$end_of_table') -> [];
dyn_lookup(T, K) ->
    NextKey=ets:next(T,K),	
    case ets:next(T,K) of
	NextKey ->
	    dyn_lookup(T, NextKey);
	NK ->
	    io:fwrite("hmmm... ~p =/= ~p~n", [NextKey,NK]),
	    exit(failed)
    end.

%%%%%%%%%%%%%%%%%%%%%%%%%%%%%%%%%%%%%%%%%%%%%%%%%%%%%%%%%%%%%%%%%%%%%%

slot(Config) when is_list(Config) ->
    repeat_for_opts(slot_do).

slot_do(Opts) ->
    EtsMem = etsmem(),
    Tab = ets_new(foo,Opts),
    fill_tab(Tab,foo),
    Elts = ets:info(Tab,size),
    Elts = slot_loop(Tab,0,0),
    true = ets:delete(Tab),
    verify_etsmem(EtsMem).

slot_loop(Tab,SlotNo,EltsSoFar) ->
    case ets:slot(Tab,SlotNo) of
	'$end_of_table' ->
	    {'EXIT',{badarg,_}} =
		(catch ets:slot(Tab,SlotNo+1)),
	    EltsSoFar;
	Elts ->
	    slot_loop(Tab,SlotNo+1,EltsSoFar+length(Elts))
    end.

%%%%%%%%%%%%%%%%%%%%%%%%%%%%%%%%%%%%%%%%%%%%%%%%%%%%%%%%%%%%%%%%%%%%%%


match1(Config) when is_list(Config) ->
    repeat_for_opts(match1_do).

match1_do(Opts) ->
    EtsMem = etsmem(),
    Tab = ets_new(foo,Opts),
    fill_tab(Tab,foo),
    [] = ets:match(Tab,{}),
    ets:insert(Tab,{{one,4},4}),
    ets:insert(Tab,{{one,5},5}),
    ets:insert(Tab,{{two,4},4}),
    ets:insert(Tab,{{two,5},6}),
    case ets:match(Tab,{{one,'_'},'$0'}) of
	[[4],[5]] -> ok;
	[[5],[4]] -> ok
    end,
    case ets:match(Tab,{{two,'$1'},'$0'}) of
	[[4,4],[6,5]] -> ok;
	[[6,5],[4,4]] -> ok
    end,
    case ets:match(Tab,{{two,'$9'},'$4'}) of
	[[4,4],[6,5]] -> ok;
	[[6,5],[4,4]] -> ok
    end,
    case ets:match(Tab,{{two,'$9'},'$22'}) of
	[[4,4],[5,6]] -> ok;
	[[5,6],[4,4]] -> ok
    end,
    [[4]] = ets:match(Tab,{{two,'$0'},'$0'}),
    Len = length(ets:match(Tab,'$0')),
    Len = length(ets:match(Tab,'_')),
    if Len > 4 -> ok end,
    true = ets:delete(Tab),
    verify_etsmem(EtsMem).

%% Test match with specified keypos bag table.
match2(Config) when is_list(Config) ->
    repeat_for_opts(match2_do).

match2_do(Opts) ->
    EtsMem = etsmem(),
    Tab = make_table(foobar,
		     [bag, named_table, {keypos, 2} | Opts],
		     [{value1, key1},
		      {value2_1, key2},
		      {value2_2, key2},
		      {value3_1, key3},
		      {value3_2, key3},
		      {value2_1, key2_wannabe}]),
    case length(ets:match(Tab, '$1')) of
	6 -> ok;
	_ -> ct:fail("Length of matched list is wrong.")
    end,
    [[value3_1],[value3_2]] = ets:match(Tab, {'$1', key3}),
    [[key1]] = ets:match(Tab, {value1, '$1'}),
    [[key2_wannabe],[key2]] = ets:match(Tab, {value2_1, '$2'}),
    [] = ets:match(Tab,{'$1',nosuchkey}),
    [] = ets:match(Tab,{'$1',kgY2}), % same hash as key2
    [] = ets:match(Tab,{nosuchvalue,'$1'}),
    true = ets:delete(Tab),
    verify_etsmem(EtsMem).

%% Some ets:match_object tests.
match_object(Config) when is_list(Config) ->
    repeat_for_opts(match_object_do).

match_object_do(Opts) ->
    EtsMem = etsmem(),
    Tab = ets_new(foobar, Opts),
    fill_tab(Tab, foo),
    ets:insert(Tab,{{one,4},4}),
    ets:insert(Tab,{{one,5},5}),
    ets:insert(Tab,{{two,4},4}),
    ets:insert(Tab,{{two,5},6}),
    ets:insert(Tab, {#{camembert=>cabécou},7}),
    ets:insert(Tab, {#{"hi"=>"hello","wazzup"=>"awesome","1337"=>"42"},8}),
    ets:insert(Tab, {#{"hi"=>"hello",#{"wazzup"=>3}=>"awesome","1337"=>"42"},9}),
    ets:insert(Tab, {#{"hi"=>"hello","wazzup"=>#{"awesome"=>3},"1337"=>"42"},10}),
    Is = lists:seq(1,100),
    M1 = maps:from_list([{I,I}||I <- Is]),
    M2 = maps:from_list([{I,"hi"}||I <- Is]),
    ets:insert(Tab, {M1,11}),
    ets:insert(Tab, {M2,12}),

    case ets:match_object(Tab, {{one, '_'}, '$0'}) of
	[{{one,5},5},{{one,4},4}] -> ok;
	[{{one,4},4},{{one,5},5}] -> ok;
	_ -> ct:fail("ets:match_object() returned something funny.")
    end,
    case ets:match_object(Tab, {{two, '$1'}, '$0'}) of
	[{{two,5},6},{{two,4},4}] -> ok;
	[{{two,4},4},{{two,5},6}] -> ok;
	_ -> ct:fail("ets:match_object() returned something funny.")
    end,
    case ets:match_object(Tab, {{two, '$9'}, '$4'}) of
	[{{two,5},6},{{two,4},4}] -> ok;
	[{{two,4},4},{{two,5},6}] -> ok;
	_ -> ct:fail("ets:match_object() returned something funny.")
    end,
    case ets:match_object(Tab, {{two, '$9'}, '$22'}) of
	[{{two,5},6},{{two,4},4}] -> ok;
	[{{two,4},4},{{two,5},6}] -> ok;
	_ -> ct:fail("ets:match_object() returned something funny.")
    end,

    %% Check that maps are inspected for variables.
    [{#{camembert:=cabécou},7}] = ets:match_object(Tab, {#{camembert=>'_'},7}),

    [{#{"hi":="hello",#{"wazzup"=>3}:="awesome","1337":="42"},9}] =
        ets:match_object(Tab, {#{#{"wazzup"=>3}=>"awesome","hi"=>"hello","1337"=>"42"},9}),
    [{#{"hi":="hello",#{"wazzup"=>3}:="awesome","1337":="42"},9}] =
        ets:match_object(Tab, {#{#{"wazzup"=>3}=>"awesome","hi"=>"hello","1337"=>'_'},'_'}),
    [{#{"hi":="hello","wazzup":=#{"awesome":=3},"1337":="42"},10}] =
        ets:match_object(Tab, {#{"wazzup"=>'_',"hi"=>'_',"1337"=>'_'},10}),

    %% multiple patterns
    Pat = {{#{#{"wazzup"=>3}=>"awesome","hi"=>"hello","1337"=>'_'},'$1'},[{is_integer,'$1'}],['$_']},
    [{#{"hi":="hello",#{"wazzup"=>3}:="awesome","1337":="42"},9}] =
        ets:select(Tab, [Pat,Pat,Pat,Pat]),
    case ets:match_object(Tab, {#{"hi"=>"hello","wazzup"=>'_',"1337"=>"42"},'_'}) of
        [{#{"1337" := "42","hi" := "hello","wazzup" := "awesome"},8},
         {#{"1337" := "42","hi" := "hello","wazzup" := #{"awesome" := 3}},10}] -> ok;
        [{#{"1337" := "42","hi" := "hello","wazzup" := #{"awesome" := 3}},10},
         {#{"1337" := "42","hi" := "hello","wazzup" := "awesome"},8}] -> ok;
        _ -> ct:fail("ets:match_object() returned something funny.")
    end,
    case ets:match_object(Tab, {#{"hi"=>'_'},'_'}) of
        [{#{"1337":="42", "hi":="hello"},_},
         {#{"1337":="42", "hi":="hello"},_},
         {#{"1337":="42", "hi":="hello"},_}] -> ok;
        _ -> ct:fail("ets:match_object() returned something funny.")
    end,

    %% match large maps
    [{#{1:=1,2:=2,99:=99,100:=100},11}] = ets:match_object(Tab, {M1,11}),
    [{#{1:="hi",2:="hi",99:="hi",100:="hi"},12}] = ets:match_object(Tab, {M2,12}),
    case ets:match_object(Tab, {#{1=>'_',2=>'_'},'_'}) of
        %% only match a part of the map
        [{#{1:=1,5:=5,99:=99,100:=100},11},{#{1:="hi",6:="hi",99:="hi"},12}] -> ok;
        [{#{1:="hi",2:="hi",59:="hi"},12},{#{1:=1,2:=2,39:=39,100:=100},11}] -> ok;
        _ -> ct:fail("ets:match_object() returned something funny.")
    end,
    case ets:match_object(Tab, {maps:from_list([{I,'_'}||I<-Is]),'_'}) of
        %% only match a part of the map
        [{#{1:=1,5:=5,99:=99,100:=100},11},{#{1:="hi",6:="hi",99:="hi"},12}] -> ok;
        [{#{1:="hi",2:="hi",59:="hi"},12},{#{1:=1,2:=2,39:=39,100:=100},11}] -> ok;
        _ -> ct:fail("ets:match_object() returned something funny.")
    end,
    {'EXIT',{badarg,_}} = (catch ets:match_object(Tab, {#{'$1'=>'_'},7})),
    Mve = maps:from_list([{list_to_atom([$$|integer_to_list(I)]),'_'}||I<-Is]),
    {'EXIT',{badarg,_}} = (catch ets:match_object(Tab, {Mve,11})),

    %% Check that unsuccessful match returns an empty list.
    [] = ets:match_object(Tab, {{three,'$0'}, '$92'}),
    %% Check that '$0' equals '_'.
    Len = length(ets:match_object(Tab, '$0')),
    Len = length(ets:match_object(Tab, '_')),
    if Len > 4 -> ok end,
    true = ets:delete(Tab),
    verify_etsmem(EtsMem).

%% Tests that db_match_object does not generate a `badarg' when
%% resuming a search with no previous matches.
match_object2(Config) when is_list(Config) ->
    repeat_for_opts(match_object2_do).

match_object2_do(Opts) ->
    EtsMem = etsmem(),
    Tab = ets_new(foo, [bag, {keypos, 2} | Opts]),
    fill_tab2(Tab, 0, 13005),     % match_db_object does 1000
						% elements per pass, might
						% change in the future.
    case catch ets:match_object(Tab, {hej, '$1'}) of
	{'EXIT', _} ->
	    ets:delete(Tab),
	    ct:fail("match_object EXIT:ed");
	[] ->
	    io:format("Nothing matched.");
	List ->
	    io:format("Matched:~p~n",[List])
    end,
    ets:delete(Tab),
    verify_etsmem(EtsMem).

%%%%%%%%%%%%%%%%%%%%%%%%%%%%%%%%%%%%%%%%%%%%%%%%%%%%%%%%%%%%%%%%%%%%%%


%% OTP-3319. Test tab2list.
tab2list(Config) when is_list(Config) ->
    EtsMem = etsmem(),
    Tab = make_table(foo,
		     [ordered_set],
		     [{a,b}, {c,b}, {b,b}, {a,c}]),
    [{a,c},{b,b},{c,b}] = ets:tab2list(Tab),
    true = ets:delete(Tab),
    verify_etsmem(EtsMem).

%% Simple general small test.  If this fails, ets is in really bad
%% shape.
misc1(Config) when is_list(Config) ->
    repeat_for_opts(misc1_do).

misc1_do(Opts) ->
    EtsMem = etsmem(),
    Tab = ets_new(foo,Opts),
    true = lists:member(Tab,ets:all()),
    ets:delete(Tab),
    false = lists:member(Tab,ets:all()),
    case catch ets:delete(Tab) of
	{'EXIT',_Reason} ->
	    verify_etsmem(EtsMem);
	true ->
	    ct:fail("Delete of nonexisting table returned `true'.")
    end,
    ok.

%% Check the safe_fixtable function.
safe_fixtable(Config) when is_list(Config) ->
    repeat_for_opts(safe_fixtable_do).

safe_fixtable_do(Opts) ->
    EtsMem = etsmem(),
    Tab = ets_new(foo, Opts),
    fill_tab(Tab, foobar),
    true = ets:safe_fixtable(Tab, true),
    receive after 1 -> ok end,
    true = ets:safe_fixtable(Tab, false),
    false = ets:info(Tab,safe_fixed_monotonic_time),
    false = ets:info(Tab,safe_fixed),
    SysBefore = erlang:timestamp(),
    MonBefore = erlang:monotonic_time(),
    true = ets:safe_fixtable(Tab, true),
    MonAfter = erlang:monotonic_time(),
    SysAfter = erlang:timestamp(),
    Self = self(),
    {FixMonTime,[{Self,1}]} = ets:info(Tab,safe_fixed_monotonic_time),
    {FixSysTime,[{Self,1}]} = ets:info(Tab,safe_fixed),
    true = is_integer(FixMonTime),
    true = MonBefore =< FixMonTime,
    true = FixMonTime =< MonAfter,
    {FstMs,FstS,FstUs} = FixSysTime,
    true = is_integer(FstMs),
    true = is_integer(FstS),
    true = is_integer(FstUs),
    case erlang:system_info(time_warp_mode) of
	no_time_warp ->
	    true = timer:now_diff(FixSysTime, SysBefore) >= 0,
	    true = timer:now_diff(SysAfter, FixSysTime) >= 0;
	_ ->
	    %% ets:info(Tab,safe_fixed) not timewarp safe...
	    ignore
    end,
    %% Test that an unjustified 'unfix' is a no-op.
    {Pid,MRef} = my_spawn_monitor(fun() -> true = ets:safe_fixtable(Tab,false) end),
    {'DOWN', MRef, process, Pid, normal} = receive M -> M end,
    true = ets:info(Tab,fixed),
    {FixMonTime,[{Self,1}]} = ets:info(Tab,safe_fixed_monotonic_time),
    {FixSysTime,[{Self,1}]} = ets:info(Tab,safe_fixed),
    %% badarg's
    {'EXIT', {badarg, _}} = (catch ets:safe_fixtable(Tab, foobar)),
    true = ets:info(Tab,fixed),
    true = ets:safe_fixtable(Tab, false),
    false = ets:info(Tab,fixed),
    {'EXIT', {badarg, _}} = (catch ets:safe_fixtable(Tab, foobar)),
    false = ets:info(Tab,fixed),
    ets:delete(Tab),
    case catch ets:safe_fixtable(Tab, true) of
	{'EXIT', _Reason} ->
	    verify_etsmem(EtsMem);
	_ ->
	    ct:fail("Fixtable on nonexisting table returned `true'")
    end,
    ok.

%% Tests ets:info result for required tuples.
info(Config) when is_list(Config) ->
    repeat_for_opts(info_do).

info_do(Opts) ->
    EtsMem = etsmem(),
    MeMyselfI=self(),
    ThisNode=node(),
    Tab = ets_new(foobar, [{keypos, 2} | Opts]),

    %% Note: ets:info/1 used to return a tuple, but from R11B onwards it
    %% returns a list.
    Res = ets:info(Tab),
    {value, {memory, _Mem}} = lists:keysearch(memory, 1, Res),
    {value, {owner, MeMyselfI}} = lists:keysearch(owner, 1, Res),
    {value, {name, foobar}} = lists:keysearch(name, 1, Res),
    {value, {size, 0}} = lists:keysearch(size, 1, Res),
    {value, {node, ThisNode}} = lists:keysearch(node, 1, Res),
    {value, {named_table, false}} = lists:keysearch(named_table, 1, Res),
    {value, {type, set}} = lists:keysearch(type, 1, Res),
    {value, {keypos, 2}} = lists:keysearch(keypos, 1, Res),
    {value, {protection, protected}} =
	lists:keysearch(protection, 1, Res),
    true = ets:delete(Tab),
    undefined = ets:info(non_existing_table_xxyy),
    undefined = ets:info(non_existing_table_xxyy,type),
    undefined = ets:info(non_existing_table_xxyy,node),
    undefined = ets:info(non_existing_table_xxyy,named_table),
    undefined = ets:info(non_existing_table_xxyy,safe_fixed_monotonic_time),
    undefined = ets:info(non_existing_table_xxyy,safe_fixed),
    verify_etsmem(EtsMem).

%% Test various duplicate_bags stuff.
dups(Config) when is_list(Config) ->
    repeat_for_opts(dups_do).

dups_do(Opts) ->
    EtsMem = etsmem(),
    T = make_table(funky,
		   [duplicate_bag | Opts],
		   [{1, 2}, {1, 2}]),
    2 = length(ets:tab2list(T)),
    ets:delete(T, 1),
    [] = ets:lookup(T, 1),

    ets:insert(T, {1, 2, 2}),
    ets:insert(T, {1, 2, 4}),
    ets:insert(T, {1, 2, 2}),
    ets:insert(T, {1, 2, 2}),
    ets:insert(T, {1, 2, 4}),

    5 = length(ets:tab2list(T)),

    5 = length(ets:match(T, {'$1', 2, '$2'})),
    3 = length(ets:match(T, {'_', '$1', '$1'})),
    ets:match_delete(T, {'_', '$1', '$1'}),
    0 = length(ets:match(T, {'_', '$1', '$1'})),
    ets:delete(T),
    verify_etsmem(EtsMem).

%%%%%%%%%%%%%%%%%%%%%%%%%%%%%%%%%%%%%%%%%%%%%%%%%%%%%%%%%%%%%%%%%%%%%%

%% Test the ets:tab2file function on an empty ets table.
tab2file(Config) when is_list(Config) ->
    FName = filename:join([proplists:get_value(priv_dir, Config),"tab2file_case"]),
    tab2file_do(FName, []),
    tab2file_do(FName, [{sync,true}]),
    tab2file_do(FName, [{sync,false}]),
    {'EXIT',{{badmatch,{error,_}},_}} = (catch tab2file_do(FName, [{sync,yes}])),
    {'EXIT',{{badmatch,{error,_}},_}} = (catch tab2file_do(FName, [sync])),
    ok.

tab2file_do(FName, Opts) ->
    %% Write an empty ets table to a file, read back and check properties.
    Tab = ets_new(ets_SUITE_foo_tab, [named_table, set, public,
				      {keypos, 2},
				      compressed,
				      {write_concurrency,true},
				      {read_concurrency,true}]),
    catch file:delete(FName),
    Res = ets:tab2file(Tab, FName, Opts),
    true = ets:delete(Tab),
    ok = Res,
    %%
    EtsMem = etsmem(),
    {ok, Tab2} = ets:file2tab(FName),
    public = ets:info(Tab2, protection),
    true = ets:info(Tab2, named_table),
    2 = ets:info(Tab2, keypos),
    set = ets:info(Tab2, type),
    true = ets:info(Tab2, compressed),
    Smp = erlang:system_info(smp_support),
    Smp = ets:info(Tab2, read_concurrency),
    Smp = ets:info(Tab2, write_concurrency),
    true = ets:delete(Tab2),
    verify_etsmem(EtsMem).


%% Check the ets:tab2file function on a filled set/bag type ets table.
tab2file2(Config) when is_list(Config) ->
    repeat_for_opts({tab2file2_do,Config}, [[set,bag],compressed]).

tab2file2_do(Opts, Config) ->
    EtsMem = etsmem(),
    Tab = ets_new(ets_SUITE_foo_tab, [named_table, private,
				      {keypos, 2} | Opts]),
    FName = filename:join([proplists:get_value(priv_dir, Config),"tab2file2_case"]),
    ok = fill_tab2(Tab, 0, 10000),   % Fill up the table (grucho mucho!)
    Len = length(ets:tab2list(Tab)),
    Mem = ets:info(Tab, memory),
    Type = ets:info(Tab, type),
    %%io:format("org tab: ~p\n",[ets:info(Tab)]),
    ok = ets:tab2file(Tab, FName),
    true = ets:delete(Tab),

    EtsMem4 = etsmem(),

    {ok, Tab2} = ets:file2tab(FName),
    %%io:format("loaded tab: ~p\n",[ets:info(Tab2)]),
    private = ets:info(Tab2, protection),
    true = ets:info(Tab2, named_table),
    2 = ets:info(Tab2, keypos),
    Type = ets:info(Tab2, type),
    Len = length(ets:tab2list(Tab2)),
    Mem = ets:info(Tab2, memory),
    true = ets:delete(Tab2),
    io:format("Between = ~p\n", [EtsMem4]),
    verify_etsmem(EtsMem).

-define(test_list, [8,5,4,1,58,125,255, 250, 245, 240, 235,
		    230, Num rem 255, 255, 125, 130, 135, 140, 145,
		    150, 134, 12, 54, Val rem 255, 12, 3, 6, 9, 126]).
-define(big_test_list, [Num rem 256|lists:seq(1, 66)]).
-define(test_integer, 2846287468+Num).
-define(test_float, 187263.18236-Val).
-define(test_atom, some_crazy_atom).
-define(test_tuple, {just, 'Some', 'Tuple', 1, [list, item], Val+Num}).

%% Insert different datatypes into a ets table.
fill_tab2(_Tab, _Val, 0) ->
    ok;
fill_tab2(Tab, Val, Num) ->
    Item =
	case Num rem 10 of
	    0 -> "String";
	    1 -> ?test_atom;
	    2 -> ?test_tuple;
	    3 -> ?test_integer;
	    4 -> ?test_float;
	    5 -> list_to_binary(?test_list); %Heap binary
	    6 -> list_to_binary(?big_test_list); %Refc binary
	    7 -> make_sub_binary(?test_list, Num); %Sub binary
	    8 -> ?test_list;
	    9 -> fun(X) -> {Tab,Val,X*Num} end
	end,
    true=ets:insert(Tab, {Item, Val}),
    fill_tab2(Tab, Val+1, Num-1),
    ok.

%% Test verification of tables with object count extended_info.
tabfile_ext1(Config) when is_list(Config) ->
    repeat_for_opts(fun(Opts) -> tabfile_ext1_do(Opts, Config) end).

tabfile_ext1_do(Opts,Config) ->
    FName = filename:join([proplists:get_value(priv_dir, Config),"nisse.dat"]),
    FName2 = filename:join([proplists:get_value(priv_dir, Config),"countflip.dat"]),
    L = lists:seq(1,10),
    T = ets_new(x,Opts),
    Name = make_ref(),
    [ets:insert(T,{X,integer_to_list(X)}) || X <- L],
    ok = ets:tab2file(T,FName,[{extended_info,[object_count]}]),
    true = lists:sort(ets:tab2list(T)) =:= 
	lists:sort(ets:tab2list(element(2,ets:file2tab(FName)))),
    true = lists:sort(ets:tab2list(T)) =:= 
	lists:sort(ets:tab2list(
		     element(2,ets:file2tab(FName,[{verify,true}])))),
    {ok,Name} = disk_log:open([{name,Name},{file,FName}]),
    {_,[H0|T0]} = disk_log:chunk(Name,start),
    disk_log:close(Name),
    LH0=tuple_to_list(H0),
    {value,{size,N}}=lists:keysearch(size,1,LH0),
    NewLH0 = lists:keyreplace(size,1,LH0,{size,N-1}),
    NewH0 = list_to_tuple(NewLH0),
    NewT0=lists:keydelete(8,1,T0),
    file:delete(FName2),
    disk_log:open([{name,Name},{file,FName2},{mode,read_write}]),
    disk_log:log_terms(Name,[NewH0|NewT0]),
    disk_log:close(Name),
    9 = length(ets:tab2list(element(2,ets:file2tab(FName2)))),
    {error,invalid_object_count} = ets:file2tab(FName2,[{verify,true}]),
    {ok, _} = ets:tabfile_info(FName2),
    {ok, _} = ets:tabfile_info(FName),
    file:delete(FName),
    file:delete(FName2),
    ok.


%% Test verification of tables with md5sum extended_info.
tabfile_ext2(Config) when is_list(Config) ->
    repeat_for_opts(fun(Opts) -> tabfile_ext2_do(Opts,Config) end).

tabfile_ext2_do(Opts,Config) ->
    FName = filename:join([proplists:get_value(priv_dir, Config),"olle.dat"]),
    FName2 = filename:join([proplists:get_value(priv_dir, Config),"bitflip.dat"]),
    L = lists:seq(1,10),
    T = ets_new(x,Opts),
    Name = make_ref(),
    [ets:insert(T,{X,integer_to_list(X)}) || X <- L],
    ok = ets:tab2file(T,FName,[{extended_info,[md5sum]}]),
    true = lists:sort(ets:tab2list(T)) =:= 
	lists:sort(ets:tab2list(element(2,ets:file2tab(FName)))),
    true = lists:sort(ets:tab2list(T)) =:= 
	lists:sort(ets:tab2list(
		     element(2,ets:file2tab(FName,[{verify,true}])))),
    {ok, Name} = disk_log:open([{name,Name},{file,FName}]),
    {_,[H1|T1]} = disk_log:chunk(Name,start),
    disk_log:close(Name),
    NewT1=lists:keyreplace(8,1,T1,{8,"9"}),
    file:delete(FName2),
    disk_log:open([{name,Name},{file,FName2},{mode,read_write}]),
    disk_log:log_terms(Name,[H1|NewT1]),
    disk_log:close(Name),
    {value,{8,"9"}} = lists:keysearch(8,1,
				      ets:tab2list(
					element(2,ets:file2tab(FName2)))),
    {error,checksum_error} = ets:file2tab(FName2,[{verify,true}]),
    {value,{extended_info,[md5sum]}} = 
	lists:keysearch(extended_info,1,element(2,ets:tabfile_info(FName2))),
    {value,{extended_info,[md5sum]}} = 
	lists:keysearch(extended_info,1,element(2,ets:tabfile_info(FName))),
    file:delete(FName),
    file:delete(FName2),
    ok.

%% Test verification of (named) tables without extended info.
tabfile_ext3(Config) when is_list(Config) ->
    FName = filename:join([proplists:get_value(priv_dir, Config),"namn.dat"]),
    FName2 = filename:join([proplists:get_value(priv_dir, Config),"ncountflip.dat"]),
    L = lists:seq(1,10),
    Name = make_ref(),
    ?MODULE = ets_new(?MODULE,[named_table]),
    [ets:insert(?MODULE,{X,integer_to_list(X)}) || X <- L],
    ets:tab2file(?MODULE,FName),
    {error,cannot_create_table} = ets:file2tab(FName),
    true = ets:delete(?MODULE),
    {ok,?MODULE} = ets:file2tab(FName),
    true = ets:delete(?MODULE),
    disk_log:open([{name,Name},{file,FName}]),
    {_,[H2|T2]} = disk_log:chunk(Name,start),
    disk_log:close(Name),
    NewT2=lists:keydelete(8,1,T2),
    file:delete(FName2),
    disk_log:open([{name,Name},{file,FName2},{mode,read_write}]),
    disk_log:log_terms(Name,[H2|NewT2]),
    disk_log:close(Name),
    9 = length(ets:tab2list(element(2,ets:file2tab(FName2)))),
    true = ets:delete(?MODULE),
    {error,invalid_object_count} = ets:file2tab(FName2,[{verify,true}]),
    {'EXIT',_} = (catch ets:delete(?MODULE)),
    {ok,_} = ets:tabfile_info(FName2),
    {ok,_} = ets:tabfile_info(FName),
    file:delete(FName),
    file:delete(FName2),
    ok.

%% Tests verification of large table with md5 sum.
tabfile_ext4(Config) when is_list(Config) ->
    FName = filename:join([proplists:get_value(priv_dir, Config),"bauta.dat"]),
    LL = lists:seq(1,10000),
    TL = ets_new(x,[]),
    Name2 = make_ref(),
    [ets:insert(TL,{X,integer_to_list(X)}) || X <- LL],
    ok = ets:tab2file(TL,FName,[{extended_info,[md5sum]}]),
    {ok, Name2} = disk_log:open([{name, Name2}, {file, FName}, 
				 {mode, read_only}]),
    {C,[_|_]} = disk_log:chunk(Name2,start),
    {_,[_|_]} = disk_log:chunk(Name2,C),
    disk_log:close(Name2),
    true = lists:sort(ets:tab2list(TL)) =:= 
	lists:sort(ets:tab2list(element(2,ets:file2tab(FName)))),
    Res = [
	   begin
	       {ok,FD} = file:open(FName,[binary,read,write]),
	       {ok, Bin} = file:pread(FD,0,1000),
	       <<B1:N/binary,Ch:8,B2/binary>> = Bin,
	       Ch2 = (Ch + 1) rem 255,
	       Bin2 = <<B1/binary,Ch2:8,B2/binary>>,
	       ok = file:pwrite(FD,0,Bin2),
	       ok = file:close(FD),
	       X = case ets:file2tab(FName) of
		       {ok,TL2} ->
			   true = lists:sort(ets:tab2list(TL)) =/= 
			       lists:sort(ets:tab2list(TL2));
		       _ ->
			   totally_broken
		   end,
	       {error,Y} = ets:file2tab(FName,[{verify,true}]),
	       ets:tab2file(TL,FName,[{extended_info,[md5sum]}]),
	       {X,Y}
	   end || N <- lists:seq(500,600) ],
    io:format("~p~n",[Res]),
    file:delete(FName),
    ok.

%% Test that no disk_log is left open when file has been corrupted.
badfile(Config) when is_list(Config) ->
    PrivDir = proplists:get_value(priv_dir,Config),
    File = filename:join(PrivDir, "badfile"),
    _ = file:delete(File),
    T = ets:new(table, []),
    true = ets:insert(T, [{a,1},{b,2}]),
    ok = ets:tab2file(T, File, []),
    true = ets:delete(T),
    [H0 | Ts ] = get_all_terms(l, File),
    H1 = tuple_to_list(H0),
    H2 = [{K,V} || {K,V} <- H1, K =/= protection],
    H = list_to_tuple(H2),
    ok = file:delete(File),
    write_terms(l, File, [H | Ts]),
    %% All mandatory keys are no longer members of the header
    {error, badfile} = ets:file2tab(File),
    {error, badfile} = ets:tabfile_info(File),
    file:delete(File),
    {[],[]} = disk_log:accessible_logs(),
    ok.

get_all_terms(Log, File) ->
    {ok, Log} = disk_log:open([{name,Log},
                               {file, File},
                               {mode, read_only}]),
    Ts = get_all_terms(Log),
    ok = disk_log:close(Log),
    Ts.

get_all_terms(Log) ->
    get_all_terms1(Log, start, []).

get_all_terms1(Log, Cont, Res) ->
    case disk_log:chunk(Log, Cont) of
	{error, _R} ->
            throw(fel);
	{Cont2, Terms} ->
	    get_all_terms1(Log, Cont2, Res ++ Terms);
	eof ->
	    Res
    end.

write_terms(Log, File, Terms) ->
    {ok, Log} = disk_log:open([{name,Log},{file, File},{mode,read_write}]),
    ok = disk_log:log(Log, Terms),
    ok = disk_log:close(Log).

%%%%%%%%%%%%%%%%%%%%%%%%%%%%%%%%%%%%%%%%%%%%%%%%%%%%%%%%%%%%%%%%%%%%%%

make_sub_binary(List, Num) when is_list(List) ->
    N = Num rem 23,
    Bin = list_to_binary([lists:seq(0, N)|List]),
    {_,B} = split_binary(Bin, N+1),
    B.


%% Lookup stuff like crazy...

%% Perform multiple lookups for every key in a large table.
heavy_lookup(Config) when is_list(Config) ->
    repeat_for_opts(heavy_lookup_do).

heavy_lookup_do(Opts) ->
    EtsMem = etsmem(),
    Tab = ets_new(foobar_table, [set, protected, {keypos, 2} | Opts]),
    ok = fill_tab2(Tab, 0, 7000),
    _ = [do_lookup(Tab, 6999) || _ <- lists:seq(1, 50)],
    true = ets:delete(Tab),
    verify_etsmem(EtsMem).

do_lookup(_Tab, 0) -> ok;
do_lookup(Tab, N) ->
    case ets:lookup(Tab, N) of
	[] ->
	    io:format("Set #~p was reported as empty. Not valid.",
		      [N]),
	    exit('Invalid lookup');
	_ ->
	    do_lookup(Tab, N-1)
    end.

%% Perform multiple lookups for every element in a large table.
heavy_lookup_element(Config) when is_list(Config) ->
    repeat_for_opts(heavy_lookup_element_do).

heavy_lookup_element_do(Opts) ->
    EtsMem = etsmem(),
    Tab = ets_new(foobar_table, [set, protected, {keypos, 2} | Opts]),
    ok = fill_tab2(Tab, 0, 7000),
    %% lookup ALL elements 50 times
    Laps = 50 div syrup_factor(),
    _ = [do_lookup_element(Tab, 6999, 1) || _ <- lists:seq(1, Laps)],
    true = ets:delete(Tab),
    verify_etsmem(EtsMem).

do_lookup_element(_Tab, 0, _) -> ok;
do_lookup_element(Tab, N, M) ->
    case catch ets:lookup_element(Tab, N, M) of
	{'EXIT', {badarg, _}} ->
	    case M of
		1 -> ct:fail("Set #~p reported as empty. Not valid.",
			     [N]),
		     exit('Invalid lookup_element');
		_ -> do_lookup_element(Tab, N-1, 1)
	    end;
	_ -> do_lookup_element(Tab, N, M+1)
    end.


heavy_concurrent(Config) when is_list(Config) ->
    ct:timetrap({minutes,30}), %% valgrind needs a lot of time
    repeat_for_opts(do_heavy_concurrent).

do_heavy_concurrent(Opts) ->
    Size = 10000,
    Laps = 10000 div syrup_factor(),
    EtsMem = etsmem(),
    Tab = ets_new(blupp, [set, public, {keypos, 2} | Opts]),
    ok = fill_tab2(Tab, 0, Size),
    Procs = lists:map(
	      fun (N) ->
		      my_spawn_link(
			fun () ->
				do_heavy_concurrent_proc(Tab, Laps, N)
			end)
	      end,
	      lists:seq(1, 500)),
    lists:foreach(fun (P) ->
			  M = erlang:monitor(process, P),
			  receive
			      {'DOWN', M, process, P, _} ->
				  ok
			  end
		  end,
		  Procs),
    true = ets:delete(Tab),
    verify_etsmem(EtsMem).

do_heavy_concurrent_proc(_Tab, 0, _Offs) ->
    done;
do_heavy_concurrent_proc(Tab, N, Offs) when (N+Offs) rem 100 == 0 ->
    Data = {"here", are, "S O M E ", data, "toooooooooooooooooo", insert,
	    make_ref(), make_ref(), make_ref()},
    true=ets:insert(Tab, {{self(),Data}, N}),
    do_heavy_concurrent_proc(Tab, N-1, Offs);
do_heavy_concurrent_proc(Tab, N, Offs) ->
    _ = ets:lookup(Tab, N),
    do_heavy_concurrent_proc(Tab, N-1, Offs).


fold_empty(Config) when is_list(Config) ->
    EtsMem = etsmem(),
    Tab = make_table(a, [], []),
    [] = ets:foldl(fun(_X) -> exit(hej) end, [], Tab),
    [] = ets:foldr(fun(_X) -> exit(hej) end, [], Tab),
    true = ets:delete(Tab),
    verify_etsmem(EtsMem).

foldl(Config) when is_list(Config) ->
    EtsMem = etsmem(),
    L = [{a,1}, {c,3}, {b,2}],
    LS = lists:sort(L),
    Tab = make_table(a, [bag], L),
    LS = lists:sort(ets:foldl(fun(E,A) -> [E|A] end, [], Tab)),
    true = ets:delete(Tab),
    verify_etsmem(EtsMem).

foldr(Config) when is_list(Config) ->
    EtsMem = etsmem(),
    L = [{a,1}, {c,3}, {b,2}],
    LS = lists:sort(L),
    Tab = make_table(a, [bag], L),
    LS = lists:sort(ets:foldr(fun(E,A) -> [E|A] end, [], Tab)),
    true = ets:delete(Tab),
    verify_etsmem(EtsMem).

foldl_ordered(Config) when is_list(Config) ->
    EtsMem = etsmem(),
    L = [{a,1}, {c,3}, {b,2}],
    LS = lists:sort(L),
    Tab = make_table(a, [ordered_set], L),
    LS = lists:reverse(ets:foldl(fun(E,A) -> [E|A] end, [], Tab)),
    true = ets:delete(Tab),
    verify_etsmem(EtsMem).

foldr_ordered(Config) when is_list(Config) ->
    EtsMem = etsmem(),
    L = [{a,1}, {c,3}, {b,2}],
    LS = lists:sort(L),
    Tab = make_table(a, [ordered_set], L),
    LS = ets:foldr(fun(E,A) -> [E|A] end, [], Tab),
    true = ets:delete(Tab),
    verify_etsmem(EtsMem).

%% Test ets:member BIF.
member(Config) when is_list(Config) ->
    repeat_for_opts(member_do, [write_concurrency, all_types]).

member_do(Opts) ->
    EtsMem = etsmem(),
    T = ets_new(xxx, Opts),
    false = ets:member(T,hej),
    E = fun(0,_F)->ok;
	   (N,F) ->
		ets:insert(T,{N,N rem 10}),
		F(N-1,F)
	end,
    E(10000,E),
    false = ets:member(T,hej),
    true = ets:member(T,1),
    false = ets:member(T,20000),
    ets:delete(T,5),
    false = ets:member(T,5),
    ets:safe_fixtable(T,true),
    ets:delete(T,6),
    false = ets:member(T,6),
    ets:safe_fixtable(T,false),
    false = ets:member(T,6),
    ets:delete(T),
    {'EXIT',{badarg,_}} = (catch ets:member(finnsinte, 23)),
    {'EXIT',{badarg,_}} = (catch ets:member(T, 23)),
    verify_etsmem(EtsMem).


build_table(L1,L2,Num) ->
    T = ets_new(xxx, [ordered_set]
	       ),
    lists:foreach(
      fun(X1) ->
	      lists:foreach(
		fun(X2) ->
			F = fun(FF,N) ->
				    ets:insert(T,{{X1,X2,N}, 
						  X1, X2, N}),
				    case N of 
					0 ->
					    ok;
					_ ->
					    FF(FF,N-1)
				    end
			    end,
			F(F,Num)
		end, L2)
      end, L1),
    T.

build_table2(L1,L2,Num) ->
    T = ets_new(xxx, [ordered_set]
	       ),
    lists:foreach(
      fun(X1) ->
	      lists:foreach(
		fun(X2) ->
			F = fun(FF,N) ->
				    ets:insert(T,{{N,X1,X2}, 
						  N, X1, X2}),
				    case N of 
					0 ->
					    ok;
					_ ->
					    FF(FF,N-1)
				    end
			    end,
			F(F,Num)
		end, L2)
      end, L1),
    T.

time_match_object(Tab,Match, Res) ->
    T1 = erlang:monotonic_time(microsecond),
    Res = ets:match_object(Tab,Match),
    T2 = erlang:monotonic_time(microsecond),
    T2 - T1.

time_match(Tab,Match) ->
    T1 = erlang:monotonic_time(microsecond),
    ets:match(Tab,Match),
    T2 = erlang:monotonic_time(microsecond),
    T2 - T1.

seventyfive_percent_success(_,S,Fa,0) ->
    true = (S > ((S + Fa) * 0.75));

seventyfive_percent_success({M,F,A},S,Fa,N) ->
    case (catch apply(M,F,A)) of
	{'EXIT', _} ->
	    seventyfive_percent_success({M,F,A},S,Fa+1,N-1);
	_ ->
	    seventyfive_percent_success({M,F,A},S+1,Fa,N-1)
    end.

fifty_percent_success(_,S,Fa,0) ->
    true = (S > ((S + Fa) * 0.5));

fifty_percent_success({M,F,A},S,Fa,N) ->
    case (catch apply(M,F,A)) of
	{'EXIT', _} ->
	    fifty_percent_success({M,F,A},S,Fa+1,N-1);
	_ ->
	    fifty_percent_success({M,F,A},S+1,Fa,N-1)
    end.


create_random_string(0) ->
    [];

create_random_string(OfLength) ->
    C = case rand:uniform(2) of
	    1 ->
		(rand:uniform($Z - $A + 1) - 1) + $A;
	    _ ->
		(rand:uniform($z - $a + 1) - 1) + $a
	end,
    [C | create_random_string(OfLength - 1)].


create_random_tuple(OfLength) ->
    list_to_tuple(lists:map(fun(X) ->
				    list_to_atom([X])
			    end,create_random_string(OfLength))).

create_partly_bound_tuple(OfLength) ->
    case rand:uniform(2) of
	1 ->
	    create_partly_bound_tuple1(OfLength);
	_ ->
	    create_partly_bound_tuple3(OfLength)
    end.

create_partly_bound_tuple1(OfLength) ->
    T0 = create_random_tuple(OfLength),
    I = rand:uniform(OfLength),
    setelement(I,T0,'$1').


set_n_random_elements(T0,0,_,_) ->
    T0;
set_n_random_elements(T0,N,OfLength,GenFun) ->
    I = rand:uniform(OfLength),
    What = GenFun(I),
    case element(I,T0) of
	What ->
	    set_n_random_elements(T0,N,OfLength,GenFun);
	_Else ->
	    set_n_random_elements(setelement(I,T0,What),
				  N-1,OfLength,GenFun)
    end.

make_dollar_atom(I) ->
    list_to_atom([$$] ++ integer_to_list(I)).
create_partly_bound_tuple2(OfLength) ->
    T0 = create_random_tuple(OfLength),
    I = rand:uniform(OfLength - 1),
    set_n_random_elements(T0,I,OfLength,fun make_dollar_atom/1).

create_partly_bound_tuple3(OfLength) ->
    T0 = create_random_tuple(OfLength),
    I = rand:uniform(OfLength - 1),
    set_n_random_elements(T0,I,OfLength,fun(_) -> '_' end).

do_n_times(_,0) ->
    ok;
do_n_times(Fun,N) ->
    Fun(),
    case N rem 1000 of
	0 ->
	    io:format(".");
	_ ->
	    ok
    end,
    do_n_times(Fun,N-1).

make_table(Name, Options, Elements) ->
    T = ets_new(Name, Options),
    lists:foreach(fun(E) -> ets:insert(T, E) end, Elements),
    T.
filltabint(Tab,0) ->
    Tab;
filltabint(Tab,N) ->
    ets:insert(Tab,{N,integer_to_list(N)}),
    filltabint(Tab,N-1).
filltabint2(Tab,0) ->
    Tab;
filltabint2(Tab,N) ->
    ets:insert(Tab,{N + N rem 2,integer_to_list(N)}),
    filltabint2(Tab,N-1).
filltabint3(Tab,0) ->
    Tab;
filltabint3(Tab,N) ->
    ets:insert(Tab,{N + N rem 2,integer_to_list(N + N rem 2)}),
    filltabint3(Tab,N-1).
xfilltabint(Tab,N) ->
    case ets:info(Tab,type) of
	bag ->
	    filltabint2(Tab,N);
	duplicate_bag ->
	    ets:select_delete(Tab,[{'_',[],[true]}]),
	    filltabint3(Tab,N);
	_ ->
	    filltabint(Tab,N)
    end.


filltabstr(Tab,N) ->
    filltabstr(Tab,0,N).
filltabstr(Tab,N,N) ->
    Tab;
filltabstr(Tab,Floor,N) when N > Floor ->
    ets:insert(Tab,{integer_to_list(N),N}),
    filltabstr(Tab,Floor,N-1).

filltabstr2(Tab,0) ->
    Tab;
filltabstr2(Tab,N) ->
    ets:insert(Tab,{integer_to_list(N),N}),
    ets:insert(Tab,{integer_to_list(N),N+1}),
    filltabstr2(Tab,N-1).
filltabstr3(Tab,0) ->
    Tab;
filltabstr3(Tab,N) ->
    ets:insert(Tab,{integer_to_list(N),N}),
    ets:insert(Tab,{integer_to_list(N),N}),
    filltabstr3(Tab,N-1).
xfilltabstr(Tab,N) ->
    case ets:info(Tab,type) of
	bag ->
	    filltabstr2(Tab,N);
	duplicate_bag ->
	    ets:select_delete(Tab,[{'_',[],[true]}]),
	    filltabstr3(Tab,N);
	_ ->
	    filltabstr(Tab,N)
    end.

fill_sets_int(N) ->
    fill_sets_int(N,[]).
fill_sets_int(N,Opts) ->
    Tab1 = ets_new(xxx, [ordered_set|Opts]),
    filltabint(Tab1,N),
    Tab2 = ets_new(xxx, [set|Opts]),
    filltabint(Tab2,N),
    Tab3 = ets_new(xxx, [bag|Opts]),
    filltabint2(Tab3,N),
    Tab4 = ets_new(xxx, [duplicate_bag|Opts]),
    filltabint3(Tab4,N),
    [Tab1,Tab2,Tab3,Tab4].

check_fun(_Tab,_Fun,'$end_of_table') ->
    ok;
check_fun(Tab,Fun,Item) ->
    lists:foreach(fun(Obj) ->
			  true = Fun(Obj)
		  end,
		  ets:lookup(Tab,Item)),
    check_fun(Tab,Fun,ets:next(Tab,Item)).

check(Tab,Fun,N) ->
    N = ets:info(Tab, size),
    check_fun(Tab,Fun,ets:first(Tab)).



del_one_by_one_set(T,N,N) ->
    0 = ets:info(T,size),
    ok;
del_one_by_one_set(T,From,To) ->
    N = ets:info(T,size),
    ets:delete_object(T,{From, integer_to_list(From)}),
    N = (ets:info(T,size) + 1),
    Next = if
	       From < To ->
		   From + 1;
	       true ->
		   From - 1
	   end,
    del_one_by_one_set(T,Next,To).

del_one_by_one_bag(T,N,N) ->
    0 = ets:info(T,size),
    ok;
del_one_by_one_bag(T,From,To) ->
    N = ets:info(T,size),
    ets:delete_object(T,{From + From rem 2, integer_to_list(From)}),
    N = (ets:info(T,size) + 1),
    Next = if
	       From < To ->
		   From + 1;
	       true ->
		   From - 1
	   end,
    del_one_by_one_bag(T,Next,To).


del_one_by_one_dbag_1(T,N,N) ->
    0 = ets:info(T,size),
    ok;
del_one_by_one_dbag_1(T,From,To) ->
    N = ets:info(T,size),
    ets:delete_object(T,{From, integer_to_list(From)}),
    case From rem 2 of
	0 ->
	    N = (ets:info(T,size) + 2);
	1 ->
	    N = ets:info(T,size)
    end,
    Next = if
	       From < To ->
		   From + 1;
	       true ->
		   From - 1
	   end,
    del_one_by_one_dbag_1(T,Next,To).

del_one_by_one_dbag_2(T,N,N) ->
    0 = ets:info(T,size),
    ok;
del_one_by_one_dbag_2(T,From,To) ->
    N = ets:info(T,size),
    ets:delete_object(T,{From, integer_to_list(From)}),
    case From rem 2 of
	0 ->
	    N = (ets:info(T,size) + 3);
	1 ->
	    N = (ets:info(T,size) + 1)
    end,
    Next = if
	       From < To ->
		   From + 1;
	       true ->
		   From - 1
	   end,
    del_one_by_one_dbag_2(T,Next,To).

del_one_by_one_dbag_3(T,N,N) ->
    0 = ets:info(T,size),
    ok;
del_one_by_one_dbag_3(T,From,To) ->
    N = ets:info(T,size),
    Obj = {From + From rem 2, integer_to_list(From)},
    ets:delete_object(T,Obj),
    case From rem 2 of
	0 ->
	    N = (ets:info(T,size) + 2);
	1 ->
	    N = (ets:info(T,size) + 1),
	    Obj2 = {From, integer_to_list(From)},
	    ets:delete_object(T,Obj2),
	    N = (ets:info(T,size) + 2)	    
    end,
    Next = if
	       From < To ->
		   From + 1;
	       true ->
		   From - 1
	   end,
    del_one_by_one_dbag_3(T,Next,To).


successive_delete(Table,From,To,Type) ->
    successive_delete(Table,From,To,Type,ets:info(Table,type)).

successive_delete(_Table,N,N,_,_) ->
    ok;
successive_delete(Table,From,To,Type,TType) ->
    MS = case Type of
	     bound ->
		 [{{From,'_'},[],[true]}];
	     unbound ->
		 [{{'$1','_'},[],[{'==', '$1', From}]}]
	 end,
    case TType of
	X when X == bag; X == duplicate_bag ->
	    %%erlang:display(From),
	    case From rem 2 of
		0 ->
		    2 = ets:select_delete(Table,MS);
		_ ->
		    0 = ets:select_delete(Table,MS)
	    end;
	_ ->
	    1 = ets:select_delete(Table,MS)
    end,
    Next = if
	       From < To ->
		   From + 1;
	       true ->
		   From - 1
	   end,
    successive_delete(Table, Next, To, Type,TType).

gen_dets_filename(Config,N) ->
    filename:join(proplists:get_value(priv_dir,Config),
		  "testdets_" ++ integer_to_list(N) ++ ".dets").

otp_6842_select_1000(Config) when is_list(Config) -> 
    Tab = ets_new(xxx,[ordered_set]),
    [ets:insert(Tab,{X,X}) || X <- lists:seq(1,10000)],
    AllTrue = lists:duplicate(10,true),
    AllTrue =
	[ length(
	    element(1,
		    ets:select(Tab,[{'_',[],['$_']}],X*1000))) =:= 
	      X*1000 || X <- lists:seq(1,10) ],
    Sequences = [[1000,1000,1000,1000,1000,1000,1000,1000,1000,1000],
		 [2000,2000,2000,2000,2000],
		 [3000,3000,3000,1000],
		 [4000,4000,2000],
		 [5000,5000],
		 [6000,4000],
		 [7000,3000],
		 [8000,2000],
		 [9000,1000],
		 [10000]],
    AllTrue = [ check_seq(Tab, ets:select(Tab,[{'_',[],['$_']}],hd(L)),L) ||
		  L <- Sequences ],
    ets:delete(Tab),
    ok.

check_seq(_,'$end_of_table',[]) ->
    true;
check_seq(Tab,{L,C},[H|T]) when length(L) =:= H ->
    check_seq(Tab, ets:select(C),T);
check_seq(A,B,C) ->
    erlang:display({A,B,C}),
    false.

otp_6338(Config) when is_list(Config) ->
    L = binary_to_term(<<131,108,0,0,0,2,104,2,108,0,0,0,2,103,100,0,19,112,112,98,49,95,98,115,49,50,64,98,108,97,100,101,95,48,95,53,0,0,33,50,0,0,0,4,1,98,0,0,23,226,106,100,0,4,101,120,105,116,104,2,108,0,0,0,2,104,2,100,0,3,115,98,109,100,0,19,112,112,98,50,95,98,115,49,50,64,98,108,97,100,101,95,48,95,56,98,0,0,18,231,106,100,0,4,114,101,99,118,106>>),
    T = ets_new(xxx,[ordered_set]),
    lists:foreach(fun(X) -> ets:insert(T,X) end,L),
    [[4839,recv]] = ets:match(T,{[{sbm,ppb2_bs12@blade_0_8},'$1'],'$2'}),
    ets:delete(T).

%% Elements could come in the wrong order in a bag if a rehash occurred.
otp_5340(Config) when is_list(Config) ->
    repeat_for_opts(otp_5340_do).

otp_5340_do(Opts) ->
    N = 3000,
    T = ets_new(otp_5340, [bag,public | Opts]),
    Ids = [1,2,3,4,5],
    [w(T, N, Id) || Id <- Ids],
    verify(T, Ids),
    ets:delete(T).

w(_,0, _) -> ok;
w(T,N, Id) -> 
    ets:insert(T, {N, Id}),
    w(T,N-1,Id).

verify(T, Ids) ->
    List = my_tab_to_list(T),
    Errors = lists:filter(fun(Bucket) ->
				  verify2(Bucket, Ids)
			  end, List),
    case Errors of
	[] ->
	    ok;
	_ ->
	    io:format("Failed:\n~p\n", [Errors]),
	    ct:fail(failed)
    end.

verify2([{_N,Id}|RL], [Id|R]) ->
    verify2(RL,R);
verify2([],[]) -> false;
verify2(_Err, _) ->
    true.

%% delete_object followed by delete on fixed bag failed to delete objects.
otp_7665(Config) when is_list(Config) ->
    repeat_for_opts(otp_7665_do).

otp_7665_do(Opts) ->
    Tab = ets_new(otp_7665,[bag | Opts]),
    Min = 0,
    Max = 10,
    lists:foreach(fun(N)-> otp_7665_act(Tab,Min,Max,N) end,
		  lists:seq(Min,Max)),
    true = ets:delete(Tab).

otp_7665_act(Tab,Min,Max,DelNr) ->
    List1 = [{key,N} || N <- lists:seq(Min,Max)],
    true = ets:insert(Tab, List1),
    true = ets:safe_fixtable(Tab, true),
    true = ets:delete_object(Tab, {key,DelNr}),
    List2 = lists:delete({key,DelNr}, List1),

    %% Now verify that we find all remaining objects
    List2 = ets:lookup(Tab,key),
    EList2 = lists:map(fun({key,N})-> N end,
		       List2),
    EList2 = ets:lookup_element(Tab,key,2),
    true = ets:delete(Tab, key),
    [] = ets:lookup(Tab, key),
    true = ets:safe_fixtable(Tab, false),
    ok.

%% Whitebox testing of meta name table hashing.
meta_wb(Config) when is_list(Config) ->
    EtsMem = etsmem(),
    repeat_for_opts(meta_wb_do),
    verify_etsmem(EtsMem).


meta_wb_do(Opts) ->
    %% Do random new/delete/rename of colliding named tables
    Names0 = [pioneer | colliding_names(pioneer)],

    %% Remove any names that happen to exist as tables already
    Names = lists:filter(fun(Name) -> ets:info(Name) == undefined end,
                         Names0),
    Len = length(Names),
    OpFuns = {fun meta_wb_new/4, fun meta_wb_delete/4, fun meta_wb_rename/4},

    true = (Len >= 3),

    io:format("Colliding names = ~p\n",[Names]),
    F = fun(0,_,_) -> ok;
	   (N,Tabs,Me) ->
		Name1 = lists:nth(rand:uniform(Len), Names),
		Name2 = lists:nth(rand:uniform(Len), Names),
		Op = element(rand:uniform(3),OpFuns),
		NTabs = Op(Name1, Name2, Tabs, Opts),
		Me(N-1, NTabs, Me)
	end,
    F(Len*100, [], F),

    %% cleanup
    lists:foreach(fun(Name)->catch ets:delete(Name) end,
		  Names).

meta_wb_new(Name, _, Tabs, Opts) ->
    case (catch ets_new(Name,[named_table|Opts])) of
	Name ->
	    false = lists:member(Name, Tabs),
	    [Name | Tabs];	
	{'EXIT',{badarg,_}} ->
	    true = lists:member(Name, Tabs),
	    Tabs
    end.
meta_wb_delete(Name, _, Tabs, _) ->
    case (catch ets:delete(Name)) of
	true ->
	    true = lists:member(Name, Tabs),
	    lists:delete(Name, Tabs);
	{'EXIT',{badarg,_}} ->
	    false = lists:member(Name, Tabs),
	    Tabs
    end.
meta_wb_rename(Old, New, Tabs, _) ->
    case (catch ets:rename(Old,New)) of
	New ->
	    true = lists:member(Old, Tabs)
		andalso not lists:member(New, Tabs),
	    [New | lists:delete(Old, Tabs)];
	{'EXIT',{badarg,_}} ->
	    true = not lists:member(Old, Tabs)
		orelse lists:member(New,Tabs),
	    Tabs
    end.


colliding_names(Name) ->
    erts_debug:set_internal_state(colliding_names, {Name,5}).


%% OTP_6913: Grow and shrink.

grow_shrink(Config) when is_list(Config) ->
    EtsMem = etsmem(),

    Set = ets_new(a, [set]),
    grow_shrink_0(0, 3071, 3000, 5000, Set),
    ets:delete(Set),

    verify_etsmem(EtsMem).

grow_shrink_0(N, _, _, Max, _) when N >= Max ->
    ok;
grow_shrink_0(N0, GrowN, ShrinkN, Max, T) ->
    N1 = grow_shrink_1(N0, GrowN, ShrinkN, T),
    grow_shrink_0(N1, GrowN, ShrinkN, Max, T).

grow_shrink_1(N0, GrowN, ShrinkN, T) ->
    N1 = grow_shrink_2(N0+1, N0 + GrowN, T),
    grow_shrink_3(N1, N1 - ShrinkN, T).

grow_shrink_2(N, GrowTo, _) when N > GrowTo ->
    GrowTo;
grow_shrink_2(N, GrowTo, T) ->
    true = ets:insert(T, {N,a}),
    grow_shrink_2(N+1, GrowTo, T).

grow_shrink_3(N, ShrinkTo, _) when N =< ShrinkTo ->
    ShrinkTo;
grow_shrink_3(N, ShrinkTo, T) ->
    true = ets:delete(T, N),
    grow_shrink_3(N-1, ShrinkTo, T).

%% Grow a table that still contains pseudo-deleted objects.
grow_pseudo_deleted(Config) when is_list(Config) ->
    only_if_smp(fun() -> grow_pseudo_deleted_do() end).

grow_pseudo_deleted_do() ->
    lists:foreach(fun(Type) -> grow_pseudo_deleted_do(Type) end,
		  [set,bag,duplicate_bag]).

grow_pseudo_deleted_do(Type) ->
    process_flag(scheduler,1),
    Self = self(),
    T = ets_new(kalle,[Type,public,{write_concurrency,true}]),
    Mod = 7, Mult = 10000,
    filltabint(T,Mod*Mult),
    true = ets:safe_fixtable(T,true),
    Mult = ets:select_delete(T,
			     [{{'$1', '_'},
			       [{'=:=', {'rem', '$1', Mod}, 0}],
			       [true]}]),
    Left = Mult*(Mod-1),
    Left = ets:info(T,size),
    Mult = get_kept_objects(T),
    filltabstr(T,Mult),
    my_spawn_opt(
      fun() ->
	      true = ets:info(T,fixed),
	      Self ! start,
	      io:put_chars("Starting to filltabstr...\n"),
	      do_tc(fun() ->
			    filltabstr(T, Mult, Mult+10000)
		    end,
		    fun(Elapsed) ->
			    io:format("Done with filltabstr in ~p ms\n",
				      [Elapsed])
		    end),
	      Self ! done
      end, [link, {scheduler,2}]),
    start = receive_any(),
    io:format("Unfixing table... nitems=~p\n", [ets:info(T, size)]),
    do_tc(fun() ->
		  true = ets:safe_fixtable(T, false)
	  end,
	  fun(Elapsed) ->
		  io:format("Unfix table done in ~p ms. nitems=~p\n",
			    [Elapsed,ets:info(T, size)])
	  end),
    false = ets:info(T,fixed),
    0 = get_kept_objects(T),
    done = receive_any(),
    %%verify_table_load(T), % may fail if concurrency is poor (genny)
    ets:delete(T),
    process_flag(scheduler,0).

%% Shrink a table that still contains pseudo-deleted objects.
shrink_pseudo_deleted(Config) when is_list(Config) ->
    only_if_smp(fun()->shrink_pseudo_deleted_do() end).

shrink_pseudo_deleted_do() ->
    lists:foreach(fun(Type) -> shrink_pseudo_deleted_do(Type) end,
		  [set,bag,duplicate_bag]).

shrink_pseudo_deleted_do(Type) ->
    process_flag(scheduler,1),
    Self = self(),
    T = ets_new(kalle,[Type,public,{write_concurrency,true}]),
    Half = 10000,
    filltabint(T,Half*2),
    true = ets:safe_fixtable(T,true),
    Half = ets:select_delete(T,
			     [{{'$1', '_'},
			       [{'>', '$1', Half}],
			       [true]}]),
    Half = ets:info(T,size),
    Half = get_kept_objects(T),
    my_spawn_opt(
      fun()-> true = ets:info(T,fixed),
	      Self ! start,
	      io:put_chars("Starting to delete... ~p\n"),
	      do_tc(fun() ->
			    del_one_by_one_set(T, 1, Half+1)
		    end,
		    fun(Elapsed) ->
			    io:format("Done with delete in ~p ms.\n",
				      [Elapsed])
		    end),
	      Self ! done
      end, [link, {scheduler,2}]),
    start = receive_any(),
    io:format("Unfixing table... nitems=~p\n", [ets:info(T, size)]),
    do_tc(fun() ->
		  true = ets:safe_fixtable(T, false)
	  end,
	  fun(Elapsed) ->
		  io:format("Unfix table done in ~p ms. nitems=~p\n",
			    [Elapsed,ets:info(T, size)])
	  end),
    false = ets:info(T,fixed),
    0 = get_kept_objects(T),
    done = receive_any(),
    %%verify_table_load(T), % may fail if concurrency is poor (genny)
    ets:delete(T),
    process_flag(scheduler,0).



meta_lookup_unnamed_read(Config) when is_list(Config) ->
    InitF = fun(_) -> Tab = ets_new(unnamed,[]),
		      true = ets:insert(Tab,{key,data}),
		      Tab
	    end,
    ExecF = fun(Tab) -> [{key,data}] = ets:lookup(Tab,key),
			Tab		       
	    end,
    FiniF = fun(Tab) -> true = ets:delete(Tab)
	    end,
    run_workers(InitF,ExecF,FiniF,10000).

meta_lookup_unnamed_write(Config) when is_list(Config) ->
    InitF = fun(_) -> Tab = ets_new(unnamed,[]),
		      {Tab,0}
	    end,
    ExecF = fun({Tab,N}) -> true = ets:insert(Tab,{key,N}),
			    {Tab,N+1}
	    end,
    FiniF = fun({Tab,_}) -> true = ets:delete(Tab)
	    end,
    run_workers(InitF,ExecF,FiniF,10000).

meta_lookup_named_read(Config) when is_list(Config) ->
    InitF = fun([ProcN|_]) -> Name = list_to_atom(integer_to_list(ProcN)),
			      Tab = ets_new(Name,[named_table]),
			      true = ets:insert(Tab,{key,data}),
			      Tab
	    end,
    ExecF = fun(Tab) -> [{key,data}] = ets:lookup(Tab,key),
			Tab		       
	    end,
    FiniF = fun(Tab) -> true = ets:delete(Tab)
	    end,
    run_workers(InitF,ExecF,FiniF,10000).

meta_lookup_named_write(Config) when is_list(Config) ->
    InitF = fun([ProcN|_]) -> Name = list_to_atom(integer_to_list(ProcN)),
			      Tab = ets_new(Name,[named_table]),
			      {Tab,0}
	    end,
    ExecF = fun({Tab,N}) -> true = ets:insert(Tab,{key,N}),
			    {Tab,N+1}
	    end,
    FiniF = fun({Tab,_}) -> true = ets:delete(Tab)
	    end,
    run_workers(InitF,ExecF,FiniF,10000).

meta_newdel_unnamed(Config) when is_list(Config) ->
    InitF = fun(_) -> ok end,
    ExecF = fun(_) -> Tab = ets_new(unnamed,[]),
		      true = ets:delete(Tab)
	    end,
    FiniF = fun(_) -> ok end,
    run_workers(InitF,ExecF,FiniF,10000).

meta_newdel_named(Config) when is_list(Config) ->
    InitF = fun([ProcN|_]) -> list_to_atom(integer_to_list(ProcN))
	    end,
    ExecF = fun(Name) -> Name = ets_new(Name,[named_table]),
			 true = ets:delete(Name),
			 Name
	    end,
    FiniF = fun(_) -> ok end,
    run_workers(InitF,ExecF,FiniF,10000).

%% Concurrent insert's on same table.
smp_insert(Config) when is_list(Config) ->
    ets_new(smp_insert,[named_table,public,{write_concurrency,true}]),
    InitF = fun(_) -> ok end,
    ExecF = fun(_) -> true = ets:insert(smp_insert,{rand:uniform(10000)})
	    end,
    FiniF = fun(_) -> ok end,
    run_workers(InitF,ExecF,FiniF,100000),
    verify_table_load(smp_insert),
    ets:delete(smp_insert).

%% Concurrent deletes on same fixated table.
smp_fixed_delete(Config) when is_list(Config) ->
    only_if_smp(fun()->smp_fixed_delete_do() end).

smp_fixed_delete_do() ->
    T = ets_new(foo,[public,{write_concurrency,true}]),
    %%Mem = ets:info(T,memory),
    NumOfObjs = 100000,
    filltabint(T,NumOfObjs),
    ets:safe_fixtable(T,true),
    Buckets = num_of_buckets(T),
    InitF = fun([ProcN,NumOfProcs|_]) -> {ProcN,NumOfProcs} end,
    ExecF = fun({Key,_}) when Key > NumOfObjs -> 
		    [end_of_work];
	       ({Key,Increment}) -> 
		    true = ets:delete(T,Key),
		    {Key+Increment,Increment}
	    end,
    FiniF = fun(_) -> ok end,
    run_workers_do(InitF,ExecF,FiniF,NumOfObjs),
    0 = ets:info(T,size),
    true = ets:info(T,fixed),
    Buckets = num_of_buckets(T),
    NumOfObjs = get_kept_objects(T),
    ets:safe_fixtable(T,false),
    %% Will fail as unfix does not shrink the table:
    %%Mem = ets:info(T,memory),
    %%verify_table_load(T),
    ets:delete(T).

num_of_buckets(T) ->
    element(1,ets:info(T,stats)).

%% Fixate hash table while other process is busy doing unfix.
smp_unfix_fix(Config) when is_list(Config) ->
    only_if_smp(fun()-> smp_unfix_fix_do() end).

smp_unfix_fix_do() ->
    process_flag(scheduler,1),
    Parent = self(),
    T = ets_new(foo,[public,{write_concurrency,true}]),
    %%Mem = ets:info(T,memory),
    NumOfObjs = 100000,
    Deleted = 50000,    
    filltabint(T,NumOfObjs),
    ets:safe_fixtable(T,true),
    Buckets = num_of_buckets(T),
    Deleted = ets:select_delete(T,[{{'$1', '_'},
				    [{'=<','$1', Deleted}],
				    [true]}]),
    Buckets = num_of_buckets(T),
    Left = NumOfObjs - Deleted,
    Left = ets:info(T,size),
    true = ets:info(T,fixed),
    Deleted = get_kept_objects(T),

    {Child, Mref} = 
	my_spawn_opt(
	  fun()->
		  true = ets:info(T,fixed),
		  Parent ! start,
		  io:format("Child waiting for table to be unfixed... mem=~p\n",
			    [ets:info(T, memory)]),
		  do_tc(fun() ->
				repeat_while(fun()-> ets:info(T, fixed) end)
			end,
			fun(Elapsed) ->
				io:format("Table unfixed in ~p ms."
					  " Child Fixating! mem=~p\n",
					  [Elapsed,ets:info(T,memory)])
			end),
		  true = ets:safe_fixtable(T,true),
		  repeat_while(fun(Key) when Key =< NumOfObjs ->
				       ets:delete(T,Key), {true,Key+1};
				  (Key) -> {false,Key}
			       end,
			       Deleted),
		  0 = ets:info(T,size),
		  true = get_kept_objects(T) >= Left,
		  done = receive_any()
	  end,
	  [link, monitor, {scheduler,2}]),

    start = receive_any(),
    true = ets:info(T,fixed),
    io:put_chars("Parent starting to unfix... ~p\n"),
    do_tc(fun() ->
		  ets:safe_fixtable(T, false)
	  end,
	  fun(Elapsed) ->
		  io:format("Parent done with unfix in ~p ms.\n",
			    [Elapsed])
	  end),
    Child ! done,
    {'DOWN', Mref, process, Child, normal} = receive_any(),
    false = ets:info(T,fixed),
    0 = get_kept_objects(T),
    %%verify_table_load(T),
    ets:delete(T),
    process_flag(scheduler,0).

%% Unsafe unfix was done by trapping select/match.
otp_8166(Config) when is_list(Config) ->
    only_if_smp(3, fun()-> otp_8166_do(false),
			   otp_8166_do(true)
		   end).

otp_8166_do(WC) ->
    %% Bug scenario: One process segv while reading the table because another
    %% process is doing unfix without write-lock at the end of a trapping match_object.
    process_flag(scheduler,1),
    T = ets_new(foo,[public, {write_concurrency,WC}]),
    NumOfObjs = 3000,  %% Need more than 1000 live objects for match_object to trap one time
    Deleted = NumOfObjs div 2,
    filltabint(T,NumOfObjs),
    {ReaderPid, ReaderMref} = 
 	my_spawn_opt(fun()-> otp_8166_reader(T,NumOfObjs) end, 
		     [link, monitor, {scheduler,2}]),
    {ZombieCrPid, ZombieCrMref} = 
 	my_spawn_opt(fun()-> otp_8166_zombie_creator(T,Deleted) end, 
		     [link, monitor, {scheduler,3}]),

    repeat(fun() -> ZombieCrPid ! {loop, self()},
		    zombies_created = receive_any(),
		    otp_8166_trapper(T, 10, ZombieCrPid)
	   end,
	   100),

    ReaderPid ! quit,
    {'DOWN', ReaderMref, process, ReaderPid, normal} = receive_any(),
    ZombieCrPid ! quit,    
    {'DOWN', ZombieCrMref, process, ZombieCrPid, normal} = receive_any(),
    false = ets:info(T,fixed),
    0 = get_kept_objects(T),
    %%verify_table_load(T),
    ets:delete(T),
    process_flag(scheduler,0).

%% Keep reading the table
otp_8166_reader(T, NumOfObjs) ->
    repeat_while(fun(0) -> 
			 receive quit -> {false,done}
			 after 0 -> {true,NumOfObjs}
			 end;
		    (Key) ->
			 ets:lookup(T,Key),
			 {true, Key-1}
		 end,
		 NumOfObjs).

%% Do a match_object that will trap and thereby fixate and then unfixate the table
otp_8166_trapper(T, Try, ZombieCrPid) ->
    [] = ets:match_object(T,{'_',"Pink Unicorn"}),
    case {ets:info(T,fixed),Try} of
	{true,1} -> 
	    io:format("failed to provoke unsafe unfix, give up...\n",[]),
	    ZombieCrPid ! unfix;
	{true,_} -> 
	    io:format("trapper too fast, trying again...\n",[]),
	    otp_8166_trapper(T, Try-1, ZombieCrPid);
	{false,_} -> done
    end.	   	    


%% Fixate table and create some pseudo-deleted objects (zombies)
%% Then wait for trapper to fixate before unfixing, as we want the trappers'
%% unfix to be the one that purges the zombies.
otp_8166_zombie_creator(T,Deleted) ->
    case receive_any() of
	quit -> done;

	{loop,Pid} ->
	    filltabint(T,Deleted),
	    ets:safe_fixtable(T,true),
	    Deleted = ets:select_delete(T,[{{'$1', '_'},
					    [{'=<','$1', Deleted}],
					    [true]}]),
	    Pid ! zombies_created,
	    repeat_while(fun() -> case ets:info(T,safe_fixed_monotonic_time) of
				      {_,[_P1,_P2]} ->
					  false;
				      _ -> 
					  receive unfix -> false
					  after 0 -> true
					  end
				  end
			 end),
	    ets:safe_fixtable(T,false),
	    otp_8166_zombie_creator(T,Deleted);

	unfix ->
	    io:format("ignore unfix in outer loop?\n",[]),
	    otp_8166_zombie_creator(T,Deleted)
    end.




verify_table_load(T) ->
    Stats = ets:info(T,stats),
    {Buckets,AvgLen,StdDev,ExpSD,_MinLen,_MaxLen,_} = Stats,
    ok = if
	     AvgLen > 1.2 ->
		 io:format("Table overloaded: Stats=~p\n~p\n",
			   [Stats, ets:info(T)]),
		 false;

	     Buckets>256, AvgLen < 0.47 ->
		 io:format("Table underloaded: Stats=~p\n~p\n",
			   [Stats, ets:info(T)]),
		 false;

	     StdDev > ExpSD*2 ->
		 io:format("Too large standard deviation (poor hashing?),"
			   " stats=~p\n~p\n",[Stats, ets:info(T)]),
		 false;

	     true ->
		 io:format("Stats = ~p\n",[Stats]),
		 ok
	 end.


%% ets:select on a tree with NIL key object.
otp_8732(Config) when is_list(Config) ->
    Tab = ets_new(noname,[ordered_set]),
    filltabstr(Tab,999),
    ets:insert(Tab,{[],"nasty NIL object"}),
    [] = ets:match(Tab,{'_',nomatch}), %% Will hang if bug not fixed
    ok.


%% Run concurrent select_delete (and inserts) on same table.
smp_select_delete(Config) when is_list(Config) ->
    T = ets_new(smp_select_delete,[named_table,public,{write_concurrency,true}]),
    Mod = 17,
    Zeros = erlang:make_tuple(Mod,0),
    InitF = fun(_) -> Zeros end,
    ExecF = fun(Diffs0) -> 
		    case rand:uniform(20) of
			1 ->
			    Mod = 17,
			    Eq = rand:uniform(Mod) - 1,
			    Deleted = ets:select_delete(T,
							[{{'_', '$1'},
							  [{'=:=', {'rem', '$1', Mod}, Eq}],
							  [true]}]),
			    Diffs1 = setelement(Eq+1, Diffs0,
						element(Eq+1,Diffs0) - Deleted),
			    Diffs1;
			_ ->
			    Key = rand:uniform(10000),
			    Eq = Key rem Mod,
			    case ets:insert_new(T,{Key,Key}) of
				true ->
				    Diffs1 = setelement(Eq+1, Diffs0,
							element(Eq+1,Diffs0)+1),
				    Diffs1;
				false -> Diffs0
			    end
		    end	    
	    end,
    FiniF = fun(Result) -> Result end,
    Results = run_workers_do(InitF,ExecF,FiniF,20000),
    TotCnts = lists:foldl(fun(Diffs, Sum) -> add_lists(Sum,tuple_to_list(Diffs)) end,
			  lists:duplicate(Mod, 0), Results),
    io:format("TotCnts = ~p\n",[TotCnts]),
    LeftInTab = lists:foldl(fun(N,Sum) -> Sum+N end,
			    0, TotCnts),
    io:format("LeftInTab = ~p\n",[LeftInTab]),
    LeftInTab = ets:info(T,size),
    lists:foldl(fun(Cnt,Eq) -> 
			WasCnt = ets:select_count(T,
						  [{{'_', '$1'},
						    [{'=:=', {'rem', '$1', Mod}, Eq}],
						    [true]}]),
			io:format("~p: ~p =?= ~p\n",[Eq,Cnt,WasCnt]),
			Cnt = WasCnt,
			Eq+1
		end, 
		0, TotCnts),
    %% May fail as select_delete does not shrink table (enough)
    %%verify_table_load(T),
    LeftInTab = ets:select_delete(T, [{{'$1','$1'}, [], [true]}]),
    0 = ets:info(T,size),
    false = ets:info(T,fixed),
    ets:delete(T).

%% Test different types.
types(Config) when is_list(Config) ->
    init_externals(),
    repeat_for_opts(types_do,[[set,ordered_set],compressed]).

types_do(Opts) ->
    EtsMem = etsmem(),
    T = ets_new(xxx,Opts),
    Fun = fun(Term) ->
		  ets:insert(T,{Term}),
		  [{Term}] = ets:lookup(T,Term),
		  ets:insert(T,{Term,xxx}),
		  [{Term,xxx}] = ets:lookup(T,Term),
		  ets:insert(T,{Term,"xxx"}),
		  [{Term,"xxx"}] = ets:lookup(T,Term),
		  ets:insert(T,{xxx,Term}),
		  [{xxx,Term}] = ets:lookup(T,xxx),
		  ets:insert(T,{"xxx",Term}),
		  [{"xxx",Term}] = ets:lookup(T,"xxx"),
		  ets:delete_all_objects(T),
		  0 = ets:info(T,size)
          end,
    test_terms(Fun, strict),
    ets:delete(T),
    verify_etsmem(EtsMem).


%% OTP-9932: Memory overwrite when inserting large integers in compressed bag.
%% Will crash with segv on 64-bit opt if not fixed.
otp_9932(Config) when is_list(Config) ->
    T = ets:new(xxx, [bag, compressed]),    
    Fun = fun(N) -> 
		  Key = {1316110174588445 bsl N,1316110174588583 bsl N},
		  S = {Key, Key},
		  true = ets:insert(T, S),
		  [S] = ets:lookup(T, Key),
		  true = ets:insert(T, S),
		  [S] = ets:lookup(T, Key)
	  end,
    lists:foreach(Fun, lists:seq(0, 16)),
    ets:delete(T).


%% vm-deadlock caused by race between ets:delete and others on
%% write_concurrency table.
otp_9423(Config) when is_list(Config) ->
    InitF = fun(_) -> {0,0} end,
    ExecF = fun({S,F}) -> 
		    receive 
			stop -> 
			    io:format("~p got stop\n", [self()]),
			    [end_of_work | {"Succeded=",S,"Failed=",F}]
		    after 0 ->
			    %%io:format("~p (~p) doing lookup\n", [self(), {S,F}]),
			    try ets:lookup(otp_9423, key) of
				[] -> {S+1,F}
			    catch
				error:badarg -> {S,F+1}
			    end
		    end
	    end,
    FiniF = fun(R) -> R end,
    case run_workers(InitF, ExecF, FiniF, infinite, 1) of
	Pids when is_list(Pids) ->
	    %%[P ! start || P <- Pids],
	    repeat(fun() -> ets:new(otp_9423, [named_table, public, {write_concurrency,true}]),
			    ets:delete(otp_9423)
		   end, 10000),
	    [P ! stop || P <- Pids],
	    wait_pids(Pids),
	    ok;

	Skipped -> Skipped
    end.


%% Corrupted binary in compressed table
otp_10182(Config) when is_list(Config) ->
    Bin = <<"aHR0cDovL2hvb3RzdWl0ZS5jb20vYy9wcm8tYWRyb2xsLWFi">>,
    Key = {test, Bin},
    Value = base64:decode(Bin),
    In = {Key,Value},
    Db = ets:new(undefined, [set, protected, {read_concurrency, true}, compressed]),
    ets:insert(Db, In),
    [Out] = ets:lookup(Db, Key),
    io:format("In :  ~p\nOut: ~p\n", [In,Out]),
    ets:delete(Db),
    In = Out.

%% Test that ets:all include/exclude tables that we know are created/deleted
ets_all(Config) when is_list(Config) ->
    Pids = [spawn_link(fun() -> ets_all_run() end) || _ <- [1,2]],
    receive after 3*1000 -> ok end,
    [begin unlink(P), exit(P,kill) end || P <- Pids],
    ok.

ets_all_run() ->
    Table = ets:new(undefined, []),
    true = lists:member(Table, ets:all()),
    ets:delete(Table),
    false = lists:member(Table, ets:all()),
    ets_all_run().


take(Config) when is_list(Config) ->
    %% Simple test for set tables.
    T1 = ets_new(a, [set]),
    [] = ets:take(T1, foo),
    ets:insert(T1, {foo,bar}),
    [] = ets:take(T1, bar),
    [{foo,bar}] = ets:take(T1, foo),
    [] = ets:tab2list(T1),
    %% Non-immediate key.
    ets:insert(T1, {{'not',<<"immediate">>},ok}),
    [{{'not',<<"immediate">>},ok}] = ets:take(T1, {'not',<<"immediate">>}),
    %% Same with ordered tables.
    T2 = ets_new(b, [ordered_set]),
    [] = ets:take(T2, foo),
    ets:insert(T2, {foo,bar}),
    [] = ets:take(T2, bar),
    [{foo,bar}] = ets:take(T2, foo),
    [] = ets:tab2list(T2),
    ets:insert(T2, {{'not',<<"immediate">>},ok}),
    [{{'not',<<"immediate">>},ok}] = ets:take(T2, {'not',<<"immediate">>}),
    %% Arithmetically-equal keys.
    ets:insert(T2, [{1.0,float},{2,integer}]),
    [{1.0,float}] = ets:take(T2, 1),
    [{2,integer}] = ets:take(T2, 2.0),
    [] = ets:tab2list(T2),
    %% Same with bag.
    T3 = ets_new(c, [bag]),
    ets:insert(T3, [{1,1},{1,2},{3,3}]),
    [{1,1},{1,2}] = ets:take(T3, 1),
    [{3,3}] = ets:take(T3, 3),
    [] = ets:tab2list(T3),
    ets:delete(T1),
    ets:delete(T2),
    ets:delete(T3),
    ok.


%%
%% Utility functions:
%%

add_lists(L1,L2) ->     
    add_lists(L1,L2,[]).
add_lists([],[],Acc) ->
    lists:reverse(Acc);
add_lists([E1|T1], [E2|T2], Acc) ->
    add_lists(T1, T2, [E1+E2 | Acc]).    

run_workers(InitF,ExecF,FiniF,Laps) ->
    run_workers(InitF,ExecF,FiniF,Laps, 0).
run_workers(InitF,ExecF,FiniF,Laps, Exclude) ->
    case erlang:system_info(smp_support) of
	true ->
	    run_workers_do(InitF,ExecF,FiniF,Laps, Exclude);
	false ->
	    {skipped,"No smp support"}
    end.

run_workers_do(InitF,ExecF,FiniF,Laps) ->
    run_workers_do(InitF,ExecF,FiniF,Laps, 0).
run_workers_do(InitF,ExecF,FiniF,Laps, Exclude) ->
    NumOfProcs = case erlang:system_info(schedulers) of
		     N when (N > Exclude) -> N - Exclude
		 end,
    io:format("smp starting ~p workers\n",[NumOfProcs]),
    Seeds = [{ProcN,rand:uniform(9999)} || ProcN <- lists:seq(1,NumOfProcs)],
    Parent = self(),
    Pids = [my_spawn_link(fun()-> worker(Seed,InitF,ExecF,FiniF,Laps,Parent,NumOfProcs) end)
	    || Seed <- Seeds],
    case Laps of
	infinite -> Pids;
	_ -> wait_pids(Pids)
    end.

worker({ProcN,Seed}, InitF, ExecF, FiniF, Laps, Parent, NumOfProcs) ->
    io:format("smp worker ~p, seed=~p~n",[self(),Seed]),
    rand:seed(exsplus, {Seed,Seed,Seed}),
    State1 = InitF([ProcN, NumOfProcs]),
    State2 = worker_loop(Laps, ExecF, State1),
    Result = FiniF(State2),
    io:format("worker ~p done\n",[self()]),
    Parent ! {self(), Result}.

worker_loop(0, _, State) ->
    State;
worker_loop(_, _, [end_of_work|State]) ->
    State;
worker_loop(infinite, ExecF, State) ->
    worker_loop(infinite,ExecF,ExecF(State));
worker_loop(N, ExecF, State) ->
    worker_loop(N-1,ExecF,ExecF(State)).

wait_pids(Pids) -> 
    wait_pids(Pids,[]).
wait_pids([],Acc) -> 
    Acc;
wait_pids(Pids, Acc) ->
    receive
	{Pid,Result} ->
	    true = lists:member(Pid,Pids),
	    Others = lists:delete(Pid,Pids),
	    io:format("wait_pid got ~p from ~p, still waiting for ~p\n",[Result,Pid,Others]),
	    wait_pids(Others,[Result | Acc])
    end.




my_tab_to_list(Ts) ->
    Key = ets:first(Ts),
    my_tab_to_list(Ts,ets:next(Ts,Key),[ets:lookup(Ts, Key)]).

my_tab_to_list(_Ts,'$end_of_table', Acc) -> lists:reverse(Acc);
my_tab_to_list(Ts,Key, Acc) ->
    my_tab_to_list(Ts,ets:next(Ts,Key),[ets:lookup(Ts, Key)| Acc]).


wait_for_memory_deallocations() ->
    try
	erts_debug:set_internal_state(wait, deallocations)
    catch
	error:undef ->
	    erts_debug:set_internal_state(available_internal_state, true),
	    wait_for_memory_deallocations()
    end.


etsmem() ->
    wait_for_memory_deallocations(),

    AllTabs = lists:map(fun(T) -> {T,ets:info(T,name),ets:info(T,size),
				   ets:info(T,memory),ets:info(T,type)} 
			end, ets:all()),

    EtsAllocInfo = erlang:system_info({allocator,ets_alloc}),
    ErlangMemoryEts = try erlang:memory(ets) catch error:notsup -> notsup end,

    Mem =
	{ErlangMemoryEts,
	 case EtsAllocInfo of
	     false -> undefined;
	     MemInfo ->
		 CS = lists:foldl(
			fun ({instance, _, L}, Acc) ->
				{value,{mbcs,MBCS}} = lists:keysearch(mbcs, 1, L),
				{value,{sbcs,SBCS}} = lists:keysearch(sbcs, 1, L),
				NewAcc = [MBCS, SBCS | Acc],
				case lists:keysearch(mbcs_pool, 1, L) of
				    {value,{mbcs_pool, MBCS_POOL}} ->
					[MBCS_POOL|NewAcc];
				    _ -> NewAcc
				end
			end,
			[],
			MemInfo),
		 lists:foldl(
		   fun(L, {Bl0,BlSz0}) ->
			   {value,BlTup} = lists:keysearch(blocks, 1, L),
			   blocks = element(1, BlTup),
			   Bl = element(2, BlTup),
			   {value,BlSzTup} = lists:keysearch(blocks_size, 1, L),
			   blocks_size = element(1, BlSzTup),
			   BlSz = element(2, BlSzTup),
			   {Bl0+Bl,BlSz0+BlSz}
		   end, {0,0}, CS)
	 end},
    {Mem,AllTabs, erts_debug:get_internal_state('DbTable_meta')}.

verify_etsmem(EtsMem) ->
    wait_for_test_procs(),
    verify_etsmem(EtsMem, false).

verify_etsmem({MemInfo,AllTabs,MetaState}=EtsMem, Adjusted) ->
    case etsmem() of
	{MemInfo,_,_} ->
	    io:format("Ets mem info: ~p", [MemInfo]),
	    case MemInfo of
		{ErlMem,EtsAlloc} when ErlMem == notsup; EtsAlloc == undefined ->
		    %% Use 'erl +Mea max' to do more complete memory leak testing.
		    {comment,"Incomplete or no mem leak testing"};
		_ ->
		    case Adjusted of
			true ->
			    {comment, "Meta state adjusted"};
			false ->
			    ok
		    end
	    end;

	{MemInfo2, AllTabs2, MetaState2} ->
	    io:format("Expected: ~p", [MemInfo]),
	    io:format("Actual:   ~p", [MemInfo2]),
	    io:format("Changed tables before: ~p\n",[AllTabs -- AllTabs2]),
	    io:format("Changed tables after: ~p\n", [AllTabs2 -- AllTabs]),
	    io:format("Meta state before: ~p\n", [MetaState]),
	    io:format("Meta state after:  ~p\n", [MetaState2]),
	    case {MetaState =:= MetaState2, Adjusted} of
		{false, false} ->
		    io:format("Adjust meta state and retry...\n\n",[]),
		    {ok,ok} = erts_debug:set_internal_state('DbTable_meta', MetaState),
		    verify_etsmem(EtsMem, true);
		_ ->
		    ets_test_spawn_logger ! {failed_memcheck, get('__ETS_TEST_CASE__')},
		    {comment, "Failed memory check"}
	    end
    end.


start_loopers(N, Prio, Fun, State) ->
    lists:map(fun (_) ->
		      my_spawn_opt(fun () -> looper(Fun, State) end,
				   [{priority, Prio}, link])
	      end,
	      lists:seq(1, N)).

stop_loopers(Loopers) ->
    lists:foreach(fun (P) ->
			  unlink(P),
			  exit(P, bang)
		  end,
		  Loopers),
    ok.

looper(Fun, State) ->
    looper(Fun, Fun(State)).

spawn_logger(Procs, FailedMemchecks) ->
    receive
	{new_test_proc, Proc} ->
	    spawn_logger([Proc|Procs], FailedMemchecks);
	{sync_test_procs, Kill, From} ->
	    lists:foreach(fun (Proc) when From == Proc ->
				  ok;
			      (Proc) ->
				  Mon = erlang:monitor(process, Proc),
				  receive
				      {'DOWN', Mon, _, _, _} ->
					  ok
				  after 0 ->
					  case Kill of
					      true -> exit(Proc, kill);
					      _ ->
						  erlang:display({"Waiting for 'DOWN' from", Proc,
								  process_info(Proc),
								  pid_status(Proc)})
					  end,
					  receive
					      {'DOWN', Mon, _, _, _} ->
						  ok
					  end
				  end
			  end, Procs),
	    From ! test_procs_synced,
	    spawn_logger([From], FailedMemchecks);

	{failed_memcheck, TestCase} ->
	    spawn_logger(Procs, [TestCase|FailedMemchecks]);

	{Pid, get_failed_memchecks} ->
	    Pid ! {get_failed_memchecks, FailedMemchecks},
	    spawn_logger(Procs, FailedMemchecks)
    end.

pid_status(Pid) ->
    try
	erts_debug:get_internal_state({process_status, Pid})
    catch
	error:undef ->
	    erts_debug:set_internal_state(available_internal_state, true),
	    pid_status(Pid)
    end. 

start_spawn_logger() ->
    case whereis(ets_test_spawn_logger) of
	Pid when is_pid(Pid) -> true;
	_ -> register(ets_test_spawn_logger,
		      spawn_opt(fun () -> spawn_logger([], []) end,
				[{priority, max}]))
    end.

%% restart_spawn_logger() ->
%%     stop_spawn_logger(),
%%     start_spawn_logger().

stop_spawn_logger() ->
    Mon = erlang:monitor(process, ets_test_spawn_logger),
    (catch exit(whereis(ets_test_spawn_logger), kill)),
    receive {'DOWN', Mon, _, _, _} -> ok end.

wait_for_test_procs() ->
    wait_for_test_procs(false).

wait_for_test_procs(Kill) ->
    ets_test_spawn_logger ! {sync_test_procs, Kill, self()},
    receive test_procs_synced -> ok end.

log_test_proc(Proc) when is_pid(Proc) ->
    ets_test_spawn_logger ! {new_test_proc, Proc},
    Proc.

my_spawn(Fun) -> log_test_proc(spawn(Fun)).
%%my_spawn(M,F,A) -> log_test_proc(spawn(M,F,A)).
%%my_spawn(N,M,F,A) -> log_test_proc(spawn(N,M,F,A)).

my_spawn_link(Fun) -> log_test_proc(spawn_link(Fun)).
my_spawn_link(M,F,A) -> log_test_proc(spawn_link(M,F,A)).
%%my_spawn_link(N,M,F,A) -> log_test_proc(spawn_link(N,M,F,A)).

my_spawn_opt(Fun,Opts) ->
    case spawn_opt(Fun,Opts) of
	Pid when is_pid(Pid) -> log_test_proc(Pid);
	{Pid, _} = Res when is_pid(Pid) -> log_test_proc(Pid), Res
    end.

my_spawn_monitor(Fun) ->
    Res = spawn_monitor(Fun),
    {Pid, _} = Res,
    log_test_proc(Pid),
    Res.

repeat(_Fun, 0) ->
    ok;
repeat(Fun, N) ->
    Fun(),
    repeat(Fun, N-1).

repeat_while(Fun) ->
    case Fun() of
	true -> repeat_while(Fun);
	false -> false
    end.

repeat_while(Fun, Arg0) ->
    case Fun(Arg0) of
	{true,Arg1} -> repeat_while(Fun,Arg1);
	{false,Ret} -> Ret
    end.

%% Some (but not all) permutations of List
repeat_for_permutations(Fun, List) ->
    repeat_for_permutations(Fun, List, length(List)-1).
repeat_for_permutations(Fun, List, 0) ->
    Fun(List);
repeat_for_permutations(Fun, List, N) ->
    {A,B} = lists:split(N, List),
    L1 = B++A,
    L2 = lists:reverse(L1),
    L3 = B++lists:reverse(A),
    L4 = lists:reverse(B)++A,
    Fun(L1), Fun(L2), Fun(L3), Fun(L4),
    repeat_for_permutations(Fun, List, N-1).

receive_any() ->
    receive M ->
	    io:format("Process ~p got msg ~p\n", [self(),M]),
	    M
    end.

receive_any_spinning() ->
    receive_any_spinning(1000000).
receive_any_spinning(Loops) ->
    receive_any_spinning(Loops,Loops,1).    
receive_any_spinning(Loops,0,Tries) ->
    receive M ->
	    io:format("Spinning process ~p got msg ~p after ~p tries\n", [self(),M,Tries]),
	    M
    after 0 ->
	    receive_any_spinning(Loops, Loops, Tries+1)
    end;
receive_any_spinning(Loops, N, Tries) when N>0 ->
    receive_any_spinning(Loops, N-1, Tries).



spawn_monitor_with_pid(Pid, Fun) when is_pid(Pid) ->
    spawn_monitor_with_pid(Pid, Fun, 10).

spawn_monitor_with_pid(_, _, 0) ->
    failed;
spawn_monitor_with_pid(Pid, Fun, N) ->
    case my_spawn(fun()-> case self() of
			      Pid -> Fun();
			      _ -> die
			  end
		  end) of
	Pid ->
	    {Pid, erlang:monitor(process, Pid)};
	_Other ->
	    spawn_monitor_with_pid(Pid,Fun,N-1)
    end.


only_if_smp(Func) ->
    only_if_smp(2, Func).
only_if_smp(Schedulers, Func) ->
    case {erlang:system_info(smp_support),
	  erlang:system_info(schedulers_online)} of
	{false,_} -> {skip,"No smp support"};
	{true,N} when N < Schedulers -> {skip,"Too few schedulers online"};
	{true,_} -> Func()
    end.

%% Copy-paste from emulator/test/binary_SUITE.erl
-define(heap_binary_size, 64).
test_terms(Test_Func, Mode) ->
    garbage_collect(),
    Pib0 = process_info(self(),binary),

    Test_Func(atom),
    Test_Func(''),
    Test_Func('a'),
    Test_Func('ab'),
    Test_Func('abc'),
    Test_Func('abcd'),
    Test_Func('abcde'),
    Test_Func('abcdef'),
    Test_Func('abcdefg'),
    Test_Func('abcdefgh'),

    Test_Func(fun() -> ok end),
    X = id([a,{b,c},c]),
    Y = id({x,y,z}),
    Z = id(1 bsl 8*257),
    Test_Func(fun() -> X end),
    Test_Func(fun() -> {X,Y} end),
    Test_Func([fun() -> {X,Y,Z} end,
	       fun() -> {Z,X,Y} end,
	       fun() -> {Y,Z,X} end]),

    Test_Func({trace_ts,{even_bigger,{some_data,fun() -> ok end}},{1,2,3}}),
    Test_Func({trace_ts,{even_bigger,{some_data,<<1,2,3,4,5,6,7,8,9,10>>}},
	       {1,2,3}}),

    Test_Func(1),
    Test_Func(42),
    Test_Func(-23),
    Test_Func(256),
    Test_Func(25555),
    Test_Func(-3333),

    Test_Func(1.0),

    Test_Func(183749783987483978498378478393874),
    Test_Func(-37894183749783987483978498378478393874),
    Very_Big = very_big_num(),
    Test_Func(Very_Big),
    Test_Func(-Very_Big+1),

    Test_Func([]),
    Test_Func("abcdef"),
    Test_Func([a, b, 1, 2]),
    Test_Func([a|b]),

    Test_Func({}),
    Test_Func({1}),
    Test_Func({a, b}),
    Test_Func({a, b, c}),
    Test_Func(list_to_tuple(lists:seq(0, 255))),
    Test_Func(list_to_tuple(lists:seq(0, 256))),

    Test_Func(make_ref()),
    Test_Func([make_ref(), make_ref()]),

    Test_Func(make_port()),

    Test_Func(make_pid()),
    Test_Func(make_ext_pid()),
    Test_Func(make_ext_port()),
    Test_Func(make_ext_ref()),

    Bin0 = list_to_binary(lists:seq(0, 14)),
    Test_Func(Bin0),
    Bin1 = list_to_binary(lists:seq(0, ?heap_binary_size)),
    Test_Func(Bin1),
    Bin2 = list_to_binary(lists:seq(0, ?heap_binary_size+1)),
    Test_Func(Bin2),
    Bin3 = list_to_binary(lists:seq(0, 255)),
    garbage_collect(),
    Pib = process_info(self(),binary),
    Test_Func(Bin3),
    garbage_collect(),
    case Mode of
	strict -> Pib = process_info(self(),binary);
	skip_refc_check -> ok
    end,

    Test_Func(make_unaligned_sub_binary(Bin0)),
    Test_Func(make_unaligned_sub_binary(Bin1)),
    Test_Func(make_unaligned_sub_binary(Bin2)),
    Test_Func(make_unaligned_sub_binary(Bin3)),

    Test_Func(make_sub_binary(lists:seq(42, 43))),
    Test_Func(make_sub_binary([42,43,44])),
    Test_Func(make_sub_binary([42,43,44,45])),
    Test_Func(make_sub_binary([42,43,44,45,46])),
    Test_Func(make_sub_binary([42,43,44,45,46,47])),
    Test_Func(make_sub_binary([42,43,44,45,46,47,48])),
    Test_Func(make_sub_binary(lists:seq(42, 49))),
    Test_Func(make_sub_binary(lists:seq(0, 14))),
    Test_Func(make_sub_binary(lists:seq(0, ?heap_binary_size))),
    Test_Func(make_sub_binary(lists:seq(0, ?heap_binary_size+1))),
    Test_Func(make_sub_binary(lists:seq(0, 255))),

    Test_Func(make_unaligned_sub_binary(lists:seq(42, 43))),
    Test_Func(make_unaligned_sub_binary([42,43,44])),
    Test_Func(make_unaligned_sub_binary([42,43,44,45])),
    Test_Func(make_unaligned_sub_binary([42,43,44,45,46])),
    Test_Func(make_unaligned_sub_binary([42,43,44,45,46,47])),
    Test_Func(make_unaligned_sub_binary([42,43,44,45,46,47,48])),
    Test_Func(make_unaligned_sub_binary(lists:seq(42, 49))),
    Test_Func(make_unaligned_sub_binary(lists:seq(0, 14))),
    Test_Func(make_unaligned_sub_binary(lists:seq(0, ?heap_binary_size))),
    Test_Func(make_unaligned_sub_binary(lists:seq(0, ?heap_binary_size+1))),
    Test_Func(make_unaligned_sub_binary(lists:seq(0, 255))),

    %% Bit level binaries.
    Test_Func(<<1:1>>),
    Test_Func(<<2:2>>),
    Test_Func(<<42:10>>),
    Test_Func(list_to_bitstring([<<5:6>>|lists:seq(0, 255)])),

    Test_Func(F = fun(A) -> 42*A end),
    Test_Func(lists:duplicate(32, F)),

    Test_Func(FF = fun binary_SUITE:all/1),
    Test_Func(lists:duplicate(32, FF)),

    garbage_collect(),
    case Mode of
	strict -> Pib0 = process_info(self(),binary);
	skip_refc_check -> ok
    end,
    ok.


id(I) -> I.

very_big_num() ->
    very_big_num(33, 1).

very_big_num(Left, Result) when Left > 0 ->
    very_big_num(Left-1, Result*256);
very_big_num(0, Result) ->
    Result.

make_port() ->
    open_port({spawn, "efile"}, [eof]).

make_pid() ->
    spawn_link(?MODULE, sleeper, []).

sleeper() ->
    receive after infinity -> ok end.

make_ext_pid() ->
    {Pid, _, _} = get(externals),
    Pid.

make_ext_port() ->
    {_, Port, _} = get(externals),
    Port.
make_ext_ref() ->
    {_, _, Ref} = get(externals),
    Ref.

init_externals() ->
    case get(externals) of
	undefined ->
	    OtherNode = {gurka@sallad, 1},
	    Res = {mk_pid(OtherNode, 7645, 8123),
		   mk_port(OtherNode, 187489773),
		   mk_ref(OtherNode, [262143, 1293964255, 3291964278])},
	    put(externals, Res);

	{_,_,_} -> ok
    end.

%%
%% Node container constructor functions
%%

-define(VERSION_MAGIC,       131).
-define(PORT_EXT,            102).
-define(PID_EXT,             103).
-define(NEW_REFERENCE_EXT,   114).

uint32_be(Uint) when is_integer(Uint), 0 =< Uint, Uint < 1 bsl 32 ->
    [(Uint bsr 24) band 16#ff,
     (Uint bsr 16) band 16#ff,
     (Uint bsr 8) band 16#ff,
     Uint band 16#ff];
uint32_be(Uint) ->
    exit({badarg, uint32_be, [Uint]}).

uint16_be(Uint) when is_integer(Uint), 0 =< Uint, Uint < 1 bsl 16 ->
    [(Uint bsr 8) band 16#ff,
     Uint band 16#ff];
uint16_be(Uint) ->
    exit({badarg, uint16_be, [Uint]}).

uint8(Uint) when is_integer(Uint), 0 =< Uint, Uint < 1 bsl 8 ->
    Uint band 16#ff;
uint8(Uint) ->
    exit({badarg, uint8, [Uint]}).

mk_pid({NodeName, Creation}, Number, Serial) when is_atom(NodeName) ->
    <<?VERSION_MAGIC, NodeNameExt/binary>> = term_to_binary(NodeName),
    mk_pid({NodeNameExt, Creation}, Number, Serial);
mk_pid({NodeNameExt, Creation}, Number, Serial) ->
    case catch binary_to_term(list_to_binary([?VERSION_MAGIC,
					      ?PID_EXT,
					      NodeNameExt,
					      uint32_be(Number),
					      uint32_be(Serial),
					      uint8(Creation)])) of
	Pid when is_pid(Pid) ->
	    Pid;
	{'EXIT', {badarg, _}} ->
	    exit({badarg, mk_pid, [{NodeNameExt, Creation}, Number, Serial]});
	Other ->
	    exit({unexpected_binary_to_term_result, Other})
    end.

mk_port({NodeName, Creation}, Number) when is_atom(NodeName) ->
    <<?VERSION_MAGIC, NodeNameExt/binary>> = term_to_binary(NodeName),
    mk_port({NodeNameExt, Creation}, Number);
mk_port({NodeNameExt, Creation}, Number) ->
    case catch binary_to_term(list_to_binary([?VERSION_MAGIC,
					      ?PORT_EXT,
					      NodeNameExt,
					      uint32_be(Number),
					      uint8(Creation)])) of
	Port when is_port(Port) ->
	    Port;
	{'EXIT', {badarg, _}} ->
	    exit({badarg, mk_port, [{NodeNameExt, Creation}, Number]});
	Other ->
	    exit({unexpected_binary_to_term_result, Other})
    end.

mk_ref({NodeName, Creation}, Numbers) when is_atom(NodeName),
					   is_integer(Creation),
					   is_list(Numbers) ->
    <<?VERSION_MAGIC, NodeNameExt/binary>> = term_to_binary(NodeName),
    mk_ref({NodeNameExt, Creation}, Numbers);
mk_ref({NodeNameExt, Creation}, Numbers) when is_binary(NodeNameExt),
					      is_integer(Creation),
					      is_list(Numbers) ->
    case catch binary_to_term(list_to_binary([?VERSION_MAGIC,
					      ?NEW_REFERENCE_EXT,
					      uint16_be(length(Numbers)),
					      NodeNameExt,
					      uint8(Creation),
					      lists:map(fun (N) ->
								uint32_be(N)
							end,
							Numbers)])) of
	Ref when is_reference(Ref) ->
	    Ref;
	{'EXIT', {badarg, _}} ->
	    exit({badarg, mk_ref, [{NodeNameExt, Creation}, Numbers]});
	Other ->
	    exit({unexpected_binary_to_term_result, Other})
    end.


make_sub_binary(Bin) when is_binary(Bin) ->
    {_,B} = split_binary(list_to_binary([0,1,3,Bin]), 3),
    B;
make_sub_binary(List) ->
    make_sub_binary(list_to_binary(List)).

make_unaligned_sub_binary(Bin0) when is_binary(Bin0) ->
    Bin1 = <<0:3,Bin0/binary,31:5>>,
    Sz = size(Bin0),
    <<0:3,Bin:Sz/binary,31:5>> = id(Bin1),
    Bin;
make_unaligned_sub_binary(List) ->
    make_unaligned_sub_binary(list_to_binary(List)).

%% Repeat test function with different combination of table options
%%       
repeat_for_opts(F) ->
    repeat_for_opts(F, [write_concurrency, read_concurrency, compressed]).

repeat_for_opts(F, OptGenList) when is_atom(F) ->
    repeat_for_opts(fun(Opts) -> ?MODULE:F(Opts) end, OptGenList);
repeat_for_opts({F,Args}, OptGenList) when is_atom(F) ->
    repeat_for_opts(fun(Opts) -> ?MODULE:F(Opts,Args) end, OptGenList);
repeat_for_opts(F, OptGenList) ->
    repeat_for_opts(F, OptGenList, []).

repeat_for_opts(F, [], Acc) ->
    lists:foldl(fun(Opts, RV_Acc) ->
			OptList = lists:filter(fun(E) -> E =/= void end, Opts),
			io:format("Calling with options ~p\n",[OptList]),
			RV = F(OptList),
			case RV_Acc of
			    {comment,_} -> RV_Acc;
			    _ -> case RV of
				     {comment,_} -> RV;
				     _ -> [RV | RV_Acc]
				 end
			end
		end, [], Acc);
repeat_for_opts(F, [OptList | Tail], []) when is_list(OptList) ->
    repeat_for_opts(F, Tail, [[Opt] || Opt <- OptList]);
repeat_for_opts(F, [OptList | Tail], AccList) when is_list(OptList) ->
    repeat_for_opts(F, Tail, [[Opt|Acc] || Opt <- OptList, Acc <- AccList]);
repeat_for_opts(F, [Atom | Tail], AccList) when is_atom(Atom) ->
    repeat_for_opts(F, [repeat_for_opts_atom2list(Atom) | Tail ], AccList).

repeat_for_opts_atom2list(all_types) -> [set,ordered_set,bag,duplicate_bag];
repeat_for_opts_atom2list(write_concurrency) -> [{write_concurrency,false},{write_concurrency,true}];
repeat_for_opts_atom2list(read_concurrency) -> [{read_concurrency,false},{read_concurrency,true}];
repeat_for_opts_atom2list(compressed) -> [compressed,void].

ets_new(Name, Opts) ->
    %%ets:new(Name, [compressed | Opts]).
    ets:new(Name, Opts).

do_tc(Do, Report) ->
    T1 = erlang:monotonic_time(),
    Do(),
    T2 = erlang:monotonic_time(),
<<<<<<< HEAD
    Elapsed = erlang:convert_time_unit(T2 - T1, native, milli_seconds),
    Report(Elapsed).

syrup_factor() ->
    case erlang:system_info(build_type) of
        valgrind -> 20;
        _ -> 1
    end.
=======
    Elapsed = erlang:convert_time_unit(T2 - T1, native, millisecond),
    Report(Elapsed).
>>>>>>> 5e57b3fa
<|MERGE_RESOLUTION|>--- conflicted
+++ resolved
@@ -6276,16 +6276,11 @@
     T1 = erlang:monotonic_time(),
     Do(),
     T2 = erlang:monotonic_time(),
-<<<<<<< HEAD
-    Elapsed = erlang:convert_time_unit(T2 - T1, native, milli_seconds),
+    Elapsed = erlang:convert_time_unit(T2 - T1, native, millisecond),
     Report(Elapsed).
 
 syrup_factor() ->
     case erlang:system_info(build_type) of
         valgrind -> 20;
         _ -> 1
-    end.
-=======
-    Elapsed = erlang:convert_time_unit(T2 - T1, native, millisecond),
-    Report(Elapsed).
->>>>>>> 5e57b3fa
+    end.