--- conflicted
+++ resolved
@@ -31,11 +31,7 @@
   </header>
   <p>This document describes the changes made to the Eldap application.</p>
 
-<<<<<<< HEAD
 <section><title>Eldap 1.2.6</title>
-=======
-<section><title>Eldap 1.2.2.1</title>
->>>>>>> ffc6c269
 
     <section><title>Fixed Bugs and Malfunctions</title>
       <list>
@@ -51,7 +47,6 @@
 
 </section>
 
-<<<<<<< HEAD
 <section><title>Eldap 1.2.5</title>
 
     <section><title>Fixed Bugs and Malfunctions</title>
@@ -113,8 +108,22 @@
 
 </section>
 
-=======
->>>>>>> ffc6c269
+<section><title>Eldap 1.2.2.1</title>
+
+    <section><title>Fixed Bugs and Malfunctions</title>
+      <list>
+        <item>
+          <p>
+	    A race condition at close could cause the eldap client to
+	    exit with a badarg message as cause.</p>
+          <p>
+	    Own Id: OTP-15342 Aux Id: ERIERL-242 </p>
+        </item>
+      </list>
+    </section>
+
+</section>
+
 <section><title>Eldap 1.2.2</title>
 
     <section><title>Fixed Bugs and Malfunctions</title>
