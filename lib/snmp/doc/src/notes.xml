--- conflicted
+++ resolved
@@ -36,12 +36,8 @@
   <section>
     <title>SNMP Development Toolkit 4.22.1</title>
     <p>Version 4.22.1 supports code replacement in runtime from/to
-<<<<<<< HEAD
     version 4.22, 4.21.7 4.21.6 4.21.5, 4.21.4, 4.21.3, 4.21.2, 4.21.1 and 
     4.21. </p>
-=======
-    version 4.22, 4.21.7 4.21.6 4.21.5, 4.21.4, 4.21.3, 4.21.2, 4.21.1 and 4.21. </p>
->>>>>>> 34ba5c90
 
     <section>
       <title>Improvements and new features</title>
@@ -68,17 +64,17 @@
 
       <list type="bulleted">
         <item>
-<<<<<<< HEAD
           <p>[manager] 
 	  <seealso marker="snmpm#log_to_io">snmpm:log_to_io/6</seealso> 
 	  did not use the LogName argument. </p>
           <p>Own Id: OTP-10066</p>
-=======
+        </item>
+
+        <item>
           <p>Incorrect TimeTicks decode. Also bad handling of 
 	  invalid encode (value outside of value range) for both
-	  TimeTicks and Unsigned32. </p>
+	  <c>TimeTicks</c> and <c>Unsigned32</c>. </p>
           <p>Own Id: OTP-10132</p>
->>>>>>> 34ba5c90
         </item>
 
       </list>
