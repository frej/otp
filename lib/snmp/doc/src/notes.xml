--- conflicted
+++ resolved
@@ -34,17 +34,12 @@
   </header>
 
 
-<<<<<<< HEAD
   <section><title>SNMP 5.4.1</title>
-=======
-  <section><title>SNMP 5.2.11.2</title>
->>>>>>> 1d1ee8f8
 
     <section><title>Improvements and New Features</title>
       <list>
         <item>
           <p>
-<<<<<<< HEAD
 	    Made it possible to add 'extra socket options' to the
 	    (gen_udp) socket open call (for both manager and agent).
 	    A new option has been added, extra_sock_opts, which makes
@@ -55,23 +50,12 @@
 	    application" chapter of the Users Guide for more info.</p>
           <p>
 	    Own Id: OTP-16092 Aux Id: ERIERL-410 </p>
-=======
-	    [manager] The callbacks where executed in a (new)
-	    'temporary' process, that executed the callback call and
-	    then exited. This has now been made configurable so that
-	    is also possible to specify a 'permanent' callback proxy
-	    process. All callback calls will then be executed in this
-	    (permanent) process (in sequence).</p>
-          <p>
-	    Own Id: OTP-15947 Aux Id: ERIERL-378 </p>
->>>>>>> 1d1ee8f8
         </item>
       </list>
     </section>
 
 </section>
 
-<<<<<<< HEAD
 <section><title>SNMP 5.4</title>
 
     <section><title>Fixed Bugs and Malfunctions</title>
@@ -191,10 +175,27 @@
 
 </section>
 
+  <section><title>SNMP 5.2.11.2</title>
+
+    <section><title>Improvements and New Features</title>
+      <list>
+        <item>
+          <p>
+	    [manager] The callbacks where executed in a (new)
+	    'temporary' process, that executed the callback call and
+	    then exited. This has now been made configurable so that
+	    is also possible to specify a 'permanent' callback proxy
+	    process. All callback calls will then be executed in this
+	    (permanent) process (in sequence).</p>
+          <p>
+	    Own Id: OTP-15947 Aux Id: ERIERL-378 </p>
+        </item>
+      </list>
+    </section>
+
+</section>
+
   <section><title>SNMP 5.2.11.1</title>
-=======
-<section><title>SNMP 5.2.11.1</title>
->>>>>>> 1d1ee8f8
 
     <section><title>Improvements and New Features</title>
       <list>
