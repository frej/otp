--- conflicted
+++ resolved
@@ -130,24 +130,19 @@
     {'EXIT',{function_clause,[{?MODULE,fake_function_clause1,[{a,b},42.0],_}|_]}} =
         (catch fake_function_clause1({a,b})),
 
-<<<<<<< HEAD
     {'EXIT',{function_clause,[{?MODULE,fake_function_clause2,[42|bad_tl],_}|_]}} =
         (catch fake_function_clause2(42, bad_tl)),
     {'EXIT',{function_clause,[{?MODULE,fake_function_clause3,[x,y],_}|_]}} =
         (catch fake_function_clause3(42, id([x,y]))),
 
-    ok.
-=======
     {'EXIT',{{badmatch,0.0},_}} = (catch coverage_1(id(42))),
     {'EXIT',{badarith,_}} = (catch coverage_1(id(a))),
+
     ok.
 
 coverage_1(X) ->
     %% ERL-1167: Would crash beam_except.
     true = 0 / X.
-
-fake_function_clause(A) -> error(function_clause, [A,42.0]).
->>>>>>> 7c5402b4
 
 fake_function_clause1(A) -> error(function_clause, [A,42.0]).
 fake_function_clause2(A, Tl) -> error(function_clause, [A|Tl]).
