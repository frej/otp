%%
%% %CopyrightBegin%
%%
%% Copyright Ericsson AB 2004-2018. All Rights Reserved.
%%
%% Licensed under the Apache License, Version 2.0 (the "License");
%% you may not use this file except in compliance with the License.
%% You may obtain a copy of the License at
%%
%%     http://www.apache.org/licenses/LICENSE-2.0
%%
%% Unless required by applicable law or agreed to in writing, software
%% distributed under the License is distributed on an "AS IS" BASIS,
%% WITHOUT WARRANTIES OR CONDITIONS OF ANY KIND, either express or implied.
%% See the License for the specific language governing permissions and
%% limitations under the License.
%%
%% %CopyrightEnd%
%%
-module(beam_validator_SUITE).

-export([all/0, suite/0,groups/0,init_per_suite/1, end_per_suite/1, 
	 init_per_group/2,end_per_group/2,
	 init_per_testcase/2,end_per_testcase/2,
	 compiler_bug/1,stupid_but_valid/1,
	 xrange/1,yrange/1,stack/1,call_last/1,merge_undefined/1,
	 uninit/1,unsafe_catch/1,
	 dead_code/1,
	 overwrite_catchtag/1,overwrite_trytag/1,accessing_tags/1,bad_catch_try/1,
	 cons_guard/1,
	 freg_range/1,freg_uninit/1,freg_state/1,
	 bad_bin_match/1,bad_dsetel/1,
	 state_after_fault_in_catch/1,no_exception_in_catch/1,
	 undef_label/1,illegal_instruction/1,failing_gc_guard_bif/1,
	 map_field_lists/1,cover_bin_opt/1,
	 val_dsetel/1,bad_tuples/1,bad_try_catch_nesting/1,
         receive_stacked/1,aliased_types/1,type_conflict/1,
         infer_on_eq/1,infer_dead_value/1,
         receive_marker/1,safe_instructions/1,
         missing_return_type/1]).

-include_lib("common_test/include/ct.hrl").

init_per_testcase(Case, Config) when is_atom(Case), is_list(Config) ->
    Config.

end_per_testcase(Case, Config) when is_atom(Case), is_list(Config) ->
    ok.

suite() ->
    [{ct_hooks,[ts_install_cth]},
     {timetrap,{minutes,10}}].

all() -> 
    [{group,p}].

groups() -> 
    [{p,test_lib:parallel(),
      [compiler_bug,stupid_but_valid,xrange,
       yrange,stack,call_last,merge_undefined,uninit,
       unsafe_catch,dead_code,
       overwrite_catchtag,overwrite_trytag,accessing_tags,
       bad_catch_try,cons_guard,freg_range,freg_uninit,
       freg_state,bad_bin_match,bad_dsetel,
       state_after_fault_in_catch,no_exception_in_catch,
       undef_label,illegal_instruction,failing_gc_guard_bif,
       map_field_lists,cover_bin_opt,val_dsetel,
       bad_tuples,bad_try_catch_nesting,
       receive_stacked,aliased_types,type_conflict,
       infer_on_eq,infer_dead_value,receive_marker,
<<<<<<< HEAD
       safe_instructions]}].
=======
       safe_instructions,missing_return_type]}].
>>>>>>> ae260ac8

init_per_suite(Config) ->
    test_lib:recompile(?MODULE),
    Config.

end_per_suite(_Config) ->
    ok.

init_per_group(_GroupName, Config) ->
	Config.

end_per_group(_GroupName, Config) ->
	Config.

compiler_bug(Config) when is_list(Config) ->
    %% Check that the compiler returns an error if we try to
    %% assemble one of the bad '.S' files.
    Data = proplists:get_value(data_dir, Config),
    File = filename:join(Data, "compiler_bug"),
    error = compile:file(File, [from_asm,report_errors,time]),

    %% Make sure that the error was reported by
    %% the beam_validator module.
    {error,
     [{"compiler_bug",
       [{beam_validator,_}]}],
     []} = compile:file(File, [from_asm,return_errors,time]),
    ok.

%% The following code is stupid but it should compile.
stupid_but_valid(Config) when is_list(Config) ->
    AnAtom = nisse,
    try setelement(5, setelement(6, AnAtom, value), another_value) of
	Term -> ct:fail({what_happened,Term})
    catch
	error:badarg -> ok
    end,
    ok.

xrange(Config) when is_list(Config) ->
    Errors = do_val(xrange, Config),
    [{{t,sum_1,2},
      {{bif,'+',{f,0},[{x,-1},{x,1}],{x,0}},4,
       {bad_register,{x,-1}}}},
     {{t,sum_2,2},
      {{bif,'+',{f,0},[{x,0},{x,1023}],{x,0}},4,limit}},
     {{t,sum_3,2},
      {{bif,'+',{f,0},[{x,0},{x,1}],{x,-1}},4,
       {bad_register,{x,-1}}}},
     {{t,sum_4,2},
      {{bif,'+',{f,0},[{x,0},{x,1}],{x,1023}},4,limit}}] = Errors,
    ok.

yrange(Config) when is_list(Config) ->
    Errors = do_val(yrange, Config),
    [{{t,sum_1,2},
      {{move,{x,1},{y,-1}},5,
       {bad_register,{y,-1}}}},
     {{t,sum_2,2},
      {{bif,'+',{f,0},[{x,0},{y,1024}],{x,0}},7,
       limit}},
     {{t,sum_3,2},
      {{move,{x,1},{y,1024}},5,limit}},
     {{t,sum_4,2},
      {{move,{x,1},{y,-1}},5,
       {bad_register,{y,-1}}}}] = Errors,
    ok.

stack(Config) when is_list(Config) ->
    Errors = do_val(stack, Config),
    [{{t,a,2},{return,9,{stack_frame,2}}},
     {{t,b,2},{{deallocate,2},4,{allocated,none}}},
     {{t,bad_1,0},{{allocate_zero,2,10},4,{{x,9},not_live}}},
     {{t,bad_2,0},{{move,{y,0},{x,0}},5,{unassigned,{y,0}}}},
     {{t,c,2},{{deallocate,2},10,{allocated,none}}},
     {{t,d,2},
      {{allocate,2,2},5,{existing_stack_frame,{size,2}}}},
     {{t,e,2},{{deallocate,5},6,{allocated,2}}}] = Errors,
    ok.

call_last(Config) when is_list(Config) ->
    Errors = do_val(call_last, Config),
    [{{t,a,1},{{call_last,1,{f,8},2},9,{allocated,1}}},
     {{t,b,1},
      {{call_ext_last,2,{extfunc,lists,seq,2},2},
       10,
       {allocated,1}}}] = Errors,
    ok.

merge_undefined(Config) when is_list(Config) ->
    Errors = do_val(merge_undefined, Config),
    [{{t,handle_call,2},
      {{call_ext,2,{extfunc,debug,filter,2}},
       22,
       {uninitialized_reg,{y,_}}}}] = Errors,
    ok.

uninit(Config) when is_list(Config) ->
    Errors = do_val(uninit, Config),
    [{{t,sum_1,2},
      {{move,{y,0},{x,0}},5,{uninitialized_reg,{y,0}}}},
     {{t,sum_2,2},
      {{call,1,{f,8}},5,{uninitialized_reg,{y,0}}}},
     {{t,sum_3,2},
      {{bif,'+',{f,0},[{x,0},{y,0}],{x,0}},
       6,
       {unassigned,{y,0}}}}] = Errors,
    ok.

unsafe_catch(Config) when is_list(Config) ->
    Errors = do_val(unsafe_catch, Config),
    [{{t,small,2},
      {{bs_put_integer,{f,0},{integer,16},1,
        {field_flags,[unsigned,big]},{y,0}},
       20,
       {unassigned,{y,0}}}}] = Errors,
    ok.

dead_code(Config) when is_list(Config) ->
    [] = do_val(dead_code, Config),
    ok.

overwrite_catchtag(Config) when is_list(Config) ->
    Errors = do_val(overwrite_catchtag, Config),
    [{{overwrite_catchtag,foo,1},
      {{move,{x,0},{y,0}},6,{catchtag,_}}}] = Errors,
    ok.

overwrite_trytag(Config) when is_list(Config) ->
    Errors = do_val(overwrite_trytag, Config),
    [{{overwrite_trytag,foo,1},
      {{kill,{y,2}},8,{trytag,_}}}] = Errors,
    ok.

accessing_tags(Config) when is_list(Config) ->
    Errors = do_val(accessing_tags, Config),
    [{{accessing_tags,bar,1},
      {{move,{y,0},{x,0}},6,{trytag,_}}},
     {{accessing_tags,foo,1},
      {{move,{y,0},{x,0}},6,{catchtag,_}}}] = Errors,
    ok.

bad_catch_try(Config) when is_list(Config) ->
    Errors = do_val(bad_catch_try, Config),
    [{{bad_catch_try,bad_1,1},
      {{'catch',{x,0},{f,3}},
       5,{invalid_tag_register,{x,0}}}},
     {{bad_catch_try,bad_2,1},
      {{catch_end,{x,9}},
       8,{invalid_tag_register,{x,9}}}},
     {{bad_catch_try,bad_3,1},
      {{catch_end,{y,1}},9,{invalid_tag,{y,1},{atom,kalle}}}},
     {{bad_catch_try,bad_4,1},
      {{'try',{x,0},{f,15}},5,{invalid_tag_register,{x,0}}}},
     {{bad_catch_try,bad_5,1},
      {{try_case,{y,1}},12,{invalid_tag,{y,1},term}}},
     {{bad_catch_try,bad_6,1},
      {{move,{integer,1},{y,1}},7,
       {invalid_store,{y,1}}}}] = Errors,
    ok.

cons_guard(Config) when is_list(Config) ->
    Errors = do_val(cons, Config),
    [{{cons,foo,1},
      {{get_list,{x,0},{x,1},{x,2}},
       5,
       {bad_type,{needed,cons},{actual,term}}}}] = Errors,
    ok.

freg_range(Config) when is_list(Config) ->
    Errors = do_val(freg_range, Config),
    [{{t,sum_1,2},
      {{bif,fadd,{f,0},[{fr,-1},{fr,1}],{fr,0}},
       5,
       {bad_source,{fr,-1}}}},
     {{t,sum_2,2},
      {{bif,fadd,{f,0},[{fr,0},{fr,1024}],{fr,0}},
       6,
       {uninitialized_reg,{fr,1024}}}},
     {{t,sum_3,2},
      {{bif,fadd,{f,0},[{fr,0},{fr,1}],{fr,-1}},
       7,
       {bad_register,{fr,-1}}}},
     {{t,sum_4,2},
      {{bif,fadd,{f,0},[{fr,0},{fr,1}],{fr,1024}},
       7,
       limit}}] = Errors,
    ok.

freg_uninit(Config) when is_list(Config) ->
    Errors = do_val(freg_uninit, Config),
    [{{t,sum_1,2},
      {{bif,fadd,{f,0},[{fr,0},{fr,1}],{fr,0}},
       6,
       {uninitialized_reg,{fr,1}}}},
     {{t,sum_2,2},
      {{bif,fadd,{f,0},[{fr,0},{fr,1}],{fr,0}},
       9,
       {uninitialized_reg,{fr,0}}}}] = Errors,
    ok.

freg_state(Config) when is_list(Config) ->
    Errors = do_val(freg_state, Config),
    [{{t,sum_1,2},
      {{bif,fmul,{f,0},[{fr,0},{fr,1}],{fr,0}},
       6,
       {bad_floating_point_state,undefined}}},
     {{t,sum_2,2},
      {{fmove,{fr,0},{x,0}},
       8,
       {bad_floating_point_state,cleared}}},
     {{t,sum_3,2},
      {{bif,'-',{f,0},[{x,1},{x,0}],{x,1}},
       8,
       {unsafe_instruction,{float_error_state,cleared}}}},
     {{t,sum_4,2},
      {{fcheckerror,{f,0}},
       4,
       {bad_floating_point_state,undefined}}},
     {{t,sum_5,2},
      {fclearerror,5,{bad_floating_point_state,cleared}}}] = Errors,
    ok.

bad_bin_match(Config) when is_list(Config) ->
    [{{t,t,1},{return,5,{match_context,{x,0}}}}] =
	do_val(bad_bin_match, Config),
    ok.

bad_dsetel(Config) when is_list(Config) ->
    Errors = do_val(bad_dsetel, Config),
    [{{t,t,1},
      {{set_tuple_element,{x,1},{x,0},1},
       17,
       illegal_context_for_set_tuple_element}}] = Errors,
    ok.

state_after_fault_in_catch(Config) when is_list(Config) ->
    Errors = do_val(state_after_fault_in_catch, Config),
    [{{state_after_fault_in_catch,badmatch,1},
      {{move,{x,1},{x,0}},9,{uninitialized_reg,{x,1}}}},
     {{state_after_fault_in_catch,case_end,1},
      {{move,{x,1},{x,0}},9,{uninitialized_reg,{x,1}}}},
     {{state_after_fault_in_catch,if_end,1},
      {{move,{x,1},{x,0}},9,{uninitialized_reg,{x,1}}}},
     {{t,foo,1},
      {{move,{x,1},{x,0}},10,{uninitialized_reg,{x,1}}}}] = Errors,
    ok.

no_exception_in_catch(Config) when is_list(Config) ->
    Errors = do_val(no_exception_in_catch, Config),
    [{{no_exception_in_catch,nested_of_1,4},
      {{move,{x,3},{x,0}},87,{uninitialized_reg,{x,3}}}}] = Errors,
    ok.

undef_label(Config) when is_list(Config) ->
    M = {undef_label,
	 [{t,1}],
	 [],
	 [{function,t,1,2,
	   [{label,1},
	    {func_info,{atom,undef_label},{atom,t},1},
	    {label,2},
	    {test,is_eq_exact,{f,42},[{x,0},{atom,x}]},
	    {move,{atom,ok},{x,0}},
	    return]},
	  {function,x,1,17,
	   [{label,3},
	    {func_info,{atom,undef_label},{atom,x},1},
	    {label,4},
	    return]}],
	 5},
    Errors = beam_val(M),
    [{{undef_label,t,1},{undef_labels,[42]}},
     {{undef_label,x,1},{return,4,no_entry_label}}] = Errors,
    ok.

illegal_instruction(Config) when is_list(Config) ->
    M = {illegal_instruction,
	 [{t,1},{x,1},{y,0}],
	 [],
	 [{function,t,1,2,
	   [{label,1},
	    {func_info,{atom,illegal_instruction},{atom,t},1},
	    {label,2},
	    {my_illegal_instruction,{x,0}},
	    return]},
	  {function,x,1,4,
	   [{label,3},
	    bad_func_info,
	    {label,4},
	    {my_illegal_instruction,{x,0}},
	    return]},
	  {function,y,0,17,[]}],
	 5},
    Errors = beam_val(M),
    [{{illegal_instruction,t,1},
      {{my_illegal_instruction,{x,0}},4,unknown_instruction}},
     {{'_',x,1},{bad_func_info,1,illegal_instruction}},
     {{'_',y,0},{[],0,illegal_instruction}}] = Errors,
    ok.

%% The beam_validator used to assume that a GC guard BIF could
%% do a garbage collection even if it failed. That assumption
%% is not correct, and will cause the beam_validator to reject
%% valid programs such as this test case.
%%
%% (Thanks to Kiran Khaladkar.)
%%
failing_gc_guard_bif(Config) when is_list(Config) ->
    ok = process_request(lists:seq(1, 36)),
    error = process_request([]),
    error = process_request(not_a_list),
    ok.

process_request(ConfId) ->
    case process_request_foo(ConfId) of
	false ->
	    if
		length(ConfId) == 36 ->
		    Response = ok;
		true ->
		    Response = error
	    end
    end,
    process_request_bar(self(), [Response]).

process_request_foo(_) ->
    false.

process_request_bar(Pid, [Response]) when is_pid(Pid) ->
    Response.

map_field_lists(Config) ->
    Errors = do_val(map_field_lists, Config),
    [{{map_field_lists,x,1},
      {{test,has_map_fields,{f,1},{x,0},
	{list,[{atom,a},{atom,a}]}},
       5,
       keys_not_unique}},
     {{map_field_lists,y,1},
      {{test,has_map_fields,{f,3},{x,0},{list,[]}},
       5,
       empty_field_list}}
    ] = Errors.

%% Coverage and smoke test of beam_validator.
cover_bin_opt(_Config) ->
    Ms = [beam_utils_SUITE,
	  bs_match_SUITE,
	  bs_bincomp_SUITE,
	  bs_bit_binaries_SUITE,
	  bs_utf_SUITE],
    test_lib:p_run(fun try_bin_opt/1, Ms),
    ok.

try_bin_opt(Mod) ->
    try
	do_bin_opt(Mod)
    catch
	Class:Error:Stk ->
	    io:format("~p: ~p ~p\n~p\n",
		      [Mod,Class,Error,Stk]),
	    error
    end.

do_bin_opt(Mod) ->
    Beam = code:which(Mod),
    {ok,{Mod,[{abstract_code,
	       {raw_abstract_v1,Abstr}}]}} =
	beam_lib:chunks(Beam, [abstract_code]),
    {ok,Mod,Asm} = compile:forms(Abstr, ['S']),
    do_bin_opt(Mod, Asm).

do_bin_opt(Mod, Asm) ->
    do_bin_opt(fun enable_bin_opt/1, Mod, Asm),
    do_bin_opt(fun remove_bs_start_match/1, Mod, Asm),
    do_bin_opt(fun remove_bs_save/1, Mod, Asm),
    do_bin_opt(fun destroy_ctxt/1, Mod, Asm),
    do_bin_opt(fun destroy_save_point/1, Mod, Asm),
    ok.

do_bin_opt(Transform, Mod, Asm0) ->
    Asm = Transform(Asm0),
    case compile:forms(Asm, [from_asm,no_postopt,return]) of
	{ok,Mod,Code,_Warnings} when is_binary(Code) ->
	    ok;
	{error,Errors0,_} ->
	    %% beam_validator must return errors, not simply crash,
	    %% when illegal code is found.
	    ModString = atom_to_list(Mod),
	    [{ModString,Errors}] = Errors0,
	    _ = [verify_bin_opt_error(E) || E <- Errors],
	    ok
    end.

verify_bin_opt_error({beam_validator,_}) ->
    ok.

enable_bin_opt(Module) ->
    transform_is(fun enable_bin_opt_body/1, Module).

enable_bin_opt_body([_,{'%',{no_bin_opt,_Reason,_Anno}}|Is]) ->
    enable_bin_opt_body(Is);
enable_bin_opt_body([I|Is]) ->
    [I|enable_bin_opt_body(Is)];
enable_bin_opt_body([]) ->
    [].

remove_bs_start_match(Module) ->
    transform_remove(fun({test,bs_start_match2,_,_,_,_}) -> true;
			(_) -> false
		     end, Module).

remove_bs_save(Module) ->
    transform_remove(fun({bs_save2,_,_}) -> true;
			(_) -> false
		     end, Module).

destroy_save_point(Module) ->
    transform_i(fun do_destroy_save_point/1, Module).

do_destroy_save_point({I,Ctx,_Point})
  when I =:= bs_save2; I =:= bs_restore2 ->
    {I,Ctx,42};
do_destroy_save_point(I) ->
    I.

destroy_ctxt(Module) ->
    transform_i(fun do_destroy_ctxt/1, Module).

do_destroy_ctxt({bs_save2=I,Ctx,Point}) ->
    {I,destroy_reg(Ctx),Point};
do_destroy_ctxt({bs_restore2=I,Ctx,Point}) ->
    {I,destroy_reg(Ctx),Point};
do_destroy_ctxt({bs_context_to_binary=I,Ctx}) ->
    {I,destroy_reg(Ctx)};
do_destroy_ctxt(I) ->
    I.

destroy_reg({Tag,N}) ->
    case rand:uniform() of
	R when R < 0.6 ->
	    {Tag,N+1};
	_ ->
	    {y,N+1}
    end.

bad_tuples(Config) ->
    Errors = do_val(bad_tuples, Config),
    [{{bad_tuples,heap_overflow,1},
      {{put,{x,0}},8,{heap_overflow,{left,0},{wanted,1}}}},
     {{bad_tuples,long,2},
      {{put,{atom,too_long}},8,not_building_a_tuple}},
     {{bad_tuples,self_referential,1},
      {{put,{x,1}},7,{tuple_in_progress,{x,1}}}},
     {{bad_tuples,short,1},
      {{move,{x,1},{x,0}},7,{tuple_in_progress,{x,1}}}}] = Errors,

    ok.

bad_try_catch_nesting(Config) ->
    Errors = do_val(bad_try_catch_nesting, Config),
    [{{bad_try_catch_nesting,main,2},
      {{'try',{y,2},{f,3}},
       7,
       {bad_try_catch_nesting,{y,2},[{{y,1},{trytag,[5]}}]}}}] = Errors,
    ok.

receive_stacked(Config) ->
    Mod = ?FUNCTION_NAME,
    Errors = do_val(Mod, Config),
    [{{receive_stacked,f1,0},
      {{loop_rec_end,{f,3}},
       17,
       {fragile_message_reference,{y,_}}}},
     {{receive_stacked,f2,0},
      {{test_heap,3,0},10,{fragile_message_reference,{y,_}}}},
     {{receive_stacked,f3,0},
      {{test_heap,3,0},10,{fragile_message_reference,{y,_}}}},
     {{receive_stacked,f4,0},
      {{test_heap,3,0},10,{fragile_message_reference,{y,_}}}},
     {{receive_stacked,f5,0},
      {{loop_rec_end,{f,23}},
       23,
       {fragile_message_reference,{y,_}}}},
     {{receive_stacked,f6,0},
      {{gc_bif,byte_size,{f,29},0,[{y,_}],{x,0}},
       12,
       {fragile_message_reference,{y,_}}}},
     {{receive_stacked,f7,0},
      {{loop_rec_end,{f,33}},
       20,
       {fragile_message_reference,{y,_}}}},
     {{receive_stacked,f8,0},
      {{loop_rec_end,{f,38}},
       20,
       {fragile_message_reference,{y,_}}}},
     {{receive_stacked,m1,0},
      {{loop_rec_end,{f,43}},
       19,
       {fragile_message_reference,{y,_}}}},
     {{receive_stacked,m2,0},
      {{loop_rec_end,{f,48}},
       33,
       {fragile_message_reference,{y,_}}}}] = Errors,

    %% Compile the original source code as a smoke test.
    Data = proplists:get_value(data_dir, Config),
    Base = atom_to_list(Mod),
    File = filename:join(Data, Base),
    {ok,Mod,_} = compile:file(File, [binary]),

    ok.

aliased_types(Config) ->
    Seq = lists:seq(1, 5),
    1 = aliased_types_1(Seq, Config),

    {1,1} = aliased_types_2(Seq),
    {42,none} = aliased_types_2([]),

    gurka = aliased_types_3([gurka]),
    gaffel = aliased_types_3([gaffel]),

    ok.

%% ERL-735: validator failed to track types on aliased registers, rejecting
%% legitimate optimizations.
%%
%%    move x0 y0
%%    bif hd L1 x0
%%    get_hd y0     %% The validator failed to see that y0 was a list
%%
aliased_types_1(Bug, Config) ->
    if
        Config =/= [gurka, gaffel] -> %% Pointless branch.
            _ = hd(Bug),
            lists:seq(1, 5),
            hd(Bug)
    end.

%% ERL-832: validator failed to realize that a Y register was a cons.
aliased_types_2(Bug) ->
    Res = case Bug of
              [] -> id(42);
              _ -> hd(Bug)
          end,
    {Res,case Bug of
             [] -> none;
             _ -> hd(Bug)
         end}.

%% ERL-832 part deux; validator failed to realize that an aliased register was
%% a cons.
aliased_types_3(Bug) ->
    List = [Y || Y <- Bug],
    case List of
        [] -> Bug;
        _ ->
            if
                hd(List) -> a:a();
                true -> ok
            end,
            hd(List)
    end.


%% ERL-867; validation proceeded after a type conflict, causing incorrect types
%% to be joined.

-record(r, { e1 = e1, e2 = e2 }).

type_conflict(Config) when is_list(Config) ->
    {e1, e2} = type_conflict_1(#r{}),
    ok.

type_conflict_1(C) ->
    Src = id(C#r.e2),
    TRes = try id(Src) of
               R -> R
           catch
               %% C:R can never match, yet it assumed that the type of 'C' was
               %% an atom from here on.
               C:R -> R
           end,
    {C#r.e1, TRes}.

%% ERL-886; validation failed to infer types on both sides of '=:='

infer_on_eq(Config) when is_list(Config) ->
    {ok, gurka} = infer_on_eq_1(id({gurka})),
    {ok, gaffel} = infer_on_eq_2(id({gaffel})),
    {ok, elefant} = infer_on_eq_3(id({elefant})),
    {ok, myra} = infer_on_eq_4(id({myra})),
    ok.

infer_on_eq_1(T) ->
    1 = erlang:tuple_size(T),
    {ok, erlang:element(1, T)}.

infer_on_eq_2(T) ->
    Size = erlang:tuple_size(T),
    Size = 1,
    {ok, erlang:element(1, T)}.

infer_on_eq_3(T) ->
    true = 1 =:= erlang:tuple_size(T),
    {ok, erlang:element(1, T)}.

infer_on_eq_4(T) ->
    true = erlang:tuple_size(T) =:= 1,
    {ok, erlang:element(1, T)}.

%% ERIERL-348; types were inferred for dead values, causing validation to fail.

-record(idv, {key}).

infer_dead_value(Config) when is_list(Config) ->
    a = idv_1({a, b, c, d, e, f, g}, {0, 0, 0, 0, 0, 0, 0}),
    b = idv_1({a, b, c, d, 0, 0, 0}, {a, b, c, d, 0, 0, 0}),
    c = idv_1({0, 0, 0, 0, 0, f, g}, {0, 0, 0, 0, 0, f, g}),
    error = idv_1(gurka, gaffel),

    ok = idv_2(id(#idv{})),

    ok.

idv_1({_A, _B, _C, _D, _E, _F, _G},
      {0, 0, 0, 0, 0, 0, 0}) ->
    a;
idv_1({A, B, C, D,_E, _F, _G}=_Tuple1,
      {A, B, C, D, 0, 0, 0}=_Tuple2) ->
    b;
idv_1({_A, _B, _C, _D, _E, F, G},
      {0, 0, 0, 0, 0, F, G}) ->
    c;
idv_1(_A, _B) ->
    error.

%% ERL-995: The first solution to ERIERL-348 was incomplete and caused
%% validation to fail when living values depended on delayed type inference on
%% "dead" values.

idv_2(State) ->
    Flag = (State#idv.key == undefined),
    case id(gurka) of
        {_} -> id([Flag]);
        _ -> ok
    end,
    if
        Flag -> idv_called_once(State);
        true -> ok
    end.

idv_called_once(_State) -> ok.

receive_marker(Config) when is_list(Config) ->
    Errors = do_val(receive_marker, Config),

    [{{receive_marker,t1,1},
      {return,_,
       {return_with_receive_marker,committed}}},
     {{receive_marker,t2,1},
      {{call_last,1,{f,2},1},_,
       {return_with_receive_marker,committed}}}] = Errors,

    ok.

%% ERL-1128: the validator erroneously thought that many non-throwing
%% instructions like is_eq_exact could throw.
safe_instructions(Config) when is_list(Config) ->
    Errors = do_val(safe_instructions, Config),

    [] = Errors,

    ok.

missing_return_type(Config) when is_list(Config) ->
    %% ERL-1161: the validator didn't know that is_map_key always returns a
    %% bool.
    Map = #{ hello => there },
    true = mrt_1(true),
    false = mrt_1(false),
    true = mrt_1(is_map_key(id(hello), Map)),
    false = mrt_1(is_map_key(id(there), Map)),

    ok.

mrt_1(Bool) ->
    true = is_boolean(Bool),
    Bool.

%%%-------------------------------------------------------------------------

transform_remove(Remove, Module) ->
    transform_is(fun(Is) -> [I || I <- Is, not Remove(I)] end, Module).

transform_i(Transform, Module) ->
    transform_is(fun(Is) -> [Transform(I) || I <- Is] end, Module).

transform_is(Transform, {Mod,Exp,Imp,Fs0,Lc}) ->
    Fs = [transform_is_1(Transform, F) || F <- Fs0],
    {Mod,Exp,Imp,Fs,Lc}.

transform_is_1(Transform, {function,N,A,E,Is0}) ->
    Is = Transform(Is0),
    {function,N,A,E,Is}.

do_val(Mod, Config) ->
    Data = proplists:get_value(data_dir, Config),
    Base = atom_to_list(Mod),
    File = filename:join(Data, Base),
    case compile:file(File, [from_asm,no_postopt,return_errors]) of
	{error,L,[]} ->
	    [{Base,Errors0}] = L,
	    Errors = [E || {beam_validator,E} <- Errors0],
	    _ = [io:put_chars(beam_validator:format_error(E)) ||
		    E <- Errors],
	    Errors;
	{ok,Mod} ->
	    []
    end.

beam_val(M) ->
    Name = atom_to_list(element(1, M)),
    {error,[{Name,Errors0}]} = beam_validator:module(M, []),
    Errors = [E || {beam_validator,E} <- Errors0],
    _ = [io:put_chars(beam_validator:format_error(E)) ||
	    E <- Errors],
    Errors.

%%%-------------------------------------------------------------------------

val_dsetel(_Config) ->
    self() ! 13,
    {'EXIT',{{try_clause,participating},_}} = (catch night(0)),
    ok.

night(Turned) ->
    receive
	13 ->
	    try participating of engine -> 16 after false end
    end,
    %% The setelement/3 call is unreachable.
    Turned(setelement(#{true => Turned},
		      participating(Turned, "suit", 40, []),
		      Turned < Turned)),
    ok.

participating(_, _, _, _) -> ok.

id(I) ->
    I.<|MERGE_RESOLUTION|>--- conflicted
+++ resolved
@@ -68,11 +68,7 @@
        bad_tuples,bad_try_catch_nesting,
        receive_stacked,aliased_types,type_conflict,
        infer_on_eq,infer_dead_value,receive_marker,
-<<<<<<< HEAD
-       safe_instructions]}].
-=======
        safe_instructions,missing_return_type]}].
->>>>>>> ae260ac8
 
 init_per_suite(Config) ->
     test_lib:recompile(?MODULE),
