--- conflicted
+++ resolved
@@ -52,8 +52,6 @@
     call(get_builtin_hooks(Opts) ++ get_new_hooks(Opts, undefined),
 	 ok, init, []).
 
-<<<<<<< HEAD
-=======
 %% Call the post_groups/2 hook callback
 groups(Mod, Groups) ->
     Info = try proplists:get_value(ct_hooks, Mod:suite(), []) of
@@ -95,8 +93,7 @@
             Other
     end.
 
-%% @doc Called after all suites are done.
->>>>>>> 54e599a8
+%% Called after all suites are done.
 -spec terminate(Hooks :: term()) ->
     ok.
 terminate(Hooks) ->
