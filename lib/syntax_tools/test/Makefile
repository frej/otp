--- conflicted
+++ resolved
@@ -59,12 +59,7 @@
 release_tests_spec: make_emakefile
 	$(INSTALL_DIR) $(RELSYSDIR)
 	$(INSTALL_DATA) $(EMAKEFILE) $(ERL_FILES) $(RELSYSDIR)
-<<<<<<< HEAD
 	$(INSTALL_DATA) syntax_tools.spec syntax_tools.cover $(RELSYSDIR)
-	chmod -f -R u+w $(RELSYSDIR)
-=======
-	$(INSTALL_DATA) syntax_tools.dynspec $(RELSYSDIR)
 	chmod -R u+w $(RELSYSDIR)
->>>>>>> 7ed11a88
 
 release_docs_spec: