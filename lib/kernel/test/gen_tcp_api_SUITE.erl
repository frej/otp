--- conflicted
+++ resolved
@@ -212,97 +212,15 @@
             [{socket_create_opts, [{inet_backend, socket}]} | Config]
     end;
 init_per_group(t_local = _GroupName, Config) ->
-<<<<<<< HEAD
-    %% A specific inet-backend can be enabled by the environment
-    case lists:keysearch(socket_create_opts, 1, Config) of
-        {value, {socket_create_opts, []}} ->
-            %% Default
-            %% Currently, default is inet, so unless the user has set
-            %% the environment variable ERL_FLAGS to use socket, we
-            %% use inet.
-            case application:get_all_env(kernel) of
-                Env when is_list(Env) ->
-                    case lists:keysearch(inet_backend, 1, Env) of
-                        {value, {inet_backend, socket}} ->
-                            try is_local_socket_supported() of
-                                true ->
-                                    Config;
-                                false ->
-                                    {skip, "AF_LOCAL not supported"}
-                            catch
-                                _:_:_ ->
-                                    {skip, "AF_LOCAL not supported"}
-                            end;
-                        _ ->
-                            try is_local_inet_supported() of
-                                true ->
-                                    Config;
-                                false ->
-                                    {skip, "AF_LOCAL not supported"}
-                            catch
-                                _:_:_ ->
-                                    {skip, "AF_LOCAL not supported"}
-                            end
-                    end;
-                _ ->
-                    try is_local_inet_supported() of
-                        true ->
-                            Config;
-                        false ->
-                            {skip, "AF_LOCAL not supported"}
-                    catch
-                        _:_:_ ->
-                            {skip, "AF_LOCAL not supported"}
-                    end
-            end;
-
-         {value, {socket_create_opts, [{inet_backend, inet}]}} ->
-            try is_local_inet_supported() of
-                true ->
-                    Config;
-                false ->
-                    {skip, "AF_LOCAL not supported"}
-            catch
-                _:_:_ ->
-                    {skip, "AF_LOCAL not supported"}
-            end;
-
-         {value, {socket_create_opts, [{inet_backend, socket}]}} ->
-            try is_local_socket_supported() of
-                true ->
-                    Config;
-                false ->
-                    {skip, "AF_LOCAL not supported"}
-            catch
-                _:_:_ ->
-                    {skip, "AF_LOCAL not supported"}
-            end
-    end;
-init_per_group(_GroupName, Config) ->
-    Config.
-
-
-is_local_socket_supported() ->
-    socket:is_supported(local).
-
-is_local_inet_supported() ->
-=======
->>>>>>> b5d1e942
     case gen_tcp:connect({local,<<"/">>}, 0, []) of
 	{error, eafnosupport} ->
-	    false;
+            {skip, "AF_LOCAL not supported"};
 	{error,_} ->
-<<<<<<< HEAD
-	    true
-    end.
-    
-=======
 	    Config
     end;
 init_per_group(_GroupName, Config) ->
     Config.
 
->>>>>>> b5d1e942
 end_per_group(t_local, _Config) ->
     delete_local_filenames();
 end_per_group(_, _Config) ->
