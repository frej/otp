--- conflicted
+++ resolved
@@ -51,15 +51,11 @@
 #include <openssl/bn.h>
 #include <openssl/objects.h>
 #ifndef OPENSSL_NO_RC4
-#include <openssl/rc4.h>
-<<<<<<< HEAD
+    #include <openssl/rc4.h>
+#endif /* OPENSSL_NO_RC4 */
 #ifndef OPENSSL_NO_RC2
     #include <openssl/rc2.h>
 #endif
-=======
-#endif /* OPENSSL_NO_RC4 */
-#include <openssl/rc2.h>
->>>>>>> 94625379
 #include <openssl/blowfish.h>
 #include <openssl/rand.h>
 #include <openssl/evp.h>
@@ -843,11 +839,8 @@
     algo_cipher[algo_cipher_cnt++] = enif_make_atom(env,"blowfish_ecb");
 #ifndef OPENSSL_NO_RC2
     algo_cipher[algo_cipher_cnt++] = enif_make_atom(env,"rc2_cbc");
-<<<<<<< HEAD
-#endif
-=======
+#endif
 #ifndef OPENSSL_NO_RC4
->>>>>>> 94625379
     algo_cipher[algo_cipher_cnt++] = enif_make_atom(env,"rc4");
 #endif
 #if defined(HAVE_GCM)
