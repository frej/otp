--- conflicted
+++ resolved
@@ -261,22 +261,13 @@
 debug opt: 
 
 clean:
-<<<<<<< HEAD
-	$(RM) -f ../html/js/*.js
-	$(RM) -f PR.template
-	$(RM) -f $(XMLDIR)/*.xml
-	$(RM) -f $(INDEX_FILES) $(MAN_INDEX)
-	$(RM) -f $(TOP_PDF_FILE) $(TOP_PDF_FILE:%.pdf=%.fo)
-	$(RM) -f $(INDEX_SCRIPT) $(GLOSSARY_SCRIPT) $(JAVASCRIPT_BUILD_SCRIPT) 
-	$(RM) -f erl_crash.dump errs core *~
-=======
 	$(RM) ../html/js/*.js
-	$(RM) PR.template 
+	$(RM) PR.template
+	$(RM) $(XMLDIR)/*.xml
 	$(RM) $(INDEX_FILES) $(MAN_INDEX)
 	$(RM) $(TOP_PDF_FILE) $(TOP_PDF_FILE:%.pdf=%.fo)
 	$(RM) $(INDEX_SCRIPT) $(GLOSSARY_SCRIPT) $(JAVASCRIPT_BUILD_SCRIPT) 
 	$(RM) erl_crash.dump errs core *~
->>>>>>> 3d5876a2
 
 # ----------------------------------------------------
 # Release Target
