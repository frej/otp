<?xml version="1.0" encoding="utf-8" ?>
<!DOCTYPE chapter SYSTEM "chapter.dtd">

<chapter>
  <header>
    <copyright>
      <year>2001</year><year>2015</year>
      <holder>Ericsson AB. All Rights Reserved.</holder>
    </copyright>
    <legalnotice>
      Licensed under the Apache License, Version 2.0 (the "License");
      you may not use this file except in compliance with the License.
      You may obtain a copy of the License at

          http://www.apache.org/licenses/LICENSE-2.0

      Unless required by applicable law or agreed to in writing, software
      distributed under the License is distributed on an "AS IS" BASIS,
      WITHOUT WARRANTIES OR CONDITIONS OF ANY KIND, either express or implied.
      See the License for the specific language governing permissions and
      limitations under the License.

    </legalnotice>

    <title>The Abstract Format</title>
    <prepared>Arndt Jonasson</prepared>
    <responsible>Kenneth Lundin</responsible>
    <docno>1</docno>
    <approved>Jultomten</approved>
    <checked></checked>
    <date>00-12-01</date>
    <rev>A</rev>
    <file>absform.xml</file>
  </header>
  <p></p>
  <p>This document describes the standard representation of parse trees for Erlang
    programs as Erlang terms. This representation is known as the <em>abstract format</em>.
    Functions dealing with such parse trees are <c>compile:forms/[1,2]</c>
    and functions in the modules
    <c>epp</c>,
    <c>erl_eval</c>,
    <c>erl_lint</c>,
    <c>erl_pp</c>,
    <c>erl_parse</c>,
    and
    <c>io</c>.
    They are also used as input and output for parse transforms (see the module
    <c>compile</c>).</p>
  <p>We use the function <c>Rep</c> to denote the mapping from an Erlang source
    construct <c>C</c> to its abstract format representation <c>R</c>, and write
    <c>R = Rep(C)</c>.
    </p>
  <p>The word <c>LINE</c> below represents an integer, and denotes the
    number of the line in the source file where the construction occurred.
    Several instances of <c>LINE</c> in the same construction may denote
    different lines.</p>
  <p>Since operators are not terms in their own right, when operators are
    mentioned below, the representation of an operator should be taken to
    be the atom with a printname consisting of the same characters as the
    operator.
    </p>

  <section>
    <title>Module Declarations and Forms</title>
    <p>A module declaration consists of a sequence of forms that are either
      function declarations or attributes.</p>
    <list type="bulleted">
      <item>If D is a module declaration consisting of the forms
      <c>F_1</c>, ..., <c>F_k</c>, then
       Rep(D) = <c>[Rep(F_1), ..., Rep(F_k)]</c>.</item>
      <item>If F is an attribute <c>-module(Mod)</c>, then
       Rep(F) = <c>{attribute,LINE,module,Mod}</c>.</item>
      <item>If F is an attribute <c>-behavior(Behavior)</c>, then
       Rep(F) = <c>{attribute,LINE,behavior,Behavior}</c>.</item>
      <item>If F is an attribute <c>-behaviour(Behaviour)</c>, then
       Rep(F) = <c>{attribute,LINE,behaviour,Behaviour}</c>.</item>
      <item>If F is an attribute <c>-export([Fun_1/A_1, ..., Fun_k/A_k])</c>, then
       Rep(F) = <c>{attribute,LINE,export,[{Fun_1,A_1}, ..., {Fun_k,A_k}]}</c>.</item>
      <item>If F is an attribute <c>-import(Mod,[Fun_1/A_1, ..., Fun_k/A_k])</c>, then
       Rep(F) = <c>{attribute,LINE,import,{Mod,[{Fun_1,A_1}, ..., {Fun_k,A_k}]}}</c>.</item>
      <item>If F is an attribute <c>-export_type([Type_1/A_1, ..., Type_k/A_k])</c>, then
       Rep(F) = <c>{attribute,LINE,export_type,[{Type_1,A_1}, ..., {Type_k,A_k}]}</c>.</item>
      <item>If F is an attribute <c>-compile(Options)</c>, then
       Rep(F) = <c>{attribute,LINE,compile,Options}</c>.</item>
      <item>If F is an attribute <c>-file(File,Line)</c>, then
       Rep(F) = <c>{attribute,LINE,file,{File,Line}}</c>.</item>
      <item>If F is a record declaration
       <c>-record(Name,{V_1, ..., V_k})</c>, then Rep(F) =
       <c>{attribute,LINE,record,{Name,[Rep(V_1), ..., Rep(V_k)]}}</c>.
       For Rep(V), see below.</item>
      <item>If F is a type declaration
       <c>-Type Name(V_1, ..., V_k) :: T</c>, where
       <c>Type</c> is either the atom <c>type</c> or the atom <c>opaque</c>,
       each <c>V_i</c> is a variable, and <c>T</c> is a type, then Rep(F) =
       <c>{attribute,LINE,Type,{Name,Rep(T),[Rep(V_1), ..., Rep(V_k)]}}</c>.
      </item>
      <item>If F is a function specification
       <c>-Spec Name Ft_1; ...; Ft_k</c>,
       where <c>Spec</c> is either the atom <c>spec</c> or the atom
       <c>callback</c>, and each <c>Ft_i</c> is a possibly constrained
       function type with an argument sequence of the same length
       <c>Arity</c>, then Rep(F) =
       <c>{attribute,Line,Spec,{{Name,Arity},[Rep(Ft_1), ..., Rep(Ft_k)]}}</c>.
      </item>
      <item>If F is a function specification
       <c>-spec Mod:Name Ft_1; ...; Ft_k</c>,
       where each <c>Ft_i</c> is a possibly constrained
       function type with an argument sequence of the same length
       <c>Arity</c>, then Rep(F) =
       <c>{attribute,Line,spec,{{Mod,Name,Arity},[Rep(Ft_1), ..., Rep(Ft_k)]}}</c>.
      </item>
      <item>If F is a wild attribute <c>-A(T)</c>, then
       Rep(F) = <c>{attribute,LINE,A,T}</c>.
      <br></br></item>
      <item>If F is a function declaration
       <c>Name Fc_1 ; ... ; Name Fc_k</c>,
       where each <c>Fc_i</c> is a function clause with a
       pattern sequence of the same length <c>Arity</c>, then
       Rep(F) = <c>{function,LINE,Name,Arity,[Rep(Fc_1), ...,Rep(Fc_k)]}</c>.
      </item>
    </list>

    <section>
      <title>Record Fields</title>
      <p>Each field in a record declaration may have an optional
        explicit default initializer expression, as well as an
        optional type.</p>
      <list type="bulleted">
        <item>If V is <c>A</c>, then
         Rep(V) = <c>{record_field,LINE,Rep(A)}</c>.</item>
        <item>If V is <c>A = E</c>,
	 where <c>E</c> is an expression, then
         Rep(V) = <c>{record_field,LINE,Rep(A),Rep(E)}</c>.</item>
        <item>If V is <c>A :: T</c>, where <c>T</c> is a
          type and it does not contain
          <c>undefined</c> syntactically, then Rep(V) =
          <c>{typed_record_field,{record_field,LINE,Rep(A)},Rep(undefined | T)}</c>.
        </item>
        <item>If V is <c>A :: T</c>, where <c>T</c> is a type, then Rep(V) =
          <c>{typed_record_field,{record_field,LINE,Rep(A)},Rep(T)}</c>.
          </item>
        <item>If V is <c>A = E :: T</c>, where
          <c>E</c> is an expression and <c>T</c> is a type, then Rep(V) =
          <c>{typed_record_field,{record_field,LINE,Rep(A),Rep(E)},Rep(T)}</c>.
        </item>
      </list>
    </section>

    <section>
<<<<<<< HEAD
      <title>Record fields</title>
      <p>Each field in a record declaration may have an optional
        explicit default initializer expression</p>
      <list type="bulleted">
        <item>If V is <c><![CDATA[A]]></c>, then
         Rep(V) = <c><![CDATA[{record_field,LINE,Rep(A)}]]></c>.</item>
        <item>If V is <c><![CDATA[A = E]]></c>, then
         Rep(V) = <c><![CDATA[{record_field,LINE,Rep(A),Rep(E)}]]></c>.</item>
        <item>If V is <c><![CDATA[A :: T]]></c>, where <c><![CDATA[A]]></c> is
         an atom and <c><![CDATA[T]]></c> is a type, then Rep(V) =
         <c><![CDATA[{typed_record_field,{record_field,LINE,Rep(A)},Rep(T)}]]></c>.
         </item>
        <item>If V is <c><![CDATA[A = E :: T]]></c>, where <c><![CDATA[A]]></c>
         is an atom, <c><![CDATA[E]]></c> is an expression and
         <c><![CDATA[T]]></c> is a type, then Rep(V) =
         <c><![CDATA[{typed_record_field,{record_field,LINE,Rep(A),Rep(E)},Rep(T)}]]></c>.
         </item>
      </list>
    </section>

    <section>
      <title>Representation of parse errors and end of file</title>
=======
      <title>Representation of Parse Errors and End-of-file</title>
>>>>>>> 572bea98
      <p>In addition to the representations of forms, the list that represents
        a module declaration (as returned by functions in <c>erl_parse</c> and
        <c>epp</c>) may contain tuples <c>{error,E}</c> and
	<c>{warning,W}</c>, denoting syntactically incorrect forms and
	warnings, and <c>{eof,LINE}</c>, denoting an end-of-stream
	encountered before a complete form had been parsed.</p>
    </section>
  </section>

  <section>
    <title>Atomic Literals</title>
    <p>There are five kinds of atomic literals, which are represented in the
      same way in patterns, expressions and guards:</p>
    <list type="bulleted">
      <item>If L is an integer or character literal, then
       Rep(L) = <c>{integer,LINE,L}</c>.</item>
      <item>If L is a float literal, then
       Rep(L) = <c>{float,LINE,L}</c>.</item>
      <item>If L is a string literal consisting of the characters
      <c>C_1</c>, ..., <c>C_k</c>, then
       Rep(L) = <c>{string,LINE,[C_1, ..., C_k]}</c>.</item>
      <item>If L is an atom literal, then
       Rep(L) = <c>{atom,LINE,L}</c>.</item>
    </list>
    <p>Note that negative integer and float literals do not occur as such; they are
      parsed as an application of the unary negation operator.</p>
  </section>

  <section>
    <title>Patterns</title>
    <p>If <c>Ps</c> is a sequence of patterns <c>P_1, ..., P_k</c>, then
      Rep(Ps) = <c>[Rep(P_1), ..., Rep(P_k)]</c>. Such sequences occur as the
      list of arguments to a function or fun.</p>
    <p>Individual patterns are represented as follows:</p>
    <list type="bulleted">
      <item>If P is an atomic literal L, then Rep(P) = Rep(L).</item>
      <item>If P is a compound pattern <c>P_1 = P_2</c>, then
       Rep(P) = <c>{match,LINE,Rep(P_1),Rep(P_2)}</c>.</item>
      <item>If P is a variable pattern <c>V</c>, then
       Rep(P) = <c>{var,LINE,A}</c>,
       where A is an atom with a printname consisting of the same characters as
      <c>V</c>.</item>
      <item>If P is a universal pattern <c>_</c>, then
       Rep(P) = <c>{var,LINE,'_'}</c>.</item>
      <item>If P is a tuple pattern <c>{P_1, ..., P_k}</c>, then
       Rep(P) = <c>{tuple,LINE,[Rep(P_1), ..., Rep(P_k)]}</c>.</item>
      <item>If P is a nil pattern <c>[]</c>, then
       Rep(P) = <c>{nil,LINE}</c>.</item>
      <item>If P is a cons pattern <c>[P_h | P_t]</c>, then
       Rep(P) = <c>{cons,LINE,Rep(P_h),Rep(P_t)}</c>.</item>
      <item>If E is a binary pattern <c>&lt;&lt;P_1:Size_1/TSL_1, ..., P_k:Size_k/TSL_k>></c>, then
       Rep(E) = <c>{bin,LINE,[{bin_element,LINE,Rep(P_1),Rep(Size_1),Rep(TSL_1)}, ..., {bin_element,LINE,Rep(P_k),Rep(Size_k),Rep(TSL_k)}]}</c>.
       For Rep(TSL), see below.
       An omitted <c>Size</c> is represented by <c>default</c>. An omitted <c>TSL</c>
       (type specifier list) is represented by <c>default</c>.</item>
      <item>If P is <c>P_1 Op P_2</c>, where <c>Op</c> is a binary operator (this
       is either an occurrence of <c>++</c> applied to a literal string or character
       list, or an occurrence of an expression that can be evaluated to a number
       at compile time),
       then Rep(P) = <c>{op,LINE,Op,Rep(P_1),Rep(P_2)}</c>.</item>
      <item>If P is <c>Op P_0</c>, where <c>Op</c> is a unary operator (this is an
       occurrence of an expression that can be evaluated to a number at compile
       time), then Rep(P) = <c>{op,LINE,Op,Rep(P_0)}</c>.</item>
      <item>If P is a record pattern <c>#Name{Field_1=P_1, ..., Field_k=P_k}</c>,
       then Rep(P) =
      <c>{record,LINE,Name,[{record_field,LINE,Rep(Field_1),Rep(P_1)}, ..., {record_field,LINE,Rep(Field_k),Rep(P_k)}]}</c>.</item>
      <item>If P is <c>#Name.Field</c>, then
       Rep(P) = <c>{record_index,LINE,Name,Rep(Field)}</c>.</item>
      <item>If P is <c>( P_0 )</c>, then
       Rep(P) = <c>Rep(P_0)</c>,
       that is, patterns cannot be distinguished from their bodies.</item>
    </list>
    <p>Note that every pattern has the same source form as some expression, and is
      represented the same way as the corresponding expression.</p>
  </section>

  <section>
    <title>Expressions</title>
    <p>A body B is a sequence of expressions <c>E_1, ..., E_k</c>, and
      Rep(B) = <c>[Rep(E_1), ..., Rep(E_k)]</c>.</p>
    <p>An expression E is one of the following alternatives:</p>
    <list type="bulleted">
      <item>If P is an atomic literal <c>L</c>, then Rep(P) = Rep(L).</item>
      <item>If E is <c>P = E_0</c>, then
       Rep(E) = <c>{match,LINE,Rep(P),Rep(E_0)}</c>.</item>
      <item>If E is a variable <c>V</c>, then Rep(E) = <c>{var,LINE,A}</c>,
       where <c>A</c> is an atom with a printname consisting of the same
       characters as <c>V</c>.</item>
      <item>If E is a tuple skeleton <c>{E_1, ..., E_k}</c>, then
       Rep(E) = <c>{tuple,LINE,[Rep(E_1), ..., Rep(E_k)]}</c>.</item>
      <item>If E is <c>[]</c>, then
       Rep(E) = <c>{nil,LINE}</c>.</item>
      <item>If E is a cons skeleton <c>[E_h | E_t]</c>, then
       Rep(E) = <c>{cons,LINE,Rep(E_h),Rep(E_t)}</c>.</item>
      <item>If E is a binary constructor <c>&lt;&lt;V_1:Size_1/TSL_1, ..., V_k:Size_k/TSL_k>></c>, then Rep(E) =
       <c>{bin,LINE,[{bin_element,LINE,Rep(V_1),Rep(Size_1),Rep(TSL_1)}, ..., {bin_element,LINE,Rep(V_k),Rep(Size_k),Rep(TSL_k)}]}</c>.
       For Rep(TSL), see below.
       An omitted <c>Size</c> is represented by <c>default</c>. An omitted <c>TSL</c>
       (type specifier list) is represented by <c>default</c>.</item>
      <item>If E is <c>E_1 Op E_2</c>, where <c>Op</c> is a binary operator,
       then Rep(E) = <c>{op,LINE,Op,Rep(E_1),Rep(E_2)}</c>.</item>
      <item>If E is <c>Op E_0</c>, where <c>Op</c> is a unary operator, then
       Rep(E) = <c>{op,LINE,Op,Rep(E_0)}</c>.</item>
      <item>If E is <c>#Name{Field_1=E_1, ..., Field_k=E_k}</c>,
       then Rep(E) =
      <c>{record,LINE,Name,[{record_field,LINE,Rep(Field_1),Rep(E_1)}, ..., {record_field,LINE,Rep(Field_k),Rep(E_k)}]}</c>.</item>
      <item>If E is <c>E_0#Name{Field_1=E_1, ..., Field_k=E_k}</c>, then
       Rep(E) =
      <c>{record,LINE,Rep(E_0),Name,[{record_field,LINE,Rep(Field_1),Rep(E_1)}, ..., {record_field,LINE,Rep(Field_k),Rep(E_k)}]}</c>.</item>
      <item>If E is <c>#Name.Field</c>, then
       Rep(E) = <c>{record_index,LINE,Name,Rep(Field)}</c>.</item>
      <item>If E is <c>E_0#Name.Field</c>, then
       Rep(E) = <c>{record_field,LINE,Rep(E_0),Name,Rep(Field)}</c>.</item>
      <item>If E is <c>#{W_1, ..., W_k}</c> where each
       <c>W_i</c> is a map assoc or exact field, then Rep(E) =
       <c>{map,LINE,[Rep(W_1), ..., Rep(W_k)]}</c>. For Rep(W), see
       below.</item>
      <item>If E is <c>E_0#{W_1, ..., W_k}</c> where
       <c>W_i</c> is a map assoc or exact field, then Rep(E) =
       <c>{map,LINE,Rep(E_0),[Rep(W_1), ..., Rep(W_k)]}</c>.
       For Rep(W), see below.</item>
      <item>If E is <c>catch E_0</c>, then
       Rep(E) = <c>{'catch',LINE,Rep(E_0)}</c>.</item>
      <item>If E is <c>E_0(E_1, ..., E_k)</c>, then
       Rep(E) = <c>{call,LINE,Rep(E_0),[Rep(E_1), ..., Rep(E_k)]}</c>.</item>
      <item>If E is <c>E_m:E_0(E_1, ..., E_k)</c>, then Rep(E) =
      <c>{call,LINE,{remote,LINE,Rep(E_m),Rep(E_0)},[Rep(E_1), ...,  Rep(E_k)]}</c>.
      </item>
      <item>If E is a list comprehension <c>[E_0 || W_1, ..., W_k]</c>,
       where each <c>W_i</c> is a generator or a filter, then Rep(E) =
       <c>{lc,LINE,Rep(E_0),[Rep(W_1), ..., Rep(W_k)]}</c>. For Rep(W), see
       below.</item>
      <item>If E is a binary comprehension
       <c>&lt;&lt;E_0 || W_1, ..., W_k>></c>,
       where each <c>W_i</c> is a generator or a filter, then
       Rep(E) = <c>{bc,LINE,Rep(E_0),[Rep(W_1), ..., Rep(W_k)]}</c>.
       For Rep(W), see below.</item>
      <item>If E is <c>begin B end</c>, where <c>B</c> is a body, then
       Rep(E) = <c>{block,LINE,Rep(B)}</c>.</item>
      <item>If E is <c>if Ic_1 ; ... ; Ic_k  end</c>,
       where each <c>Ic_i</c> is an if clause then Rep(E) =
      <c>{'if',LINE,[Rep(Ic_1), ..., Rep(Ic_k)]}</c>.</item>
      <item>If E is <c>case E_0 of Cc_1 ; ... ; Cc_k end</c>,
       where <c>E_0</c> is an expression and each <c>Cc_i</c> is a
       case clause then Rep(E) =
      <c>{'case',LINE,Rep(E_0),[Rep(Cc_1), ..., Rep(Cc_k)]}</c>.</item>
      <item>If E is <c>try B catch Tc_1 ; ... ; Tc_k end</c>,
       where <c>B</c> is a body and each <c>Tc_i</c> is a catch clause then
       Rep(E) =
      <c>{'try',LINE,Rep(B),[],[Rep(Tc_1), ..., Rep(Tc_k)],[]}</c>.</item>
      <item>If E is <c>try B of Cc_1 ; ... ; Cc_k catch Tc_1 ; ... ; Tc_n end</c>,
       where <c>B</c> is a body,
       each <c>Cc_i</c> is a case clause and
       each <c>Tc_j</c> is a catch clause then Rep(E) =
      <c>{'try',LINE,Rep(B),[Rep(Cc_1), ..., Rep(Cc_k)],[Rep(Tc_1), ..., Rep(Tc_n)],[]}</c>.</item>
      <item>If E is <c>try B after A end</c>,
       where <c>B</c> and <c>A</c> are bodies then Rep(E) =
      <c>{'try',LINE,Rep(B),[],[],Rep(A)}</c>.</item>
      <item>If E is <c>try B of Cc_1 ; ... ; Cc_k after A end</c>,
       where <c>B</c> and <c>A</c> are a bodies and
       each <c>Cc_i</c> is a case clause then Rep(E) =
      <c>{'try',LINE,Rep(B),[Rep(Cc_1), ..., Rep(Cc_k)],[],Rep(A)}</c>.</item>
      <item>If E is <c>try B catch Tc_1 ; ... ; Tc_k after A end</c>,
       where <c>B</c> and <c>A</c> are bodies and
       each <c>Tc_i</c> is a catch clause then Rep(E) =
      <c>{'try',LINE,Rep(B),[],[Rep(Tc_1), ..., Rep(Tc_k)],Rep(A)}</c>.</item>
      <item>If E is <c>try B of Cc_1 ; ... ; Cc_k  catch Tc_1 ; ... ; Tc_n after A end</c>,
       where <c>B</c> and <c>A</c> are a bodies,
       each <c>Cc_i</c> is a case clause and
       each <c>Tc_j</c> is a catch clause then
       Rep(E) =
      <c>{'try',LINE,Rep(B),[Rep(Cc_1), ..., Rep(Cc_k)],[Rep(Tc_1),  ..., Rep(Tc_n)],Rep(A)}</c>.</item>
      <item>If E is <c>receive Cc_1 ; ... ; Cc_k end</c>,
       where each <c>Cc_i</c> is a case clause then Rep(E) =
      <c>{'receive',LINE,[Rep(Cc_1), ..., Rep(Cc_k)]}</c>.</item>
      <item>If E is <c>receive Cc_1 ; ... ; Cc_k after E_0 -> B_t end</c>,
       where each <c>Cc_i</c> is a case clause,
      <c>E_0</c> is an expression and <c>B_t</c> is a body, then Rep(E) =
      <c>{'receive',LINE,[Rep(Cc_1), ..., Rep(Cc_k)],Rep(E_0),Rep(B_t)}</c>.</item>
      <item>If E is <c>fun Name / Arity</c>, then
       Rep(E) = <c>{'fun',LINE,{function,Name,Arity}}</c>.</item>
      <item>If E is <c>fun Module:Name/Arity</c>, then Rep(E) =
       <c>{'fun',LINE,{function,Rep(Module),Rep(Name),Rep(Arity)}}</c>.
       (Before the R15 release: Rep(E) =
       <c>{'fun',LINE,{function,Module,Name,Arity}}</c>.)</item>
      <item>If E is <c>fun Fc_1 ; ... ; Fc_k end</c>
       where each <c>Fc_i</c> is a function clause then Rep(E) =
      <c>{'fun',LINE,{clauses,[Rep(Fc_1), ..., Rep(Fc_k)]}}</c>.</item>
      <item>If E is <c>fun Name Fc_1 ; ... ; Name Fc_k end</c>
       where <c>Name</c> is a variable and each
       <c>Fc_i</c> is a function clause then Rep(E) =
       <c>{named_fun,LINE,Name,[Rep(Fc_1), ..., Rep(Fc_k)]}</c>.
       </item>
      <item>If E is <c>( E_0 )</c>, then
       Rep(E) = <c>Rep(E_0)</c>, that is, parenthesized
       expressions cannot be distinguished from their bodies.</item>
    </list>

    <section>
      <title>Generators and Filters</title>
      <p>When W is a generator or a filter (in the body of a list or
       binary comprehension), then:</p>
      <list type="bulleted">
        <item>If W is a generator <c>P &lt;- E</c>, where <c>P</c> is
	 a pattern and <c>E</c> is an expression, then
         Rep(W) = <c>{generate,LINE,Rep(P),Rep(E)}</c>.</item>
        <item>If W is a generator <c>P &lt;= E</c>, where <c>P</c> is
	 a pattern and <c>E</c> is an expression, then
         Rep(W) = <c>{b_generate,LINE,Rep(P),Rep(E)}</c>.</item>
        <item>If W is a filter <c>E</c>, which is an expression, then
         Rep(W) = <c>Rep(E)</c>.</item>
      </list>
    </section>

    <section>
      <title>Binary Element Type Specifiers</title>
      <p>A type specifier list TSL for a binary element is a sequence of type
        specifiers <c>TS_1 - ... - TS_k</c>.
        Rep(TSL) = <c>[Rep(TS_1), ..., Rep(TS_k)]</c>.</p>
      <p>When TS is a type specifier for a binary element, then:</p>
      <list type="bulleted">
        <item>If TS is an atom <c>A</c>, then Rep(TS) = <c>A</c>.</item>
        <item>If TS is a couple <c>A:Value</c> where <c>A</c> is an atom
	 and <c>Value</c> is an integer, then Rep(TS) =
	 <c>{A,Value}</c>.</item>
      </list>
    </section>

    <section>
      <title>Map Assoc and Exact Fields</title>
      <p>When W is an assoc or exact field (in the body of a map), then:</p>
      <list type="bulleted">
        <item>If W is an assoc field <c>K => V</c>, where
         <c>K</c> and <c>V</c> are both expressions,
         then Rep(W) = <c>{map_field_assoc,LINE,Rep(K),Rep(V)}</c>.
         </item>
        <item>If W is an exact field <c>K := V</c>, where
         <c>K</c> and <c>V</c> are both expressions,
         then Rep(W) = <c>{map_field_exact,LINE,Rep(K),Rep(V)}</c>.
         </item>
      </list>
    </section>
  </section>

  <section>
    <title>Clauses</title>
    <p>There are function clauses, if clauses, case clauses
      and catch clauses.</p>
    <p>A clause <c>C</c> is one of the following alternatives:</p>
    <list type="bulleted">
      <item>If C is a function clause <c>( Ps ) -> B</c>
       where <c>Ps</c> is a pattern sequence and <c>B</c> is a body, then
       Rep(C) = <c>{clause,LINE,Rep(Ps),[],Rep(B)}</c>.</item>
      <item>If C is a function clause <c>( Ps ) when Gs -> B</c>
       where <c>Ps</c> is a pattern sequence,
      <c>Gs</c> is a guard sequence and <c>B</c> is a body, then
       Rep(C) = <c>{clause,LINE,Rep(Ps),Rep(Gs),Rep(B)}</c>.</item>
      <item>If C is an if clause <c>Gs -> B</c>
       where <c>Gs</c> is a guard sequence and <c>B</c> is a body, then
       Rep(C) = <c>{clause,LINE,[],Rep(Gs),Rep(B)}</c>.</item>
      <item>If C is a case clause <c>P -> B</c>
       where <c>P</c> is a pattern and <c>B</c> is a body, then
       Rep(C) = <c>{clause,LINE,[Rep(P)],[],Rep(B)}</c>.</item>
      <item>If C is a case clause <c>P when Gs -> B</c>
       where <c>P</c> is a pattern,
      <c>Gs</c> is a guard sequence and <c>B</c> is a body, then
       Rep(C) = <c>{clause,LINE,[Rep(P)],Rep(Gs),Rep(B)}</c>.</item>
      <item>If C is a catch clause <c>P -> B</c>
       where <c>P</c> is a pattern and <c>B</c> is a body, then
       Rep(C) = <c>{clause,LINE,[Rep({throw,P,_})],[],Rep(B)}</c>.</item>
      <item>If C is a catch clause <c>X : P -> B</c>
       where <c>X</c> is an atomic literal or a variable pattern,
      <c>P</c> is a pattern and <c>B</c> is a body, then
       Rep(C) = <c>{clause,LINE,[Rep({X,P,_})],[],Rep(B)}</c>.</item>
      <item>If C is a catch clause <c>P when Gs -> B</c>
       where <c>P</c> is a pattern, <c>Gs</c> is a guard sequence
       and <c>B</c> is a body, then
       Rep(C) = <c>{clause,LINE,[Rep({throw,P,_})],Rep(Gs),Rep(B)}</c>.</item>
      <item>If C is a catch clause <c>X : P when Gs -> B</c>
       where <c>X</c> is an atomic literal or a variable pattern,
      <c>P</c> is a pattern, <c>Gs</c> is a guard sequence
       and <c>B</c> is a body, then
       Rep(C) = <c>{clause,LINE,[Rep({X,P,_})],Rep(Gs),Rep(B)}</c>.</item>
    </list>
  </section>

  <section>
    <title>Guards</title>
    <p>A guard sequence Gs is a sequence of guards <c>G_1; ...; G_k</c>, and
      Rep(Gs) = <c>[Rep(G_1), ..., Rep(G_k)]</c>. If the guard sequence is
      empty, Rep(Gs) = <c>[]</c>.</p>
    <p>A guard G is a nonempty sequence of guard tests
      <c>Gt_1, ..., Gt_k</c>, and Rep(G) =
      <c>[Rep(Gt_1), ..., Rep(Gt_k)]</c>.</p>
    <p>A guard test <c>Gt</c> is one of the following alternatives:</p>
    <list type="bulleted">
      <item>If Gt is an atomic literal L, then Rep(Gt) = Rep(L).</item>
      <item>If Gt is a variable pattern <c>V</c>, then
       Rep(Gt) = <c>{var,LINE,A}</c>, where A is an atom with
       a printname consisting of the same characters as <c>V</c>.</item>
      <item>If Gt is a tuple skeleton <c>{Gt_1, ..., Gt_k}</c>, then
       Rep(Gt) = <c>{tuple,LINE,[Rep(Gt_1), ..., Rep(Gt_k)]}</c>.</item>
      <item>If Gt is <c>[]</c>, then Rep(Gt) = <c>{nil,LINE}</c>.</item>
      <item>If Gt is a cons skeleton <c>[Gt_h | Gt_t]</c>, then
       Rep(Gt) = <c>{cons,LINE,Rep(Gt_h),Rep(Gt_t)}</c>.</item>
      <item>If Gt is a binary constructor
       <c>&lt;&lt;Gt_1:Size_1/TSL_1, ..., Gt_k:Size_k/TSL_k>></c>, then
       Rep(Gt) = <c>{bin,LINE,[{bin_element,LINE,Rep(Gt_1),Rep(Size_1),Rep(TSL_1)}, ..., {bin_element,LINE,Rep(Gt_k),Rep(Size_k),Rep(TSL_k)}]}</c>.
       For Rep(TSL), see above.
       An omitted <c>Size</c> is represented by <c>default</c>.
       An omitted <c>TSL</c> (type specifier list) is represented
       by <c>default</c>.</item>
      <item>If Gt is <c>Gt_1 Op Gt_2</c>, where <c>Op</c>
       is a binary operator, then Rep(Gt) =
       <c>{op,LINE,Op,Rep(Gt_1),Rep(Gt_2)}</c>.</item>
      <item>If Gt is <c>Op Gt_0</c>, where <c>Op</c> is a unary operator, then
       Rep(Gt) = <c>{op,LINE,Op,Rep(Gt_0)}</c>.</item>
      <item>If Gt is <c>#Name{Field_1=Gt_1, ..., Field_k=Gt_k}</c>, then
       Rep(E) =
      <c>{record,LINE,Name,[{record_field,LINE,Rep(Field_1),Rep(Gt_1)}, ..., {record_field,LINE,Rep(Field_k),Rep(Gt_k)}]}</c>.</item>
      <item>If Gt is <c>#Name.Field</c>, then
       Rep(Gt) = <c>{record_index,LINE,Name,Rep(Field)}</c>.</item>
      <item>If Gt is <c>Gt_0#Name.Field</c>, then
       Rep(Gt) = <c>{record_field,LINE,Rep(Gt_0),Name,Rep(Field)}</c>.</item>
      <item>If Gt is <c>A(Gt_1, ..., Gt_k)</c>, where <c>A</c> is an atom, then
       Rep(Gt) = <c>{call,LINE,Rep(A),[Rep(Gt_1), ..., Rep(Gt_k)]}</c>.</item>
      <item>If Gt is <c>A_m:A(Gt_1, ..., Gt_k)</c>, where <c>A_m</c> is
       the atom <c>erlang</c> and <c>A</c> is an atom or an operator, then
       Rep(Gt) = <c>{call,LINE,{remote,LINE,Rep(A_m),Rep(A)},[Rep(Gt_1), ..., Rep(Gt_k)]}</c>.</item>
      <item>If Gt is <c>{A_m,A}(Gt_1, ..., Gt_k)</c>, where <c>A_m</c> is
       the atom <c>erlang</c> and <c>A</c> is an atom or an operator, then
       Rep(Gt) = <c>{call,LINE,Rep({A_m,A}),[Rep(Gt_1), ..., Rep(Gt_k)]}</c>.
      </item>
      <item>If Gt is <c>( Gt_0 )</c>, then
       Rep(Gt) = <c>Rep(Gt_0)</c>, that is, parenthesized
       guard tests cannot be distinguished from their bodies.</item>
    </list>
    <p>Note that every guard test has the same source form as some expression,
      and is represented the same way as the corresponding expression.</p>
  </section>

  <section>
    <title>Types</title>
    <list type="bulleted">
      <item>If T is an annotated type <c>Anno :: Type</c>,
       where <c>Anno</c> is a variable and
       <c>Type</c> is a type, then Rep(T) =
       <c>{ann_type,LINE,[Rep(Anno),Rep(Type)]}</c>.</item>
      <item>If T is an atom or integer literal L, then Rep(T) = Rep(L).
      </item>
      <item>If T is <c>L Op R</c>,
       where <c>Op</c> is a binary operator and <c>L</c> and <c>R</c>
       are types  (this is an occurrence of an expression that can be
       evaluated to an integer at compile time), then
       Rep(T) = <c>{op,LINE,Op,Rep(L),Rep(R)}</c>.</item>
      <item>If T is <c>Op A</c>, where <c>Op</c> is a
       unary operator and <c>A</c> is a type (this is an occurrence of
       an expression that can be evaluated to an integer at compile time),
       then Rep(T) = <c>{op,LINE,Op,Rep(A)}</c>.</item>
      <item>If T is a bitstring type <c>&lt;&lt;_:M,_:_*N>></c>,
       where <c>M</c> and <c>N</c> are singleton integer types, then Rep(T) =
       <c>{type,LINE,binary,[Rep(M),Rep(N)]}</c>.</item>
      <item>If T is the empty list type <c>[]</c>, then Rep(T) =
       <c>{type,Line,nil,[]}</c>.</item>
      <item>If T is a fun type <c>fun()</c>, then Rep(T) =
       <c>{type,LINE,'fun',[]}</c>.</item>
      <item>If T is a fun type <c>fun((...) -> B)</c>,
       where <c>B</c> is a type, then
       Rep(T) = <c>{type,LINE,'fun',[{type,LINE,any},Rep(B)]}</c>.
       </item>
      <item>If T is a fun type <c>fun(Ft)</c>, where
       <c>Ft</c> is a function type,
       then Rep(T) = <c>Rep(Ft)</c>.</item>
      <item>If T is an integer range type <c>L .. H</c>,
       where <c>L</c> and <c>H</c> are singleton integer types, then
       Rep(T) = <c>{type,LINE,range,[Rep(L),Rep(H)]}</c>.</item>
      <item>If T is a map type <c>map()</c>, then Rep(T) =
       <c>{type,LINE,map,any}</c>.</item>
      <item>If T is a map type <c>#{P_1, ..., P_k}</c>, where each
       <c>P_i</c> is a map pair type, then Rep(T) =
       <c>{type,LINE,map,[Rep(P_1), ..., Rep(P_k)]}</c>.</item>
      <item>If T is a map pair type <c>K => V</c>, where
       <c>K</c> and <c>V</c> are types, then Rep(T) =
       <c>{type,LINE,map_field_assoc,[Rep(K),Rep(V)]}</c>.</item>
      <item>If T is a predefined (or built-in) type <c>N(A_1, ..., A_k)</c>,
       where each <c>A_i</c> is a type, then Rep(T) =
       <c>{type,LINE,N,[Rep(A_1), ..., Rep(A_k)]}</c>.</item>
      <item>If T is a record type <c>#Name{F_1, ..., F_k}</c>,
       where each <c>F_i</c> is a record field type, then Rep(T) =
       <c>{type,LINE,record,[Rep(Name),Rep(F_1), ..., Rep(F_k)]}</c>.
       </item>
      <item>If T is a record field type <c>Name :: Type</c>,
       where <c>Type</c> is a type, then Rep(T) =
       <c>{type,LINE,field_type,[Rep(Name),Rep(Type)]}</c>.</item>
      <item>If T is a remote type <c>M:N(A_1, ..., A_k)</c>, where
       each <c>A_i</c> is a type, then Rep(T) =
       <c>{remote_type,LINE,[Rep(M),Rep(N),[Rep(A_1), ..., Rep(A_k)]]}</c>.
       </item>
      <item>If T is a tuple type <c>tuple()</c>, then Rep(T) =
       <c>{type,LINE,tuple,any}</c>.</item>
      <item>If T is a tuple type <c>{A_1, ..., A_k}</c>, where
       each <c>A_i</c> is a type, then Rep(T) =
       <c>{type,LINE,tuple,[Rep(A_1), ..., Rep(A_k)]}</c>.</item>
      <item>If T is a type union <c>T_1 | ... | T_k</c>,
       where each <c>T_i</c> is a type, then Rep(T) =
       <c>{type,LINE,union,[Rep(T_1), ..., Rep(T_k)]}</c>.</item>
      <item>If T is a type variable <c>V</c>, then Rep(T) =
       <c>{var,LINE,A}</c>, where <c>A</c> is an atom with a printname
       consisting of the same characters as <c>V</c>. A type variable
       is any variable except underscore (<c>_</c>).</item>
      <item>If T is a user-defined type <c>N(A_1, ..., A_k)</c>,
       where each <c>A_i</c> is a type, then Rep(T) =
       <c>{user_type,LINE,N,[Rep(A_1), ..., Rep(A_k)]}</c>.</item>
      <item>If T is <c>( T_0 )</c>, then Rep(T) = <c>Rep(T_0)</c>,
       that is, parenthesized types cannot be distinguished from their
       bodies.</item>
    </list>

    <section>
      <title>Function Types</title>
      <list type="bulleted">
       <item>If Ft is a constrained function type <c>Ft_1 when Fc</c>,
	where <c>Ft_1</c> is a function type and
	<c>Fc</c> is a function constraint, then Rep(T) =
	<c>{type,LINE,bounded_fun,[Rep(Ft_1),Rep(Fc)]}</c>.</item>
       <item>If Ft is a function type <c>(A_1, ..., A_n) -> B</c>,
        where each <c>A_i</c> and <c>B</c> are types, then
	Rep(Ft) = <c>{type,LINE,'fun',[{type,LINE,product,[Rep(A_1),
	..., Rep(A_n)]},Rep(B)]}</c>.</item>
      </list>
    </section>

    <section>
      <title>Function Constraints</title>
      <p>A function constraint Fc is a nonempty sequence of constraints
	<c>C_1, ..., C_k</c>, and
	Rep(Fc) = <c>[Rep(C_1), ..., Rep(C_k)]</c>.</p>
      <list type="bulleted">
       <item>If C is a constraint <c>is_subtype(V, T)</c> or <c>V :: T</c>,
        where <c>V</c> is a type variable and <c>T</c> is a type, then
        Rep(C) = <c>{type,LINE,constraint,[Rep(F),[Rep(V),Rep(T)]]}</c>.
       </item>
      </list>
    </section>
  </section>

  <section>
    <title>The Abstract Format After Preprocessing</title>
    <p>The compilation option <c>debug_info</c> can be given to the
      compiler to have the abstract code stored in
      the <c>abstract_code</c> chunk in the BEAM file
      (for debugging purposes).</p>
    <p>In OTP R9C and later, the <c>abstract_code</c> chunk will
      contain</p>
    <p><c>{raw_abstract_v1,AbstractCode}</c></p>
    <p>where <c>AbstractCode</c> is the abstract code as described
      in this document.</p>
    <p>In releases of OTP prior to R9C, the abstract code after some more
      processing was stored in the BEAM file. The first element of the
      tuple would be either <c>abstract_v1</c> (R7B) or <c>abstract_v2</c>
      (R8B).</p>
  </section>
</chapter>
<|MERGE_RESOLUTION|>--- conflicted
+++ resolved
@@ -131,11 +131,6 @@
         <item>If V is <c>A = E</c>,
 	 where <c>E</c> is an expression, then
          Rep(V) = <c>{record_field,LINE,Rep(A),Rep(E)}</c>.</item>
-        <item>If V is <c>A :: T</c>, where <c>T</c> is a
-          type and it does not contain
-          <c>undefined</c> syntactically, then Rep(V) =
-          <c>{typed_record_field,{record_field,LINE,Rep(A)},Rep(undefined | T)}</c>.
-        </item>
         <item>If V is <c>A :: T</c>, where <c>T</c> is a type, then Rep(V) =
           <c>{typed_record_field,{record_field,LINE,Rep(A)},Rep(T)}</c>.
           </item>
@@ -147,32 +142,7 @@
     </section>
 
     <section>
-<<<<<<< HEAD
-      <title>Record fields</title>
-      <p>Each field in a record declaration may have an optional
-        explicit default initializer expression</p>
-      <list type="bulleted">
-        <item>If V is <c><![CDATA[A]]></c>, then
-         Rep(V) = <c><![CDATA[{record_field,LINE,Rep(A)}]]></c>.</item>
-        <item>If V is <c><![CDATA[A = E]]></c>, then
-         Rep(V) = <c><![CDATA[{record_field,LINE,Rep(A),Rep(E)}]]></c>.</item>
-        <item>If V is <c><![CDATA[A :: T]]></c>, where <c><![CDATA[A]]></c> is
-         an atom and <c><![CDATA[T]]></c> is a type, then Rep(V) =
-         <c><![CDATA[{typed_record_field,{record_field,LINE,Rep(A)},Rep(T)}]]></c>.
-         </item>
-        <item>If V is <c><![CDATA[A = E :: T]]></c>, where <c><![CDATA[A]]></c>
-         is an atom, <c><![CDATA[E]]></c> is an expression and
-         <c><![CDATA[T]]></c> is a type, then Rep(V) =
-         <c><![CDATA[{typed_record_field,{record_field,LINE,Rep(A),Rep(E)},Rep(T)}]]></c>.
-         </item>
-      </list>
-    </section>
-
-    <section>
-      <title>Representation of parse errors and end of file</title>
-=======
       <title>Representation of Parse Errors and End-of-file</title>
->>>>>>> 572bea98
       <p>In addition to the representations of forms, the list that represents
         a module declaration (as returned by functions in <c>erl_parse</c> and
         <c>epp</c>) may contain tuples <c>{error,E}</c> and
