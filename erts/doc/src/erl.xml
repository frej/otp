--- conflicted
+++ resolved
@@ -1016,13 +1016,8 @@
       </item>
       <tag><marker id="+SDio"/><c><![CDATA[+SDio DirtyIOSchedulers]]></c></tag>
       <item>
-<<<<<<< HEAD
-        <p>Sets the number of dirty I/O scheduler threads to create.
-          Valid range is 0-1024. By
-=======
-        <p>Sets the number of dirty I/O scheduler threads to create when
-          threading support has been enabled. Valid range is 1-1024. By
->>>>>>> 8fa36355
+	<p>Sets the number of dirty I/O scheduler threads to create.
+	  Valid range is 1-1024. By
           default, the number of dirty I/O scheduler threads created is 10,
           same as the default number of threads in the <seealso
           marker="#async_thread_pool_size">async thread pool</seealso>.</p>
