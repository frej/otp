--- conflicted
+++ resolved
@@ -321,11 +321,7 @@
 extern SIGFUNC sys_signal(int, SIGFUNC);
 extern void sys_sigrelease(int);
 extern void sys_sigblock(int);
-<<<<<<< HEAD
-=======
-extern void sys_stop_cat(void);
 extern void sys_init_suspend_handler(void);
->>>>>>> 6cec93eb
 
 /*
  * Handling of floating point exceptions.
