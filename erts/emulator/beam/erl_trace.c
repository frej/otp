--- conflicted
+++ resolved
@@ -2194,11 +2194,7 @@
 sys_msg_dispatcher_func(void *unused)
 {
     ErtsThrPrgrCallbacks callbacks;
-<<<<<<< HEAD
-    ErtsSysMsgQ *local_sys_message_queue = NULL;
     ErtsThrPrgrData *tpd;
-=======
->>>>>>> c4862a54
     int wait = 0;
 
 #ifdef ERTS_ENABLE_LOCK_CHECK
@@ -2263,15 +2259,10 @@
 	    Process *proc = NULL;
 	    Port *port = NULL;
 
-<<<<<<< HEAD
+            ASSERT(is_value(smqp->msg));
+
 	    if (erts_thr_progress_update(tpd))
 		erts_thr_progress_leader_update(tpd);
-=======
-            ASSERT(is_value(smqp->msg));
-
-	    if (erts_thr_progress_update(NULL))
-		erts_thr_progress_leader_update(NULL);
->>>>>>> c4862a54
 
 #ifdef DEBUG_PRINTOUTS
 	    print_msg_type(smqp);
@@ -2395,29 +2386,6 @@
                                              Eterm,
                                              ErlHeapFragment *))
 {
-<<<<<<< HEAD
-    ErtsSysMsgQ *sm;
-    erts_mtx_lock(&smq_mtx);
-    for (sm = sys_message_queue; sm; sm = sm->next) {
-	Eterm to;
-	switch (sm->type) {
-	case SYS_MSG_TYPE_SYSMON:
-	    to = erts_get_system_monitor();
-	    break;
-	case SYS_MSG_TYPE_SYSPROF:
-	    to = erts_get_system_profile();
-	    break;
-	case SYS_MSG_TYPE_ERRLGR:
-	    to = erts_get_system_logger();
-	    break;
-	default:
-	    to = NIL;
-	    break;
-	}
-	(*func)(sm->from, to, sm->msg, sm->bp);
-    }
-    erts_mtx_unlock(&smq_mtx);
-=======
     ErtsSysMsgQ *smq[] = {sys_message_queue, local_sys_message_queue};
     int i;
 
@@ -2435,7 +2403,7 @@
                 to = erts_get_system_profile();
                 break;
             case SYS_MSG_TYPE_ERRLGR:
-                to = am_error_logger;
+                to = erts_get_system_logger();
                 break;
             default:
                 to = NIL;
@@ -2445,7 +2413,6 @@
                 (*func)(sm->from, to, sm->msg, sm->bp);
         }
     }
->>>>>>> c4862a54
 }
 
 
