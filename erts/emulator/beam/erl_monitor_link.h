/*
 * %CopyrightBegin%
 * 
 * Copyright Ericsson AB 2018-2020. All Rights Reserved.
 * 
 * Licensed under the Apache License, Version 2.0 (the "License");
 * you may not use this file except in compliance with the License.
 * You may obtain a copy of the License at
 *
 *     http://www.apache.org/licenses/LICENSE-2.0
 *
 * Unless required by applicable law or agreed to in writing, software
 * distributed under the License is distributed on an "AS IS" BASIS,
 * WITHOUT WARRANTIES OR CONDITIONS OF ANY KIND, either express or implied.
 * See the License for the specific language governing permissions and
 * limitations under the License.
 * 
 * %CopyrightEnd%
 */

/*
 * Description:	Monitor and link implementation.
 *
 *              === Monitors ==================================================
 *
 *              The monitor data structure contains:
 *              - an 'origin' part that should be inserted in a data structure
 *                of the origin entity, i.e., the entity monitoring another
 *                entity
 *              - a 'target' part that should be inserted in a data structure
 *                of the target entity, i.e., the entity being monitored by
 *                another entity
 *              - a shared part that contains information shared between both
 *                origin and target entities
 *
 *              That is, the two halves of the monitor as well as shared data
 *              are allocated in one single continuous memory block. The
 *              origin and target parts can separately each be inserted in
 *              either a (red-black) tree, a (circular double linked) list, or
 *              in a process signal queue.
 *
 *              Each process and port contains:
 *              - a monitor list for local target monitors that is accessed
 *                via the ERTS_P_LT_MONITORS() macro, and
 *              - a monitor tree for other monitors that is accessed via the
 *                ERTS_P_MONITORS() macro
 *
 *              These fields of processes/ports are protected by the main lock
 *              of the process/port. These are only intended to be accessed by
 *              the process/port itself. When setting up or tearing down a
 *              monitor one should *only* operate on the monitor tree/list of
 *              the currently executing process/port and send signals to the
 *              other involved process/port so it can modify its own monitor
 *              tree/list by itself (see erl_proc_sig_queue.h). One should
 *              absolutely *not* acquire the lock of the other involved
 *              process/port and operate on its monitor tree/list directly.
 *
 *              Each dist entry contains a monitor/link dist structure that
 *              contains:
 *              - a monitor tree for origin named monitors that is accessed via
 *                the field 'orig_name_monitors', and
 *              - a monitor list for other monitors that is accessed via the
 *                'monitors' field.
 *              Monitors in these fields contain information about all monitors
 *              over this specific connection.
 *
 *              The fields of the dist structure are protected by a mutex in
 *              the same dist structure. Operations on these fields are
 *              normally performed by the locally involved process only,
 *              except when a connection is taken down. However in the case
 *              of distributed named monitors that originates from another
 *              node this is not possible. That is this operation is also
 *              performed from another context that the locally involved
 *              process.
 *
 *              Access to monitor trees are performed using the
 *              erts_monitor_tree_* functions below. Access to monitor lists
 *              are performed using the erts_monitor_list_* functions below.
 *
 *
 *              The different monitor types:
 *
 *              --- ERTS_MON_TYPE_PROC ----------------------------------------
 *
 *              A local process (origin) monitors another local process
 *              (target).
 *
 *              Origin:
 *                      Other Item:     Target process identifier
 *              Target:
 *                      Other Item:     Origin process identifier
 *              Shared:
 *                      Key:            Reference
 *                      Name:           Name (atom) if by name
 *
 *              Valid keys are only ordinary internal references.
 *
 *              Origin part of the monitor is stored in the monitor tree of
 *              origin process and target part of the monitor is stored in
 *              monitor list for local targets on the target process.
 *
 *              --- ERTS_MON_TYPE_PORT ----------------------------------------
 *
 *              A local process (origin) monitors a local port (target), or a
 *              local port (origin) monitors a local process (target).
 *
 *              Origin:
 *                      Other Item:     Target process/port identifier
 *              Target:
 *                      Other Item:     Origin process/port identifier
 *              Shared:
 *                      Key:            Reference
 *                      Name:           Name (atom) if by name
 *
 *              Valid keys are only ordinary internal references.
 *
 *              Origin part of the monitor is stored in the monitor tree of
 *              origin process/port and target part of the monitor is stored
 *              in monitor list for local targets on the target process/port.
 *
 *
 *              --- ERTS_MON_TYPE_TIME_OFFSET ---------------------------------
 *
 *              A local process (origin) monitors time offset (target)
 *
 *              Origin:
 *                      Other Item:     clock_service
 *              Target:
 *                      Other Item:     Origin process identifier
 *              Shared:
 *                      Key:            Reference
 *
 *              Valid keys are only ordinary internal references.
 *
 *              Origin part of the monitor is stored in the monitor tree of
 *              origin process and target part of the monitor is stored in
 *              monitor list referred by the variable 'time_offset_monitors'
 *              (see erl_time_sup.c).
 *
 *
 *              --- ERTS_MON_TYPE_DIST_PROC -----------------------------------
 *
 *              A local process (origin) monitors a remote process (target).
 *              Origin node on local process and target node on dist entry.
 *
 *              Origin:
 *                      Other Item:     Remote process identifier/Node name
 *                                      if by name
 *              Target:
 *                      Other Item:     Local process identifier
 *              Shared:
 *                      Key:            Reference
 *                      Name:           Name (atom) if by name
 *                      Dist:           Pointer to dist structure
 *
 *              Valid keys are only ordinary internal references.
 *
 *              Origin part of the monitor is stored in the monitor tree of
 *              origin process and target part of the monitor is stored in
 *              monitor list referred by 'monitors' field of the dist
 *              structure.
 *
 *
 *              A remote process (origin) monitors a local process (target).
 *              Origin node on dist entry and target node on local process.
 *
 *              Origin:
 *                      Other Item:     Local process identifier
 *              Target:
 *                      Other Item:     Remote process identifier
 *              Shared:
 *                      Key:            Reference
 *                      Name:           Name (atom) if by name
 *
 *              Valid keys are only external references.
 *
 *              If monitor by name, the origin part of the monitor is stored
 *              in the monitor tree referred by 'orig_name_monitors' field in
 *              dist structure; otherwise in the monitor list referred by
 *              'monitors' field in dist structure. The target part of the
 *              monitor is stored in the monitor tree of the local target
 *              process.
 *
 *
 *              --- ERTS_MON_TYPE_RESOURCE ------------------------------------
 *
 *              A NIF resource (origin) monitors a process (target).
 *
 *              Origin:
 *                      Other Item:     Target process identifier
 *              Target:
 *                      Other Ptr:      Pointer to resource
 *              Shared:
 *                      Key:            Reference
 *
 *              Valid keys are only ordinary internal references.
 *
 *              Origin part of the monitor is stored in the monitor tree of
 *              origin resource (see erl_nif.c) and target part of the
 *              monitor is stored in monitor list for local targets on the
 *              target process.
 *
 *              --- ERTS_MON_TYPE_NODE ----------------------------------------
 *
 *              A local process (origin) monitors a distribution connection
 *              (target) via erlang:monitor_node().
 *
 *              Origin:
 *                      Other Item:     Node name (atom)
 *                      Key:            Node name
 *              Target:
 *                      Other Item:     Origin process identifier
 *                      Key:            Origin process identifier
 *              Shared:
 *                      Refc:           Number of invocations
 *
 *              Valid keys are only node-name atoms and internal process
 *              identifiers.
 *
 *              Origin part of the monitor is stored in the monitor tree of
 *              origin process and target part of the monitor is stored in
 *              monitor list referred by 'monitors' field of the dist
 *              structure.
 *
 *              --- ERTS_MON_TYPE_NODES ---------------------------------------
 *
 *              A local process (origin) monitors all connections (target),
 *              via net_kernel:monitor_nodes().
 *
 *              Origin:
 *                      Other Item:     Bit mask (small)
 *                      Key:            Bit mask
 *              Target:
 *                      Other Item:     Origin process identifier
 *                      Key:            Origin process identifier
 *              Shared:
 *                      Refc:           Number of invocations
 *
 *              Valid keys are only small integers and internal process
 *              identifiers.
 *
 *              Origin part of the monitor is stored in the monitor tree of
 *              origin process and target part of the monitor is stored in
 *              monitor list referred by the variable 'nodes_monitors' (see
 *              dist.c).
 *
 *              --- ERTS_MON_TYPE_SUSPEND -------------------------------------
 *
 *              Suspend monitor. A local process (origin) suspends another
 *              local process (target).
 *
 *              Origin:
 *                      Other Item:     Process identifier of suspendee
 *                                      (target)
 *                      Key:            Process identifier of suspendee
 *                                      (target)
 *              Target:
 *                      Other Item:     Process identifier of suspender
 *                                      (origin)
 *                      Key:            Process identifier of suspender
 *                                      (origin)
 *              Shared:
 *                      Next:           Pointer to another suspend monitor
 *                      State:          Number of suspends and a flag
 *                                      indicating if the suspend is
 *                                      active or not.
 *
 *              Origin part of the monitor is stored in the monitor tree of
 *              origin process and target part of the monitor is stored in
 *              monitor list for local targets on the target process.
 *
 *
 *
 *              === Links =====================================================
 *
 *              The link data structure contains:
 *              - an 'a' part that should be inserted in a data structure of
 *                one entity and contains the identifier of the other involved
 *                entity (b)
 *              - a 'b' part that should be inserted in a data structure of
 *                the other involved entity and contains the identifier of the
 *                other involved entity (a)
 *              - shared part that contains information shared between both
 *                involved entities
 *
 *              That is, the two halves of the link as well as shared data
 *              are allocated in one single continuous memory block. The 'a'
 *              and the 'b' parts can separately each be inserted in either
 *              a (red-black) tree, a (circular double linked) list, or in a
 *              process signal queue.
 *
 *              Each process and port contains:
 *              - a link tree for links that is accessed via the
 *                ERTS_P_LINKS() macro
 *
 *              This field of processes/ports is protected by the main lock of
 *              the process/port. It is only intended to be accessed by the
 *              process/port itself. When setting up or tearing down a link
 *              one should *only* operate on the link tree of the currently
 *              executing process/port and send signals to the other involved
 *              process/port so it can modify its own monitor tree by itself
 *              (see erl_proc_sig_queue.h). One should absolutely *not*
 *              acquire the lock of the other involved process/port and
 *              operate on its link tree directly.
 *
 *              Each dist entry contains a monitor/link dist structure that
 *              contains:
 *              - a link list for links via the 'links' field.
 *              Links in this field contain information about all links over
 *              this specific connection.
 *
 *              The fields of the dist structure are protected by a mutex in
 *              the same dist structure. Operation on the 'links' fields are
 *              normally performed by the locally involved process only,
 *              except when a connection is taken down.
 *
 *              Access to link trees are performed using the erts_link_tree_*
 *              functions below. Access to link lists are performed using the
 *              erts_link_list_* functions below.
 *
 *              There can only be one link between the same pair of
 *              processes/ports. Since a link can be simultaneously initiated
 *              from both ends we always save the link data structure with the
 *              lowest address if multiple links should appear between the
 *              same pair of processes/ports.
 *
 *
 *              The different link types:
 *
 *              --- ERTS_LNK_TYPE_PROC -----------------------------------------
 *
 *              A link between a local process A and a local process B.
 *
 *              A:
 *                      Other Item:     B process identifier
 *                      Key:            B process identifier
 *              B:
 *                      Other Item:     A process identifier
 *                      Key:            A process identifier
 *
 *              Valid keys are only internal process identifiers.
 *
 *              'A' part of the link stored in the link tree of process A and
 *              'B' part of the link is stored in link tree of process B.
 *
 *              --- ERTS_LNK_TYPE_PORT -----------------------------------------
 *
 *              A link between a local process/port A and a local process/port
 *              B.
 *
 *              A:
 *                      Other Item:     B process/port identifier
 *                      Key:            B process/port identifier
 *              B:
 *                      Other Item:     A process/port identifier
 *                      Key:            A process/port identifier
 *
 *              Valid keys are internal process identifiers and internal port
 *              identifiers.
 *
 *              'A' part of the link stored in the link tree of process/port
 *              A and 'B' part of the link is stored in link tree of
 *              process/port B.
 *
 *              --- ERTS_LNK_TYPE_DIST_PROC ------------------------------------
 *
 *              A link between a local process and a remote process. Either of
 *              the processes can be used as A or B.
 *
 *              A:
 *                      Other Item:     B process identifier
 *                      Key:            B process identifier
 *              B:
 *                      Other Item:     A process identifier
 *                      Key:            A process identifier
 *              Shared:
 *                      Dist:           Pointer to dist structure
 *
 *              Valid keys are internal and external process identifiers.
 *
 *              The part of the link with a remote pid as "other item" is
 *              stored in the link tree of the local process. The part of
 *              the link with a local pid as "other item" is stored in the
 *              links list of the dist structure.
 *
 *              ===============================================================
 *
 * Author: 	Rickard Green
 *
 */

#ifndef ERL_MONITOR_LINK_H__
#define ERL_MONITOR_LINK_H__

#define ERTS_PROC_SIG_QUEUE_TYPE_ONLY
#include "erl_proc_sig_queue.h"
#undef ERTS_PROC_SIG_QUEUE_TYPE_ONLY

#define ERL_THR_PROGRESS_TSD_TYPE_ONLY
#include "erl_thr_progress.h"
#undef ERL_THR_PROGRESS_TSD_TYPE_ONLY


#if defined(DEBUG) || 0
#  define ERTS_ML_DEBUG
#else
#  undef ERTS_ML_DEBUG
#endif

#ifdef ERTS_ML_DEBUG
#  define ERTS_ML_ASSERT ERTS_ASSERT
#else
#  define ERTS_ML_ASSERT(E) ((void) 1)
#endif

#define ERTS_MON_TYPE_MAX               ((Uint16) 7)

#define ERTS_MON_TYPE_PROC              ((Uint16) 0)
#define ERTS_MON_TYPE_PORT              ((Uint16) 1)
#define ERTS_MON_TYPE_TIME_OFFSET       ((Uint16) 2)
#define ERTS_MON_TYPE_DIST_PROC         ((Uint16) 3)
#define ERTS_MON_TYPE_RESOURCE          ((Uint16) 4)
#define ERTS_MON_TYPE_NODE              ((Uint16) 5)
#define ERTS_MON_TYPE_NODES             ((Uint16) 6)
#define ERTS_MON_TYPE_SUSPEND           ERTS_MON_TYPE_MAX

#define ERTS_MON_LNK_TYPE_MAX           (ERTS_MON_TYPE_MAX + ((Uint16) 3))
#define ERTS_LNK_TYPE_MAX               ERTS_MON_LNK_TYPE_MAX

#define ERTS_LNK_TYPE_PROC              (ERTS_MON_TYPE_MAX + ((Uint16) 1))
#define ERTS_LNK_TYPE_PORT              (ERTS_MON_TYPE_MAX + ((Uint16) 2))
#define ERTS_LNK_TYPE_DIST_PROC         ERTS_LNK_TYPE_MAX

#define ERTS_ML_FLG_TARGET              (((Uint16) 1) << 0)
#define ERTS_ML_FLG_IN_TABLE            (((Uint16) 1) << 1)
#define ERTS_ML_FLG_IN_SUBTABLE         (((Uint16) 1) << 2)
#define ERTS_ML_FLG_NAME                (((Uint16) 1) << 3)
#define ERTS_ML_FLG_EXTENDED            (((Uint16) 1) << 4)
#define ERTS_ML_FLG_SPAWN_PENDING       (((Uint16) 1) << 5)
#define ERTS_ML_FLG_SPAWN_MONITOR       (((Uint16) 1) << 6)
#define ERTS_ML_FLG_SPAWN_LINK          (((Uint16) 1) << 7)
#define ERTS_ML_FLG_SPAWN_ABANDONED     (((Uint16) 1) << 8)
#define ERTS_ML_FLG_SPAWN_NO_SMSG       (((Uint16) 1) << 9)
#define ERTS_ML_FLG_SPAWN_NO_EMSG       (((Uint16) 1) << 10)

#define ERTS_ML_FLG_DBG_VISITED         (((Uint16) 1) << 15)

#define ERTS_ML_FLGS_SPAWN              (ERTS_ML_FLG_SPAWN_PENDING      \
                                         | ERTS_ML_FLG_SPAWN_MONITOR    \
                                         | ERTS_ML_FLG_SPAWN_LINK       \
                                         | ERTS_ML_FLG_SPAWN_ABANDONED  \
                                         | ERTS_ML_FLG_SPAWN_NO_SMSG    \
                                         | ERTS_ML_FLG_SPAWN_NO_EMSG)

/* Flags that should be the same on both monitor/link halves */
#define ERTS_ML_FLGS_SAME \
    (ERTS_ML_FLG_EXTENDED|ERTS_ML_FLG_NAME)

typedef struct ErtsMonLnkNode__ ErtsMonLnkNode;
typedef int (*ErtsMonLnkNodeFunc)(ErtsMonLnkNode *, void *, Sint);

typedef struct {
    UWord parent; /* Parent ptr and flags... */
    ErtsMonLnkNode *right;
    ErtsMonLnkNode *left;
} ErtsMonLnkTreeNode;

typedef struct {
    ErtsMonLnkNode *next;
    ErtsMonLnkNode *prev;
} ErtsMonLnkListNode;

struct ErtsMonLnkNode__ {
    union {
        ErtsSignalCommon signal;
        ErtsMonLnkTreeNode tree;
        ErtsMonLnkListNode list;
    } node;
    union {
        Eterm item;
        void *ptr;
    } other;
    Uint16 offset; /* offset from monitor/link data to this structure (node) */
    Uint16 key_offset; /* offset from this structure (node) to key */
    Uint16 flags;
    Uint16 type;
};

typedef struct ErtsMonLnkDist__ {
    Eterm nodename;
    Uint32 connection_id;
    erts_atomic_t refc;
    erts_mtx_t mtx;
    int alive;
    ErtsMonLnkNode *links; /* Link double linked circular list */
    ErtsMonLnkNode *monitors; /* Monitor double linked circular list */
    ErtsMonLnkNode *orig_name_monitors; /* Origin named monitors
                                           read-black tree */
<<<<<<< HEAD
    ErtsMonLnkNode *dist_pend_spawn_exit;
=======
    ErtsThrPrgrLaterOp cleanup_lop;
>>>>>>> e423847e
} ErtsMonLnkDist;

/* * * * * * * * * * * * * * * * * * * * * * * * * * * * * * * * * * * * * * *\
 * Misc                                                                      *
\*                                                                           */

/**
 *
 * @brief Initialize monitor/link implementation
 *
 */
void erts_monitor_link_init(void);

/**
 *
 * @brief Create monitor/link dist structure to attach to dist entry
 *
 * Create dist structure containing monitor and link containers. This
 * structure is to be attached to a connected dist entry.
 *
 * @param[in]     nodename      Node name as an atom
 *
 * @returns                     Pointer to dist structure
 *
 */
ErtsMonLnkDist *erts_mon_link_dist_create(Eterm nodename);

/**
 *
 * @brief Increase reference count of monitor/link dist structure
 *
 * @param[in]     mld           Pointer to dist structure
 *
 */
ERTS_GLB_INLINE void erts_mon_link_dist_inc_refc(ErtsMonLnkDist *mld);

/**
 *
 * @brief Decrease reference count of monitor/link dist structure
 *
 * @param[in]     mld           Pointer to dist structure
 *
 */
ERTS_GLB_INLINE void erts_mon_link_dist_dec_refc(ErtsMonLnkDist *mld);

/* internal functions... */
ERTS_GLB_INLINE void erts_ml_dl_list_insert__(ErtsMonLnkNode **list,
                                              ErtsMonLnkNode *ml);
ERTS_GLB_INLINE void erts_ml_dl_list_delete__(ErtsMonLnkNode **list,
                                              ErtsMonLnkNode *ml);
ERTS_GLB_INLINE ErtsMonLnkNode *erts_ml_dl_list_first__(ErtsMonLnkNode *list);
ERTS_GLB_INLINE ErtsMonLnkNode *erts_ml_dl_list_last__(ErtsMonLnkNode *list);
void erts_schedule_mon_link_dist_destruction__(ErtsMonLnkDist *mld);
ERTS_GLB_INLINE void *erts_ml_node_to_main_struct__(ErtsMonLnkNode *mln);

/* implementations for globally inlined misc functions... */
#if ERTS_GLB_INLINE_INCL_FUNC_DEF

ERTS_GLB_INLINE void
erts_mon_link_dist_inc_refc(ErtsMonLnkDist *mld)
{
    ERTS_ML_ASSERT(erts_atomic_read_nob(&mld->refc) > 0);
    erts_atomic_inc_nob(&mld->refc);
}

ERTS_GLB_INLINE void
erts_mon_link_dist_dec_refc(ErtsMonLnkDist *mld)
{
    ERTS_ML_ASSERT(erts_atomic_read_nob(&mld->refc) > 0);
    if (erts_atomic_dec_read_nob(&mld->refc) == 0)
        erts_schedule_mon_link_dist_destruction__(mld);
}

ERTS_GLB_INLINE void *
erts_ml_node_to_main_struct__(ErtsMonLnkNode *mln)
{
    return (void *) (((char *) mln) - ((size_t) mln->offset));
}

ERTS_GLB_INLINE void
erts_ml_dl_list_insert__(ErtsMonLnkNode **list, ErtsMonLnkNode *ml)
{
    ErtsMonLnkNode *first = *list;
    ERTS_ML_ASSERT(!(ml->flags & ERTS_ML_FLG_IN_TABLE));
    if (!first) {
        ml->node.list.next = ml->node.list.prev = ml;
        *list = ml;
    }
    else {
        ERTS_ML_ASSERT(first->node.list.prev->node.list.next == first);
        ERTS_ML_ASSERT(first->node.list.next->node.list.prev == first);
        ml->node.list.next = first;
        ml->node.list.prev = first->node.list.prev;
        first->node.list.prev = ml;
        ml->node.list.prev->node.list.next = ml;
    }
    ml->flags |= ERTS_ML_FLG_IN_TABLE;
}

ERTS_GLB_INLINE void
erts_ml_dl_list_delete__(ErtsMonLnkNode **list, ErtsMonLnkNode *ml)
{
    ERTS_ML_ASSERT(ml->flags & ERTS_ML_FLG_IN_TABLE);
    if (ml->node.list.next == ml) {
        ERTS_ML_ASSERT(ml->node.list.prev == ml);
        ERTS_ML_ASSERT(*list == ml);

        *list = NULL;
    }
    else {
        ERTS_ML_ASSERT(ml->node.list.prev->node.list.next == ml);
        ERTS_ML_ASSERT(ml->node.list.prev != ml);
        ERTS_ML_ASSERT(ml->node.list.next->node.list.prev == ml);
        ERTS_ML_ASSERT(ml->node.list.next != ml);

        if (*list == ml)
            *list = ml->node.list.next;
        ml->node.list.prev->node.list.next = ml->node.list.next;
        ml->node.list.next->node.list.prev = ml->node.list.prev;
    }
    ml->flags &= ~ERTS_ML_FLG_IN_TABLE;
}

ERTS_GLB_INLINE ErtsMonLnkNode *
erts_ml_dl_list_first__(ErtsMonLnkNode *list)
{
    return list;
}

ERTS_GLB_INLINE ErtsMonLnkNode *
erts_ml_dl_list_last__(ErtsMonLnkNode *list)
{
    if (!list)
        return NULL;
    return list->node.list.prev;
}

#endif /* ERTS_GLB_INLINE_INCL_FUNC_DEF */

/* * * * * * * * * * * * * * * * * * * * * * * * * * * * * * * * * * * * * * *\
 * Monitor Operations                                                        *
\*                                                                           */


typedef struct ErtsMonLnkNode__ ErtsMonitor;
typedef int (*ErtsMonitorFunc)(ErtsMonitor *, void *, Sint);

typedef struct {
    ErtsMonitor origin;
    ErtsMonitor target;
    Eterm ref;
    erts_atomic32_t refc;
} ErtsMonitorData;

typedef struct {
    ErtsMonitorData md;
    ErtsORefThing oref_thing;
} ErtsMonitorDataHeap;

typedef struct ErtsMonitorDataExtended__ ErtsMonitorDataExtended;

struct ErtsMonitorDataExtended__ {
    ErtsMonitorData md;
    union {
        Eterm name;
        Uint refc;
    } u;
    union {
        struct erl_off_heap_header *ohhp;
        ErtsMonitor *node_monitors;
    } uptr;
    ErtsMonLnkDist *dist;
    Eterm heap[1]; /* heap start... */
};

typedef struct ErtsMonitorSuspend__ ErtsMonitorSuspend;


struct ErtsMonitorSuspend__ {
    ErtsMonitorData md; /* origin = suspender; target = suspendee */
    ErtsMonitorSuspend *next;
    erts_atomic_t state;
};
#define ERTS_MSUSPEND_STATE_FLG_ACTIVE ((erts_aint_t) (((Uint) 1) << (sizeof(Uint)*8 - 1)))
#define ERTS_MSUSPEND_STATE_COUNTER_MASK (~ERTS_MSUSPEND_STATE_FLG_ACTIVE)

/* 
 * --- Monitor tree operations ---
 */

/**
 *
 * @brief Lookup a monitor in a monitor tree
 *
 *
 * @param[in]     root          Pointer to root of monitor tree
 *
 * @param[in]     key           Key of monitor to lookup
 *
 * @returns                     Pointer to a monitor with the
 *                              key 'key', or NULL if no such
 *                              monitor was found
 *
 */
ErtsMonitor *erts_monitor_tree_lookup(ErtsMonitor *root, Eterm key);

/**
 *
 * @brief Lookup or insert a monitor in a monitor tree
 *
 * When the function is called it is assumed that:
 * - 'mon' monitor is not part of any tree or list
 * If the above is not true, bad things will happen.
 *
 * @param[in,out] root          Pointer to pointer to root of monitor tree
 *
 * @param[in]     mon           Monitor to insert if no monitor
 *                              with the same key already exists
 *
 * @returns                     Pointer to a monitor with the
 *                              key 'key'. If no monitor with the key
 *                              'key' was found and 'mon' was inserted
 *                              'mon' is returned.
 *
 */
ErtsMonitor *erts_monotor_tree_lookup_insert(ErtsMonitor **root,
                                             ErtsMonitor *mon);

/**
 *
 * @brief Lookup or create a node or a nodes monitor in a monitor tree.
 *
 * Looks up an origin monitor with the key 'target' in the monitor tree.
 * If it is not found, creates a monitor and returns a pointer to the
 * origin monitor.
 *
 * When the function is called it is assumed that:
 * - no target monitors with the key 'target' exists in the tree.
 * If the above is not true, bad things will happen.
 *
 * @param[in,out] root          Pointer to pointer to root of monitor tree
 *
 * @param[out]    created       Pointer to integer. The integer is set to
 *                              a non-zero value if no monitor with key
 *                              'target' was found, and a new monitor
 *                              was created. If a monitor was found, it
 *                              is set to zero.
 *
 * @param[in]     type          ERTS_MON_TYPE_NODE | ERTS_MON_TYPE_NODES
 *
 * @param[in]     origin        The key of the origin
 *
 * @param[in]     target        The key of the target
 *
 */
ErtsMonitor *erts_monitor_tree_lookup_create(ErtsMonitor **root, int *created,
                                             Uint16 type, Eterm origin,
                                             Eterm target);

/**
 *
 * @brief Insert a monitor in a monitor tree
 *
 * When the function is called it is assumed that:
 * - no monitors with the same key that 'mon' exist in the tree
 * - 'mon' is not part of any list of tree
 * If the above are not true, bad things will happen.
 *
 * @param[in,out] root          Pointer to pointer to root of monitor tree
 *
 * @param[in]     mon           Monitor to insert.
 *
 */
void erts_monitor_tree_insert(ErtsMonitor **root, ErtsMonitor *mon);

/**
 *
 * @brief Replace a monitor in a monitor tree
 *
 * When the function is called it is assumed that:
 * - 'old' monitor and 'new' monitor have exactly the same key
 * - 'old' monitor is part of the tree
 * - 'new' monitor is not part of any tree or list
 * If the above are not true, bad things will happen.
 *
 * @param[in,out] root          Pointer to pointer to root of monitor tree
 *
 * @param[in]     old           Monitor to remove from the tree
 *
 * @param[in]     new           Monitor to insert into the tree
 *
 */
void erts_monitor_tree_replace(ErtsMonitor **root, ErtsMonitor *old,
                               ErtsMonitor *new);

/**
 *
 * @brief Delete a monitor from a monitor tree
 *
 * When the function is called it is assumed that:
 * - 'mon' monitor is part of the tree
 * If the above is not true, bad things will happen.
 *
 * @param[in,out] root          Pointer to pointer to root of monitor tree
 *
 * @param[in]     mon           Monitor to remove from the tree
 *
 */
void erts_monitor_tree_delete(ErtsMonitor **root, ErtsMonitor *mon);

/**
 *
 * @brief Call a function for each monitor in a monitor tree
 *
 * The function 'func' will be called with a pointer to a monitor
 * as first argument and 'arg' as second argument for each monitor
 * in the tree referred to by 'root'.
 *
 * @param[in]     root          Pointer to root of monitor tree
 *
 * @param[in]     func          Pointer to function to call
 *
 * @param[in]     arg           Argument to pass as second argument in
 *                              calls to 'func'
 *
 */
void erts_monitor_tree_foreach(ErtsMonitor *root,
                               ErtsMonitorFunc func,
                               void *arg);

/**
 *
 * @brief Call a function for each monitor in a monitor tree. Yield
 *        if lots of monitors exist.
 *
 * The function 'func' will be called with a pointer to a monitor
 * as first argument and 'arg' as second argument for each monitor
 * in the tree referred to by 'root'. It should return the number of
 * reductions the operator took to perform.
 *
 * It is assumed that:
 * - *yspp equals NULL on first call
 * - this function is repetedly called with *yspp set
 *   as set when previous call returned until a non-zero
 *   value is returned.
 * - no modifications are made on the tree between first call
 *   and the call that returns a non-zero value
 * If the above are not true, bad things will happen.
 *
 * @param[in]     root          Pointer to root of monitor tree
 *
 * @param[in]     func          Pointer to function to call
 *
 * @param[in]     arg           Argument to pass as second argument in
 *                              calls to 'func'
 *
 * @param[in,out] vyspp         Pointer to a pointer to an internal state
 *                              used by this function. At initial call
 *                              *yspp should be NULL. When done *yspp
 *                              will be NULL.
 *
 * @param[in]     reds          Reductions available to execute before yielding.
 *
 * @returns                     The unconsumed reductions when all monitors
 *                              have been processed, and zero when more work
 *                              is needed.
 *
 */
int erts_monitor_tree_foreach_yielding(ErtsMonitor *root,
                                       ErtsMonitorFunc func,
                                       void *arg,
                                       void **vyspp,
                                       Sint reds);

/**
 *
 * @brief Delete all monitors from a monitor tree and call a function for
 *        each monitor
 *
 * The function 'func' will be called with a pointer to a monitor
 * as first argument and 'arg' as second argument for each monitor
 * in the tree referred to by 'root'. It should return the number of
 * reductions the operator took to perform.
 *
 * @param[in,out] root          Pointer to pointer to root of monitor tree
 *
 * @param[in]     func          Pointer to function to call
 *
 * @param[in]     arg           Argument to pass as second argument in
 *                              calls to 'func'
 *
 */
void erts_monitor_tree_foreach_delete(ErtsMonitor **root,
                                      ErtsMonitorFunc func,
                                      void *arg);

/**
 *
 * @brief Delete all monitors from a monitor tree and call a function for
 *        each monitor
 *
 * The function 'func' will be called with a pointer to a monitor
 * as first argument and 'arg' as second argument for each monitor
 * in the tree referred to by 'root'. It should return the number of
 * reductions the operator took to perform.
 *
 * It is assumed that:
 * - *yspp equals NULL on first call
 * - this function is repetededly called with *yspp set
 *   as set when previous call returned until a non-zero
 *   value is returned.
 * - no modifications are made on the tree between first call
 *   and the call that returns a non-zero value
 * If the above are not true, bad things will happen.
 *
 * @param[in,out] root          Pointer to pointer to root of monitor tree
 *
 * @param[in]     func          Pointer to function to call
 *
 * @param[in]     arg           Argument to pass as second argument in
 *                              calls to 'func'
 *
 * @param[in,out] vyspp         Pointer to a pointer to an internal state
 *                              used by this function. At initial call
 *                              *yspp should be NULL. When done *yspp
 *                              will be NULL.
 *
 * @param[in]     reds          Reductions available to execute before yielding.
 *
 * @returns                     The unconsumed reductions when all monitors
 *                              have been processed, and zero when more work
 *                              is needed.
 *
 */
int erts_monitor_tree_foreach_delete_yielding(ErtsMonitor **root,
                                              ErtsMonitorFunc func,
                                              void *arg,
                                              void **vyspp,
                                              Sint reds);

/*
 * --- Monitor list operations --
 */

/**
 *
 * @brief Insert a monitor in a monitor list
 *
 * When the function is called it is assumed that:
 * - 'mon' monitor is not part of any list or tree
 * If the above is not true, bad things will happen.
 *
 * @param[in,out] list          Pointer to pointer to monitor list
 *
 * @param[in]     mon           Monitor to insert
 *
 */
ERTS_GLB_INLINE void erts_monitor_list_insert(ErtsMonitor **list, ErtsMonitor *mon);

/**
 *
 * @brief Delete a monitor from a monitor list
 *
 * When the function is called it is assumed that:
 * - 'mon' monitor is part of the list
 * If the above is not true, bad things will happen.
 *
 * @param[in,out] list          Pointer to pointer to monitor list
 *
 * @param[in]     mon           Monitor to remove from the list
 *
 */
ERTS_GLB_INLINE void erts_monitor_list_delete(ErtsMonitor **list, ErtsMonitor *mon);

/**
 *
 * @brief Get a pointer to first monitor in a monitor list
 *
 * The monitor will still remain in the list after the return
 *
 * @param[in] list              Pointer to monitor list
 *
 * @returns                     Pointer to first monitor in list if
 *                              list is not empty. If list is empty
 *                              NULL is returned.
 *
 */
ERTS_GLB_INLINE ErtsMonitor *erts_monitor_list_first(ErtsMonitor *list);

/**
 *
 * @brief Get a pointer to last monitor in a monitor list
 *
 * The monitor will still remain in the list after the return
 *
 * @param[in] list              Pointer to monitor list
 *
 * @returns                     Pointer to last monitor in list if
 *                              list is not empty. If list is empty
 *                              NULL is returned.
 *
 */
ERTS_GLB_INLINE ErtsMonitor *erts_monitor_list_last(ErtsMonitor *list);

/**
 *
 * @brief Call a function for each monitor in a monitor list
 *
 * The function 'func' will be called with a pointer to a monitor
 * as first argument and 'arg' as second argument for each monitor
 * in the tree referred to by 'list'.
 *
 * @param[in]     list          Pointer to root of monitor list
 *
 * @param[in]     func          Pointer to function to call
 *
 * @param[in]     arg           Argument to pass as second argument in
 *                              calls to 'func'
 *
 */
void erts_monitor_list_foreach(ErtsMonitor *list,
                               ErtsMonitorFunc func,
                               void *arg);

/**
 *
 * @brief Call a function for each monitor in a monitor list. Yield
 *        if lots of monitors exist.
 *
 * The function 'func' will be called with a pointer to a monitor
 * as first argument and 'arg' as second argument for each monitor
 * in the tree referred to by 'root'. It should return the number of
 * reductions the operator took to perform.
 *
 * It is assumed that:
 * - *yspp equals NULL on first call
 * - this function is repetedly called with *yspp set
 *   as set when previous call returned until a non-zero
 *   value is returned.
 * - no modifications are made on the tree between first call
 *   and the call that returns a non-zero value
 * If the above are not true, bad things will happen.
 *
 * @param[in]     list          Pointer to monitor list
 *
 * @param[in]     func          Pointer to function to call
 *
 * @param[in]     arg           Argument to pass as second argument in
 *                              calls to 'func'
 *
 * @param[in,out] vyspp         Pointer to a pointer to an internal state
 *                              used by this function. At initial call
 *                              *yspp should be NULL. When done *yspp
 *                              will be NULL.
 *
 * @param[in]     reds          Reductions available to execute before yielding.
 *
 * @returns                     The unconsumed reductions when all monitors
 *                              have been processed, and zero when more work
 *                              is needed.
 *
 */
int erts_monitor_list_foreach_yielding(ErtsMonitor *list,
                                       ErtsMonitorFunc func,
                                       void *arg,
                                       void **vyspp,
                                       Sint reds);

/**
 *
 * @brief Delete all monitors from a monitor list and call a function for
 *        each monitor
 *
 * The function 'func' will be called with a pointer to a monitor
 * as first argument and 'arg' as second argument for each monitor
 * in the tree referred to by 'root'.
 *
 * @param[in,out] list          Pointer to pointer to monitor list
 *
 * @param[in]     func          Pointer to function to call
 *
 * @param[in]     arg           Argument to pass as second argument in
 *                              calls to 'func'
 *
 */
void erts_monitor_list_foreach_delete(ErtsMonitor **list,
                                      ErtsMonitorFunc func,
                                      void *arg);

/**
 *
 * @brief Delete all monitors from a monitor list and call a function for
 *        each monitor
 *
 * The function 'func' will be called with a pointer to a monitor
 * as first argument and 'arg' as second argument for each monitor
 * in the tree referred to by 'root'. It should return the number of
 * reductions the operator took to perform.
 *
 * It is assumed that:
 * - *yspp equals NULL on first call
 * - this function is repetededly called with *yspp set
 *   as set when previous call returned until a non-zero
 *   value is returned.
 * - no modifications are made on the tree between first
 *   and the call that returns a non-zero value
 * If the above are not true, bad things will happen.
 *
 * @param[in,out] list          Pointer to pointer to monitor list
 *
 * @param[in]     func          Pointer to function to call
 *
 * @param[in]     arg           Argument to pass as second argument in
 *                              calls to 'func'
 *
 * @param[in,out] vyspp         Pointer to a pointer to an internal state
 *                              used by this function. At initial call
 *                              *yspp should be NULL. When done *yspp
 *                              will be NULL.
 *
 * @param[in]     reds          Reductions available to execute before yielding.
 *
 * @returns                     The unconsumed reductions when all monitors
 *                              have been processed, and zero when more work
 *                              is needed.
 *
 */
int erts_monitor_list_foreach_delete_yielding(ErtsMonitor **list,
                                              ErtsMonitorFunc func,
                                              void *arg,
                                              void **vyspp,
                                              Sint reds);

/*
 * --- Misc monitor operations ---
 */

/**
 *
 * @brief Create a monitor
 *
 * Can create all types of monitors
 *
 * When the function is called it is assumed that:
 * - 'ref' is an internal ordinary reference if type is ERTS_MON_TYPE_PROC,
 *   ERTS_MON_TYPE_PORT, ERTS_MON_TYPE_TIME_OFFSET, or ERTS_MON_TYPE_RESOURCE
 * - 'ref' is NIL if type is ERTS_MON_TYPE_NODE, ERTS_MON_TYPE_NODES, or
 *   ERTS_MON_TYPE_SUSPEND
 * - 'ref' is and ordinary internal reference or an external reference if
 *   type is ERTS_MON_TYPE_DIST_PROC
 * - 'name' is an atom or NIL if type is ERTS_MON_TYPE_PROC,
 *   ERTS_MON_TYPE_PORT, or ERTS_MON_TYPE_DIST_PROC
 * - 'name is NIL if type is ERTS_MON_TYPE_TIME_OFFSET, ERTS_MON_TYPE_RESOURCE,
 *   ERTS_MON_TYPE_NODE, ERTS_MON_TYPE_NODES, or ERTS_MON_TYPE_SUSPEND
 * If the above is not true, bad things will happen.
 *
 * @param[in]     type          ERTS_MON_TYPE_PROC, ERTS_MON_TYPE_PORT,
 *                              ERTS_MON_TYPE_TIME_OFFSET, ERTS_MON_TYPE_DIST_PROC,
 *                              ERTS_MON_TYPE_RESOURCE, ERTS_MON_TYPE_NODE,
 *                              ERTS_MON_TYPE_NODES, or ERTS_MON_TYPE_SUSPEND
 *
 * @param[in]     ref           A reference or NIL depending on type
 *
 * @param[in]     origin        The key of the origin
 *
 * @param[in]     target        The key of the target
 *
 * @param[in]     name          An atom (the name) or NIL depending on type
 *
 * @returns                     A pointer to monitor data structure
 *
 */
ErtsMonitorData *erts_monitor_create(Uint16 type, Eterm ref, Eterm origin,
                                     Eterm target, Eterm name);

/**
 *
 * @brief Get pointer to monitor data structure
 *
 * @param[in]    mon            Pointer to monitor
 *
 * @returns                     Pointer to monitor data structure
 *
 */
ERTS_GLB_INLINE ErtsMonitorData *erts_monitor_to_data(ErtsMonitor *mon);

/**
 *
 * @brief Check if monitor is a target monitor
 *
 * @param[in]    mon            Pointer to monitor to check
 *
 * @returns                     A non-zero value if target monitor;
 *                              otherwise zero
 *
 */
ERTS_GLB_INLINE int erts_monitor_is_target(ErtsMonitor *mon);

/**
 *
 * @brief Check if monitor is an origin monitor
 *
 * @param[in]    mon            Pointer to monitor to check
 *
 * @returns                     A non-zero value if origin monitor;
 *                              otherwise zero
 *
 */
ERTS_GLB_INLINE int erts_monitor_is_origin(ErtsMonitor *mon);

/**
 *
 * @brief Check if monitor is in tree or list
 *
 * @param[in]    mon            Pointer to monitor to check
 *
 * @returns                     A non-zero value if in tree or list;
 *                              otherwise zero
 *
 */
ERTS_GLB_INLINE int erts_monitor_is_in_table(ErtsMonitor *mon);

/**
 *
 * @brief Release monitor
 *
 * When both the origin and the target part of the monitor have
 * been released the monitor structure will be deallocated.
 *
 * When the function is called it is assumed that:
 * - 'mon' monitor is not part of any list or tree
 * - 'mon' is not referred to by any other structures
 * If the above are not true, bad things will happen.
 *
 * @param[in]    mon            Pointer to monitor
 *
 */
ERTS_GLB_INLINE void erts_monitor_release(ErtsMonitor *mon);

/**
 *
 * @brief Release both target and origin monitor structures simultaneously
 *
 * Release both the origin and target parts of the monitor
 * simultaneously and deallocate the structure.
 *
 * When the function is called it is assumed that:
 * - Neither the origin part nor the target part of the monitor
 *   are not part of any list or tree
 * - Neither the origin part nor the target part of the monitor
 *   are referred to by any other structures
 * If the above are not true, bad things will happen.
 *
 * @param[in]    mdp            Pointer to monitor data structure
 *
 */
ERTS_GLB_INLINE void erts_monitor_release_both(ErtsMonitorData *mdp);

/**
 *
 * @brief Insert monitor in dist monitor tree or list
 *
 * When the function is called it is assumed that:
 * - 'mon' monitor is not part of any list or tree
 * If the above is not true, bad things will happen.
 *
 * @param[in]    mon            Pointer to monitor
 *
 * @param[in]    dist           Pointer to dist structure
 *
 * @returns                     A non-zero value if inserted;
 *                              otherwise, zero. The monitor
 *                              is not inserted if the dist
 *                              structure has been set in a
 *                              dead state.
 *
 */
ERTS_GLB_INLINE int erts_monitor_dist_insert(ErtsMonitor *mon, ErtsMonLnkDist *dist);

/**
 *
 * @brief Delete monitor from dist monitor tree or list
 *
 * When the function is called it is assumed that:
 * - 'mon' monitor earler has been inserted into 'dist'
 * If the above is not true, bad things will happen.
 *
 * @param[in]    mon            Pointer to monitor
 *
 * @param[in]    dist           Pointer to dist structure
 *
 * @returns                     A non-zero value if deleted;
 *                              otherwise, zero. The monitor
 *                              is not deleted if the dist
 *                              structure has been set in a
 *                              dead state or if it has already
 *                              been deleted.
 *
 */
ERTS_GLB_INLINE int erts_monitor_dist_delete(ErtsMonitor *mon);

/**
 *
 * @brief Set dead dist structure on monitor
 *
 * @param[in]    mon            Pointer to monitor
 *
 * @param[in]    nodename       Name of remote node
 *
 */
void
erts_monitor_set_dead_dist(ErtsMonitor *mon, Eterm nodename);

/**
 *
 * @brief Get charged size of monitor
 *
 * If the other side of the monitor has been released, the
 * whole size of the monitor data structure is returned; otherwise,
 * half of the size is returned.
 *
 * When the function is called it is assumed that:
 * - 'mon' has not been released
 * If the above is not true, bad things will happen.
 *
 * @param[in]    mon            Pointer to monitor
 *
 * @returns                     Charged size in bytes
 *
 */
Uint erts_monitor_size(ErtsMonitor *mon);


/* internal function... */
void erts_monitor_destroy__(ErtsMonitorData *mdp);

/* implementations for globally inlined monitor functions... */
#if ERTS_GLB_INLINE_INCL_FUNC_DEF

ERTS_GLB_INLINE int
erts_monitor_is_target(ErtsMonitor *mon)
{
    return !!(mon->flags & ERTS_ML_FLG_TARGET);
}

ERTS_GLB_INLINE int
erts_monitor_is_origin(ErtsMonitor *mon)
{
    return !(mon->flags & ERTS_ML_FLG_TARGET);
}

ERTS_GLB_INLINE int
erts_monitor_is_in_table(ErtsMonitor *mon)
{
    return !!(mon->flags & ERTS_ML_FLG_IN_TABLE);
}

ERTS_GLB_INLINE void
erts_monitor_list_insert(ErtsMonitor **list, ErtsMonitor *mon)
{
    erts_ml_dl_list_insert__((ErtsMonLnkNode **) list, (ErtsMonLnkNode *) mon);
}

ERTS_GLB_INLINE void
erts_monitor_list_delete(ErtsMonitor **list, ErtsMonitor *mon)
{
    erts_ml_dl_list_delete__((ErtsMonLnkNode **) list, (ErtsMonLnkNode *) mon);
}

ERTS_GLB_INLINE ErtsMonitor *
erts_monitor_list_first(ErtsMonitor *list)
{
    return (ErtsMonitor *) erts_ml_dl_list_first__((ErtsMonLnkNode *) list);
}

ERTS_GLB_INLINE ErtsMonitor *
erts_monitor_list_last(ErtsMonitor *list)
{
    return (ErtsMonitor *) erts_ml_dl_list_last__((ErtsMonLnkNode *) list);
}

#ifdef ERTS_ML_DEBUG
extern size_t erts_monitor_origin_offset;
extern size_t erts_monitor_origin_key_offset;
extern size_t erts_monitor_target_offset;
extern size_t erts_monitor_target_key_offset;
extern size_t erts_monitor_node_key_offset;
#endif

ERTS_GLB_INLINE ErtsMonitorData *
erts_monitor_to_data(ErtsMonitor *mon)
{
    ErtsMonitorData *mdp = erts_ml_node_to_main_struct__((ErtsMonLnkNode *) mon);

#ifdef ERTS_ML_DEBUG
    ERTS_ML_ASSERT(!(mdp->origin.flags & ERTS_ML_FLG_TARGET));
    ERTS_ML_ASSERT(erts_monitor_origin_offset == (size_t) mdp->origin.offset);
    ERTS_ML_ASSERT(!!(mdp->target.flags & ERTS_ML_FLG_TARGET));
    ERTS_ML_ASSERT(erts_monitor_target_offset == (size_t) mdp->target.offset);
    if (mon->type == ERTS_MON_TYPE_NODE || mon->type == ERTS_MON_TYPE_NODES
        || mon->type == ERTS_MON_TYPE_SUSPEND) {
        ERTS_ML_ASSERT(erts_monitor_node_key_offset == (size_t) mdp->origin.key_offset);
        ERTS_ML_ASSERT(erts_monitor_node_key_offset == (size_t) mdp->target.key_offset);
    }
    else {
        ERTS_ML_ASSERT(erts_monitor_origin_key_offset == (size_t) mdp->origin.key_offset);
        ERTS_ML_ASSERT(erts_monitor_target_key_offset == (size_t) mdp->target.key_offset);
    }
#endif

    return mdp;
}

ERTS_GLB_INLINE void
erts_monitor_release(ErtsMonitor *mon)
{
    ErtsMonitorData *mdp = erts_monitor_to_data(mon);
    ERTS_ML_ASSERT(erts_atomic32_read_nob(&mdp->refc) > 0);

    if (erts_atomic32_dec_read_mb(&mdp->refc) == 0) {
        ERTS_ML_ASSERT(!(mdp->origin.flags & ERTS_ML_FLG_IN_TABLE));
        ERTS_ML_ASSERT(!(mdp->target.flags & ERTS_ML_FLG_IN_TABLE));

        erts_monitor_destroy__(mdp);
    }
}

ERTS_GLB_INLINE void
erts_monitor_release_both(ErtsMonitorData *mdp)
{
    ERTS_ML_ASSERT((mdp->origin.flags & ERTS_ML_FLGS_SAME)
                   == (mdp->target.flags & ERTS_ML_FLGS_SAME));
    ERTS_ML_ASSERT(erts_atomic32_read_nob(&mdp->refc) >= 2);

    if (erts_atomic32_add_read_mb(&mdp->refc, (erts_aint32_t) -2) == 0) {
        ERTS_ML_ASSERT(!(mdp->origin.flags & ERTS_ML_FLG_IN_TABLE));
        ERTS_ML_ASSERT(!(mdp->target.flags & ERTS_ML_FLG_IN_TABLE));

        erts_monitor_destroy__(mdp);
    }
}

ERTS_GLB_INLINE int
erts_monitor_dist_insert(ErtsMonitor *mon, ErtsMonLnkDist *dist)
{
    ErtsMonitorDataExtended *mdep;
    int insert;

    ERTS_ML_ASSERT(mon->flags & ERTS_ML_FLG_EXTENDED);
    ERTS_ML_ASSERT(mon->type == ERTS_MON_TYPE_DIST_PROC
                   || mon->type == ERTS_MON_TYPE_NODE);

    mdep = (ErtsMonitorDataExtended *) erts_monitor_to_data(mon);

    ERTS_ML_ASSERT(!mdep->dist);
    ERTS_ML_ASSERT(dist);

    erts_mtx_lock(&dist->mtx);

    insert = dist->alive;
    if (insert) {
        mdep->dist = dist;
        erts_mon_link_dist_inc_refc(dist);

        if ((mon->flags & (ERTS_ML_FLG_NAME
                           | ERTS_ML_FLG_TARGET)) == ERTS_ML_FLG_NAME)
            erts_monitor_tree_insert(&dist->orig_name_monitors, mon);
        else
            erts_monitor_list_insert(&dist->monitors, mon);
    }

    erts_mtx_unlock(&dist->mtx);

    return insert;
}

ERTS_GLB_INLINE int
erts_monitor_dist_delete(ErtsMonitor *mon)
{
    ErtsMonitorDataExtended *mdep;
    ErtsMonLnkDist *dist;
    Uint16 flags;
    int delete;

    ERTS_ML_ASSERT(mon->flags & ERTS_ML_FLG_EXTENDED);
    ERTS_ML_ASSERT(mon->type == ERTS_MON_TYPE_DIST_PROC
                   || mon->type == ERTS_MON_TYPE_NODE);

    mdep = (ErtsMonitorDataExtended *) erts_monitor_to_data(mon);
    dist = mdep->dist;
    ERTS_ML_ASSERT(dist);

    erts_mtx_lock(&dist->mtx);

    flags = mon->flags;
    delete = !!dist->alive & !!(flags & ERTS_ML_FLG_IN_TABLE);
    if (delete) {
        if ((flags & (ERTS_ML_FLG_NAME
                      | ERTS_ML_FLG_TARGET)) == ERTS_ML_FLG_NAME)
            erts_monitor_tree_delete(&dist->orig_name_monitors, mon);
        else
            erts_monitor_list_delete(&dist->monitors, mon);
    }

    erts_mtx_unlock(&dist->mtx);

    return delete;
}


#endif /* ERTS_GLB_INLINE_INCL_FUNC_DEF */

/* suspend monitors... */
ErtsMonitorSuspend *erts_monitor_suspend_create(Eterm pid);
ErtsMonitorSuspend *erts_monitor_suspend_tree_lookup_create(ErtsMonitor **root,
                                                            int *created,
                                                            Eterm pid);
void erts_monitor_suspend_destroy(ErtsMonitorSuspend *msp);

ERTS_GLB_INLINE ErtsMonitorSuspend *erts_monitor_suspend(ErtsMonitor *mon);

#if ERTS_GLB_INLINE_INCL_FUNC_DEF

ERTS_GLB_INLINE ErtsMonitorSuspend *erts_monitor_suspend(ErtsMonitor *mon)
{
    ERTS_ML_ASSERT(!mon || mon->type == ERTS_MON_TYPE_SUSPEND);
    return (ErtsMonitorSuspend *) mon;
}

#endif

void
erts_debug_monitor_tree_destroying_foreach(ErtsMonitor *root,
                                           ErtsMonitorFunc func,
                                           void *arg,
                                           void *vysp);
void
erts_debug_monitor_list_destroying_foreach(ErtsMonitor *list,
                                           ErtsMonitorFunc func,
                                           void *arg,
                                           void *vysp);

/* * * * * * * * * * * * * * * * * * * * * * * * * * * * * * * * * * * * * * *\
 * Link Operations                                                           *
\*                                                                           */

typedef struct ErtsMonLnkNode__ ErtsLink;

typedef int (*ErtsLinkFunc)(ErtsLink *, void *, Sint);

typedef struct {
    ErtsLink a;
    ErtsLink b;
    erts_atomic32_t refc;
} ErtsLinkData;

typedef struct {
    ErtsLinkData ld;
    struct erl_off_heap_header *ohhp;
    ErtsMonLnkDist *dist;
    Eterm heap[1]; /* heap start... */
} ErtsLinkDataExtended;

/*
 * --- Link tree operations ---
 */

/**
 *
 * @brief Lookup a link in a link tree
 *
 *
 * @param[in]     root          Pointer to root of link tree
 *
 * @param[in]     key           Key of link to lookup
 *
 * @returns                     Pointer to a link with the
 *                              key 'key', or NULL if no such
 *                              link was found
 *
 */
ErtsLink *erts_link_tree_lookup(ErtsLink *root, Eterm item);

/**
 *
 * @brief Lookup or insert a link in a link tree
 *
 * When the function is called it is assumed that:
 * - 'lnk' link is not part of any tree or list
 * If the above is not true, bad things will happen.
 *
 * @param[in,out] root          Pointer to pointer to root of link tree
 *
 * @param[in]     lnk           Link to insert if no link
 *                              with the same key already exists
 *
 * @returns                     Pointer to a link with the
 *                              key 'key'. If no link with the key
 *                              'key' was found and 'lnk' was inserted
 *                              'lnk' is returned.
 *
 */
ErtsLink *erts_link_tree_lookup_insert(ErtsLink **root, ErtsLink *lnk);

/**
 *
 * @brief Lookup or create a link in a link tree.
 *
 * Looks up a link with the key 'other' in the link tree. If it is not
 * found, creates and insert a link with the key 'other'.
 *
 * @param[in,out] root          Pointer to pointer to root of link tree
 *
 * @param[out]    created       Pointer to integer. The integer is set to
 *                              a non-zero value if no link with key
 *                              'other' was found, and a new link
 *                              was created. If a link was found, it
 *                              is set to zero.
 *
 * @param[in]     type          Type of link
 *
 * @param[in]     this          Id of this entity
 *
 * @param[in]     other         Id of other entity
 *
 */
ErtsLink *erts_link_tree_lookup_create(ErtsLink **root, int *created,
                                       Uint16 type, Eterm this, Eterm other);

/**
 *
 * @brief Insert a link in a link tree
 *
 * When the function is called it is assumed that:
 * - no links with the same key that 'lnk' exist in the tree
 * - 'lnk' is not part of any list of tree
 * If the above are not true, bad things will happen.
 *
 * @param[in,out] root          Pointer to pointer to root of link tree
 *
 * @param[in]     lnk           Link to insert.
 *
 */
void erts_link_tree_insert(ErtsLink **root, ErtsLink *lnk);

/**
 *
 * @brief Replace a link in a link tree
 *
 * When the function is called it is assumed that:
 * - 'old' link and 'new' link have exactly the same key
 * - 'old' link is part of the tree
 * - 'new' link is not part of any tree or list
 * If the above are not true, bad things will happen.
 *
 * @param[in,out] root          Pointer to pointer to root of link tree
 *
 * @param[in]     old           Link to remove from the tree
 *
 * @param[in]     new           Link to insert into the tree
 *
 */
void erts_link_tree_replace(ErtsLink **root, ErtsLink *old, ErtsLink *new);

/**
 *
 * @brief Replace a link in a link tree if key already exist based on adress
 *
 * Inserts the link 'lnk' in the tree if no link with the same key
 * already exists in tree. If a link with the same key exists in
 * the tree and 'lnk' has a lower address than the link in the
 * tree, the existing link in the tree is replaced by 'lnk'.
 *
 * When the function is called it is assumed that:
 * - 'lnk' link is not part of any tree or list
 * If the above are not true, bad things will happen.
 *
 * @param[in,out] root          Pointer to pointer to root of link tree
 *
 * @param[in]     lnk           Link to insert into the tree
 *
 * @returns                     A pointer to the link that is not part
 *                              of the tree after this operation.
 *
 */
ERTS_GLB_INLINE ErtsLink *erts_link_tree_insert_addr_replace(ErtsLink **root,
                                                             ErtsLink *lnk);

/**
 *
 * @brief Delete a link from a link tree
 *
 * When the function is called it is assumed that:
 * - 'lnk' link is part of the tree
 * If the above is not true, bad things will happen.
 *
 * @param[in,out] root          Pointer to pointer to root of link tree
 *
 * @param[in]     lnk           Link to remove from the tree
 *
 */
void erts_link_tree_delete(ErtsLink **root, ErtsLink *lnk);

/**
 *
 * @brief Delete a link from a link tree based on key
 *
 * If link 'lnk' is in the tree, 'lnk' is deleted from the tree.
 * If link 'lnk' is not in the tree, another link with the same
 * key as 'lnk' is deleted from the tree if such a link exist.
 *
 * When the function is called it is assumed that:
 * - if 'lnk' link is part of a tree or list, it is part of this tree
 * If the above is not true, bad things will happen.
 *
 * @param[in,out] root          Pointer to pointer to root of link tree
 *
 * @param[in]     lnk           Link to remove from the tree
 *
 * @returns                     A pointer to the link that was deleted
 *                              from the tree, or NULL in case no link
 *                              was deleted from the tree
 *
 */
ERTS_GLB_INLINE ErtsLink *erts_link_tree_key_delete(ErtsLink **root, ErtsLink *lnk);

/**
 *
 * @brief Call a function for each link in a link tree
 *
 * The function 'func' will be called with a pointer to a link
 * as first argument and 'arg' as second argument for each link
 * in the tree referred to by 'root'.
 *
 * @param[in]     root          Pointer to root of link tree
 *
 * @param[in]     func          Pointer to function to call
 *
 * @param[in]     arg           Argument to pass as second argument in
 *                              calls to 'func'
 *
 */
void erts_link_tree_foreach(ErtsLink *root,
                            ErtsLinkFunc,
                            void *arg);

/**
 *
 * @brief Call a function for each link in a link tree. Yield if lots
 *        of links exist.
 *
 * The function 'func' will be called with a pointer to a link
 * as first argument and 'arg' as second argument for each link
 * in the tree referred to by 'root'. It should return the number of
 * reductions the operator took to perform.
 *
 * It is assumed that:
 * - *yspp equals NULL on first call
 * - this function is repetedly called with *yspp set
 *   as set when previous call returned until a non-zero
 *   value is returned.
 * - no modifications are made on the tree between first call
 *   and the call that returns a non-zero value
 * If the above are not true, bad things will happen.
 *
 * @param[in]     root          Pointer to root of link tree
 *
 * @param[in]     func          Pointer to function to call
 *
 * @param[in]     arg           Argument to pass as second argument in
 *                              calls to 'func'
 *
 * @param[in,out] vyspp         Pointer to a pointer to an internal state
 *                              used by this function. At initial call
 *                              *yspp should be NULL. When done *yspp
 *                              will be NULL.
 *
 * @param[in]     reds          Reductions available to execute before yielding.
 *
 * @returns                     The unconsumed reductions when all links
 *                              have been processed, and zero when more work
 *                              is needed.
 *
 */
int erts_link_tree_foreach_yielding(ErtsLink *root,
                                    ErtsLinkFunc func,
                                    void *arg,
                                    void **vyspp,
                                    Sint reds);

/**
 *
 * @brief Delete all links from a link tree and call a function for
 *        each link
 *
 * The function 'func' will be called with a pointer to a link
 * as first argument and 'arg' as second argument for each link
 * in the tree referred to by 'root'.
 *
 * @param[in,out] root          Pointer to pointer to root of link tree
 *
 * @param[in]     func          Pointer to function to call
 *
 * @param[in]     arg           Argument to pass as second argument in
 *                              calls to 'func'
 *
 */
void erts_link_tree_foreach_delete(ErtsLink **root,
                                   ErtsLinkFunc func,
                                   void *arg);

/**
 *
 * @brief Delete all links from a link tree and call a function for
 *        each link
 *
 * The function 'func' will be called with a pointer to a link
 * as first argument and 'arg' as second argument for each link
 * in the tree referred to by 'root'. It should return the number of
 * reductions the operator took to perform.
 *
 * It is assumed that:
 * - *yspp equals NULL on first call
 * - this function is repetededly called with *yspp set
 *   as set when previous call returned until a non-zero
 *   value is returned.
 * - no modifications are made on the tree between first call
 *   and the call that returns a non-zero value
 * If the above are not true, bad things will happen.
 *
 * @param[in,out] root          Pointer to pointer to root of link tree
 *
 * @param[in]     func          Pointer to function to call
 *
 * @param[in]     arg           Argument to pass as second argument in
 *                              calls to 'func'
 *
 * @param[in,out] vyspp         Pointer to a pointer to an internal state
 *                              used by this function. At initial call
 *                              *yspp should be NULL. When done *yspp
 *                              will be NULL.
 *
 * @param[in]     reds          Reductions available to execute before yielding.
 *
 * @returns                     The unconsumed reductions when all links
 *                              have been processed, and zero when more work
 *                              is needed.
 *
 */
int erts_link_tree_foreach_delete_yielding(ErtsLink **root,
                                           ErtsLinkFunc func,
                                           void *arg,
                                           void **vyspp,
                                           Sint reds);

/* 
 * --- Link list operations ---
 */

/**
 *
 * @brief Insert a link in a link list
 *
 * When the function is called it is assumed that:
 * - 'lnk' link is not part of any list or tree
 * If the above is not true, bad things will happen.
 *
 * @param[in,out] list          Pointer to pointer to link list
 *
 * @param[in]     lnk           Link to insert
 *
 */
ERTS_GLB_INLINE void erts_link_list_insert(ErtsLink **list, ErtsLink *lnk);

/**
 *
 * @brief Delete a link from a link list
 *
 * When the function is called it is assumed that:
 * - 'lnk' link is part of the list
 * If the above is not true, bad things will happen.
 *
 * @param[in,out] list          Pointer to pointer to link list
 *
 * @param[in]     lnk           Link to remove from the list
 *
 */
ERTS_GLB_INLINE void erts_link_list_delete(ErtsLink **list, ErtsLink *lnk);

/**
 *
 * @brief Get a pointer to first link in a link list
 *
 * The link will still remain in the list after the return
 *
 * @param[in] list              Pointer to link list
 *
 * @returns                     Pointer to first link in list if
 *                              list is not empty. If list is empty
 *                              NULL is returned.
 *
 */
ERTS_GLB_INLINE ErtsLink *erts_link_list_first(ErtsLink *list);

/**
 *
 * @brief Get a pointer to last link in a link list
 *
 * The link will still remain in the list after the return
 *
 * @param[in] list              Pointer to link list
 *
 * @returns                     Pointer to last link in list if
 *                              list is not empty. If list is empty
 *                              NULL is returned.
 *
 */
ERTS_GLB_INLINE ErtsLink *erts_link_list_last(ErtsLink *list);

/**
 *
 * @brief Call a function for each link in a link list
 *
 * The function 'func' will be called with a pointer to a link
 * as first argument and 'arg' as second argument for each link
 * in the tree referred to by 'list'.
 *
 * @param[in]     list          Pointer to root of link list
 *
 * @param[in]     func          Pointer to function to call
 *
 * @param[in]     arg           Argument to pass as second argument in
 *                              calls to 'func'
 *
 */
void erts_link_list_foreach(ErtsLink *list,
                            ErtsLinkFunc func,
                            void *arg);

/**
 *
 * @brief Call a function for each link in a link list. Yield
 *        if lots of links exist.
 *
 * The function 'func' will be called with a pointer to a link
 * as first argument and 'arg' as second argument for each link
 * in the tree referred to by 'root'. It should return the number of
 * reductions the operator took to perform.
 *
 * It is assumed that:
 * - *yspp equals NULL on first call
 * - this function is repetedly called with *yspp set
 *   as set when previous call returned until a non-zero
 *   value is returned.
 * - no modifications are made on the tree between first call
 *   and the call that returns a non-zero value
 * If the above are not true, bad things will happen.
 *
 * @param[in]     list          Pointer to link list
 *
 * @param[in]     func          Pointer to function to call
 *
 * @param[in]     arg           Argument to pass as second argument in
 *                              calls to 'func'
 *
 * @param[in,out] vyspp         Pointer to a pointer to an internal state
 *                              used by this function. At initial call
 *                              *yspp should be NULL. When done *yspp
 *                              will be NULL.
 *
 * @param[in]     reds          Reductions available to execute before yielding.
 *
 * @returns                     The unconsumed reductions when all links
 *                              have been processed, and zero when more work
 *                              is needed.
 *
 */
int erts_link_list_foreach_yielding(ErtsLink *list,
                                    ErtsLinkFunc func,
                                    void *arg,
                                    void **vyspp,
                                    Sint reds);

/**
 *
 * @brief Delete all links from a link list and call a function for
 *        each link
 *
 * The function 'func' will be called with a pointer to a link
 * as first argument and 'arg' as second argument for each link
 * in the tree referred to by 'root'.
 *
 * @param[in,out] list          Pointer to pointer to link list
 *
 * @param[in]     func          Pointer to function to call
 *
 * @param[in]     arg           Argument to pass as second argument in
 *                              calls to 'func'
 *
 */
void erts_link_list_foreach_delete(ErtsLink **list,
                                   ErtsLinkFunc func,
                                   void *arg);

/**
 *
 * @brief Delete all links from a link list and call a function for
 *        each link
 *
 * The function 'func' will be called with a pointer to a link
 * as first argument and 'arg' as second argument for each link
 * in the tree referred to by 'root'. It should return the number of
 * reductions the operator took to perform.
 *
 * It is assumed that:
 * - *yspp equals NULL on first call
 * - this function is repetededly called with *yspp set
 *   as set when previous call returned until a non-zero
 *   value is returned.
 * - no modifications are made on the tree between first
 *   and the call that returns a non-zero value
 * If the above are not true, bad things will happen.
 *
 * @param[in,out] list          Pointer to pointer to link list
 *
 * @param[in]     func          Pointer to function to call
 *
 * @param[in]     arg           Argument to pass as second argument in
 *                              calls to 'func'
 *
 * @param[in,out] vyspp         Pointer to a pointer to an internal state
 *                              used by this function. At initial call
 *                              *yspp should be NULL. When done *yspp
 *                              will be NULL.
 *
 * @param[in]     reds          Reductions available to execute before yielding.
 *
 * @returns                     The unconsumed reductions when all links
 *                              have been processed, and zero when more work
 *                              is needed.
 *
 */
int erts_link_list_foreach_delete_yielding(ErtsLink **list,
                                           ErtsLinkFunc func,
                                           void *arg,
                                           void **vyspp,
                                           Sint reds);

/*
 * --- Misc link operations ---
 */

/**
 *
 * @brief Create a link
 *
 * Can create all types of links
 *
 * When the function is called it is assumed that:
 * - 'ref' is an internal ordinary reference if type is ERTS_MON_TYPE_PROC,
 *   ERTS_MON_TYPE_PORT, ERTS_MON_TYPE_TIME_OFFSET, or ERTS_MON_TYPE_RESOURCE
 * - 'ref' is NIL if type is ERTS_MON_TYPE_NODE or ERTS_MON_TYPE_NODES
 * - 'ref' is and ordinary internal reference or an external reference if
 *   type is ERTS_MON_TYPE_DIST_PROC
 * - 'name' is an atom or NIL if type is ERTS_MON_TYPE_PROC,
 *   ERTS_MON_TYPE_PORT, or ERTS_MON_TYPE_DIST_PROC
 * - 'name is NIL if type is ERTS_MON_TYPE_TIME_OFFSET, ERTS_MON_TYPE_RESOURCE,
 *   ERTS_MON_TYPE_NODE, or ERTS_MON_TYPE_NODES
 * If the above is not true, bad things will happen.
 *
 * @param[in]     type          ERTS_MON_TYPE_PROC, ERTS_MON_TYPE_PORT,
 *                              ERTS_MON_TYPE_TIME_OFFSET, ERTS_MON_TYPE_DIST_PROC,
 *                              ERTS_MON_TYPE_RESOURCE, ERTS_MON_TYPE_NODE,
 *                              or ERTS_MON_TYPE_NODES
 *
 * @param[in]     a             The key of entity a. Link structure a will
 *                              have field other.item set to 'b'.
 *
 * @param[in]     b             The key of entity b. Link structure b will
 *                              have field other.item set to 'a'.
 *
 */
ErtsLinkData *erts_link_create(Uint16 type, Eterm a, Eterm b);

/**
 *
 * @brief Get pointer to link data structure
 *
 * @param[in]    lnk            Pointer to link
 *
 * @returns                     Pointer to link data structure
 *
 */
ERTS_GLB_INLINE ErtsLinkData *erts_link_to_data(ErtsLink *lnk);

/**
 *
 * @brief Get pointer to the other link structure part of the link
 *
 * @param[in]    lnk            Pointer to link
 *
 * @param[out]   ldpp           Pointer to pointer to link data structure,
 *                              if a non-NULL value is passed in the call
 *
 * @returns                     Pointer to other link
 *
 */
ERTS_GLB_INLINE ErtsLink *erts_link_to_other(ErtsLink *lnk, ErtsLinkData **ldpp);

/**
 *
 * @brief Check if link is in tree or list
 *
 * @param[in]    lnk            Pointer to lnk to check
 *
 * @returns                     A non-zero value if in tree or list;
 *                              otherwise zero
 *
 */
ERTS_GLB_INLINE int erts_link_is_in_table(ErtsLink *lnk);

/**
 *
 * @brief Release link
 *
 * When both link halves part of the link have been released the link
 * structure will be deallocated.
 *
 * When the function is called it is assumed that:
 * - 'lnk' link is not part of any list or tree
 * - 'lnk' is not referred to by any other structures
 * If the above are not true, bad things will happen.
 *
 * @param[in]    lnk            Pointer to link
 *
 */
ERTS_GLB_INLINE void erts_link_release(ErtsLink *lnk);

/**
 *
 * @brief Release both link halves of a link simultaneously
 *
 * Release both halves of a link simultaneously and deallocate
 * the structure.
 *
 * When the function is called it is assumed that:
 * - Neither of the parts of the link are part of any list or tree
 * - Neither of the parts of the link or the link data structure
 *   are referred to by any other structures
 * If the above are not true, bad things will happen.
 *
 * @param[in]    mdp            Pointer to link data structure
 *
 */
ERTS_GLB_INLINE void erts_link_release_both(ErtsLinkData *ldp);

/**
 *
 * @brief Insert link in dist link list
 *
 * When the function is called it is assumed that:
 * - 'lnk' link is not part of any list or tree
 * If the above is not true, bad things will happen.
 *
 * @param[in]    lnk            Pointer to link
 *
 * @param[in]    dist           Pointer to dist structure
 *
 * @returns                     A non-zero value if inserted;
 *                              otherwise, zero. The link
 *                              is not inserted if the dist
 *                              structure has been set in a
 *                              dead state.
 *
 */
ERTS_GLB_INLINE int erts_link_dist_insert(ErtsLink *lnk, ErtsMonLnkDist *dist);

/**
 *
 * @brief Delete link from dist link list
 *
 * When the function is called it is assumed that:
 * - 'lnk' link earler has been inserted into 'dist'
 * If the above is not true, bad things will happen.
 *
 * @param[in]    lnk            Pointer to link
 *
 * @param[in]    dist           Pointer to dist structure
 *
 * @returns                     A non-zero value if deleted;
 *                              otherwise, zero. The link
 *                              is not deleted if the dist
 *                              structure has been set in a
 *                              dead state or if it has already
 *                              been deleted.
 *
 */
ERTS_GLB_INLINE int erts_link_dist_delete(ErtsLink *lnk);

/**
 *
 * @brief Set dead dist structure on link
 *
 * @param[in]    lnk            Pointer to link
 *
 * @param[in]    nodename       Name of remote node
 *
 */
void
erts_link_set_dead_dist(ErtsLink *lnk, Eterm nodename);

/**
 *
 * @brief Get charged size of link
 *
 * If the other side of the link has been released, the
 * whole size of the link data structure is returned; otherwise,
 * half of the size is returned.
 *
 * When the function is called it is assumed that:
 * - 'lnk' has not been released
 * If the above is not true, bad things will happen.
 *
 * @param[in]    lnk            Pointer to link
 *
 * @returns                     Charged size in bytes
 *
 */
Uint erts_link_size(ErtsLink *lnk);

/* internal function... */
void erts_link_destroy__(ErtsLinkData *ldp);

/* implementations for globally inlined link functions... */
#if ERTS_GLB_INLINE_INCL_FUNC_DEF

#ifdef ERTS_ML_DEBUG
extern size_t erts_link_a_offset;
extern size_t erts_link_b_offset;
extern size_t erts_link_key_offset;
#endif

ERTS_GLB_INLINE ErtsLinkData *
erts_link_to_data(ErtsLink *lnk)
{
    ErtsLinkData *ldp = erts_ml_node_to_main_struct__((ErtsMonLnkNode *) lnk);

#ifdef ERTS_ML_DEBUG
    ERTS_ML_ASSERT(erts_link_a_offset == (size_t) ldp->a.offset);
    ERTS_ML_ASSERT(erts_link_key_offset == (size_t) ldp->a.key_offset);
    ERTS_ML_ASSERT(erts_link_b_offset == (size_t) ldp->b.offset);
    ERTS_ML_ASSERT(erts_link_key_offset == (size_t) ldp->b.key_offset);
#endif

    return ldp;
}

ERTS_GLB_INLINE ErtsLink *
erts_link_to_other(ErtsLink *lnk, ErtsLinkData **ldpp)
{
    ErtsLinkData *ldp = erts_link_to_data(lnk);
    if (ldpp)
        *ldpp = ldp;
    return lnk == &ldp->a ? &ldp->b : &ldp->a;
}

ERTS_GLB_INLINE int
erts_link_is_in_table(ErtsLink *lnk)
{
    return !!(lnk->flags & ERTS_ML_FLG_IN_TABLE);
}

ERTS_GLB_INLINE void
erts_link_list_insert(ErtsLink **list, ErtsLink *lnk)
{
    erts_ml_dl_list_insert__((ErtsMonLnkNode **) list, (ErtsMonLnkNode *) lnk);
}

ERTS_GLB_INLINE void
erts_link_list_delete(ErtsLink **list, ErtsLink *lnk)
{
    erts_ml_dl_list_delete__((ErtsMonLnkNode **) list, (ErtsMonLnkNode *) lnk);
}

ERTS_GLB_INLINE ErtsLink *
erts_link_list_first(ErtsLink *list)
{
    return (ErtsLink *) erts_ml_dl_list_first__((ErtsMonLnkNode *) list);
}

ERTS_GLB_INLINE ErtsLink *
erts_link_list_last(ErtsLink *list)
{
    return (ErtsLink *) erts_ml_dl_list_last__((ErtsMonLnkNode *) list);
}

ERTS_GLB_INLINE void
erts_link_release(ErtsLink *lnk)
{
    ErtsLinkData *ldp = erts_link_to_data(lnk);
    ERTS_ML_ASSERT(!(lnk->flags & ERTS_ML_FLG_IN_TABLE));
    ERTS_ML_ASSERT(erts_atomic32_read_nob(&ldp->refc) > 0);
    if (erts_atomic32_dec_read_nob(&ldp->refc) == 0)
        erts_link_destroy__(ldp);
}

ERTS_GLB_INLINE void
erts_link_release_both(ErtsLinkData *ldp)
{
    ERTS_ML_ASSERT(!(ldp->a.flags & ERTS_ML_FLG_IN_TABLE));
    ERTS_ML_ASSERT(!(ldp->b.flags & ERTS_ML_FLG_IN_TABLE));
    ERTS_ML_ASSERT(erts_atomic32_read_nob(&ldp->refc) >= 2);
    if (erts_atomic32_add_read_nob(&ldp->refc, (erts_aint32_t) -2) == 0)
        erts_link_destroy__(ldp);
}

ERTS_GLB_INLINE ErtsLink *
erts_link_tree_insert_addr_replace(ErtsLink **root, ErtsLink *lnk)
{
    ErtsLink *lnk2 = erts_link_tree_lookup_insert(root, lnk);
    if (!lnk2)
        return NULL;
    if (lnk2 < lnk)
        return lnk;
    erts_link_tree_replace(root, lnk2, lnk);
    return lnk2;
}

ERTS_GLB_INLINE ErtsLink *
erts_link_tree_key_delete(ErtsLink **root, ErtsLink *lnk)
{
    ErtsLink *dlnk;
    if (erts_link_is_in_table(lnk))
        dlnk = lnk;
    else
        dlnk = erts_link_tree_lookup(*root, lnk->other.item);
    if (dlnk)
        erts_link_tree_delete(root, dlnk);
    return dlnk;
}

ERTS_GLB_INLINE int
erts_link_dist_insert(ErtsLink *lnk, ErtsMonLnkDist *dist)
{
    ErtsLinkDataExtended *ldep;
    int insert;

    ERTS_ML_ASSERT(lnk->flags & ERTS_ML_FLG_EXTENDED);
    ERTS_ML_ASSERT(lnk->type == ERTS_LNK_TYPE_DIST_PROC);

    ldep = (ErtsLinkDataExtended *) erts_link_to_data(lnk);

    ERTS_ML_ASSERT(!ldep->dist);
    ERTS_ML_ASSERT(dist);

    erts_mtx_lock(&dist->mtx);

    insert = dist->alive;
    if (insert) {
        ldep->dist = dist;
        erts_mon_link_dist_inc_refc(dist);
        erts_link_list_insert(&dist->links, lnk);
    }

    erts_mtx_unlock(&dist->mtx);

    return insert;
}

ERTS_GLB_INLINE int
erts_link_dist_delete(ErtsLink *lnk)
{
    ErtsLinkDataExtended *ldep;
    ErtsMonLnkDist *dist;
    int delete;

    ERTS_ML_ASSERT(lnk->flags & ERTS_ML_FLG_EXTENDED);
    ERTS_ML_ASSERT(lnk->type == ERTS_LNK_TYPE_DIST_PROC);

    ldep = (ErtsLinkDataExtended *) erts_link_to_data(lnk);
    dist = ldep->dist;
    if (!dist)
        return -1;

    erts_mtx_lock(&dist->mtx);

    delete = !!dist->alive & !!(lnk->flags & ERTS_ML_FLG_IN_TABLE);
    if (delete)
        erts_link_list_delete(&dist->links, lnk);

    erts_mtx_unlock(&dist->mtx);

    return delete;
}


#endif /* ERTS_GLB_INLINE_INCL_FUNC_DEF */

void
erts_debug_link_tree_destroying_foreach(ErtsLink *root,
                                        ErtsLinkFunc func,
                                        void *arg,
                                        void *vysp);

#endif /* ERL_MONITOR_LINK_H__ */<|MERGE_RESOLUTION|>--- conflicted
+++ resolved
@@ -496,11 +496,8 @@
     ErtsMonLnkNode *monitors; /* Monitor double linked circular list */
     ErtsMonLnkNode *orig_name_monitors; /* Origin named monitors
                                            read-black tree */
-<<<<<<< HEAD
     ErtsMonLnkNode *dist_pend_spawn_exit;
-=======
     ErtsThrPrgrLaterOp cleanup_lop;
->>>>>>> e423847e
 } ErtsMonLnkDist;
 
 /* * * * * * * * * * * * * * * * * * * * * * * * * * * * * * * * * * * * * * *\
