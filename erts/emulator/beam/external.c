--- conflicted
+++ resolved
@@ -4793,76 +4793,6 @@
 		next = &(funp->creator);
 		break;
 	    }
-<<<<<<< HEAD
-=======
-	case FUN_EXT:
-	    {
-		ErlFunThing* funp = (ErlFunThing *) hp;
-		Eterm module;
-		Sint old_uniq;
-		Sint old_index;
-		unsigned num_free;
-		int i;
-		Eterm temp;
-
-		num_free = get_int32(ep);
-		ep += 4;
-		hp += ERL_FUN_SIZE;
-		hp += num_free;
-		factory->hp = hp;
-		funp->thing_word = HEADER_FUN;
-		funp->num_free = num_free;
-		*objp = make_fun(funp);
-
-		/* Creator pid */
-		if ((*ep != PID_EXT && *ep != NEW_PID_EXT)
-		    || (ep = dec_pid(edep, factory, ep+1,
-				     &funp->creator, *ep))==NULL) {
-		    goto error;
-		}
-
-		/* Module */
-		if ((ep = dec_atom(edep, ep, &module)) == NULL) {
-		    goto error;
-		}
-
-		/* Index */
-		if ((ep = dec_term(edep, factory, ep, &temp, NULL, 0)) == NULL) {
-		    goto error;
-		}
-		if (!is_small(temp)) {
-		    goto error;
-		}
-		old_index = unsigned_val(temp);
-
-		/* Uniq */
-		if ((ep = dec_term(edep, factory, ep, &temp, NULL, 0)) == NULL) {
-		    goto error;
-		}
-		if (!is_small(temp)) {
-		    goto error;
-		}
-		
-		/*
-		 * It is safe to link the fun into the fun list only when
-		 * no more validity tests can fail.
-		 */
-		funp->next = factory->off_heap->first;
-		factory->off_heap->first = (struct erl_off_heap_header*)funp;
-		old_uniq = unsigned_val(temp);
-
-		funp->fe = erts_put_fun_entry(module, old_uniq, old_index);
-		funp->arity = funp->fe->address[-1] - num_free;
-		hp = factory->hp;
-
-		/* Environment */
-		for (i = num_free-1; i >= 0; i--) {
-		    funp->env[i] = (Eterm) next;
-		    next = funp->env + i;
-		}
-		break;
-	    }
->>>>>>> 24327177
 	case ATOM_INTERNAL_REF2:
 	    n = get_int16(ep);
 	    ep += 2;
@@ -5828,7 +5758,6 @@
     Uint new_len;
     byte *ep;
 
-<<<<<<< HEAD
     if (reds < 0)
         return reds;
 
@@ -5899,36 +5828,6 @@
                 ep += 5;
                 put_int32(hopefull_ix, ep);
                 return -1;
-=======
-    if (!ctx) { /* first call for 'ob' */
-	ASSERT(!(ob->hopefull_flags & ~(Uint)(DFLAG_BIT_BINARIES |
-					      DFLAG_EXPORT_PTR_TAG)));
-        if (~dflags & ob->hopefull_flags) {
-            /*
-             * Receiver does not support bitstrings and/or export funs
-             * and output buffer contains such message tags (hopefull_flags).
-             * Must transcode control and message terms to use tuple fallbacks.
-             */
-            ctx = erts_alloc(ERTS_ALC_T_DIST_TRANSCODE, sizeof(struct transcode_context));
-            dep->transcode_ctx = ctx;
-        #ifdef DEBUG
-            ctx->dbg_ob = ob;
-        #endif
-
-            hsz = decoded_size(ob->extp, ob->ext_endp, 0, NULL);
-            ctx->ctl_heap = erts_alloc(ERTS_ALC_T_DIST_TRANSCODE, hsz*sizeof(Eterm));
-            erts_factory_tmp_init(&ctx->ctl_factory, ctx->ctl_heap, hsz, ERTS_ALC_T_DIST_TRANSCODE);
-            ctx->msg_heap = NULL;
-
-            decp = dec_term(NULL, &ctx->ctl_factory, ob->extp, &ctx->ctl_term, NULL, 0);
-            if (have_msg) {
-                ASSERT(decp == ob->msg_start); (void)decp;
-                ctx->b2t.u.sc.ep = NULL;
-                ctx->b2t.state = B2TSize;
-                ctx->b2t.aligned_alloc = NULL;
-                ctx->b2t.b2ts.exttmp = 0;
-                ctx->state = TRANSCODE_DEC_MSG_SIZE;
->>>>>>> 24327177
             }
 
             /* Read next hopefull index */
@@ -6079,55 +5978,11 @@
         }
     }
 
-<<<<<<< HEAD
     /*
      * Replace hopefull data header with actual header...
      */
     ep = (byte *) iov[1].iov_base;
     eiov->size -= iov[1].iov_len;
-=======
-    switch (ctx->state) {
-    case TRANSCODE_DEC_MSG_SIZE:
-        hsz = decoded_size(ob->msg_start, ob->ext_endp, 0, &ctx->b2t);
-        if (ctx->b2t.state == B2TSize) {
-            return -1;
-        }
-        ASSERT(ctx->b2t.state == B2TDecodeInit);
-        ctx->msg_heap = erts_alloc(ERTS_ALC_T_DIST_TRANSCODE, hsz*sizeof(Eterm));
-        ctx->b2t.u.dc.ep = ob->msg_start;
-        ctx->b2t.u.dc.res = (Eterm) NULL;
-        ctx->b2t.u.dc.next = &ctx->b2t.u.dc.res;
-        erts_factory_tmp_init(&ctx->b2t.u.dc.factory,
-                              ctx->msg_heap, hsz, ERTS_ALC_T_DIST_TRANSCODE);
-        ctx->b2t.u.dc.flat_maps.wstart = NULL;
-        ctx->b2t.u.dc.hamt_array.pstart = NULL;
-        ctx->b2t.state = B2TDecode;
-
-        ctx->state = TRANSCODE_DEC_MSG;
-    case TRANSCODE_DEC_MSG:
-        if (ctx->b2t.reds <= 0)
-            ctx->b2t.reds = 1;
-        decp = dec_term(NULL, NULL, NULL, NULL, &ctx->b2t, 0);
-        if (ctx->b2t.state < B2TDone) {
-            return -1;
-        }
-        ASSERT(ctx->b2t.state == B2TDone);
-        ASSERT(decp && decp <= ob->ext_endp);
-        reds = ctx->b2t.reds / B2T_BYTES_PER_REDUCTION;
-        b2t_destroy_context(&ctx->b2t);
-
-        ctx->state = TRANSCODE_ENC_CTL;
-    case TRANSCODE_ENC_CTL:
-        if (!(dflags & DFLAG_DIST_HDR_ATOM_CACHE)) {
-            ASSERT(!(dflags & DFLAG_NO_MAGIC));
-            ob->extp -= 2; /* VERSION_MAGIC x 2 */
-        }
-        ob->ext_endp = ob->extp;
-        i = erts_encode_dist_ext(ctx->ctl_term, &ob->ext_endp, dflags,
-                                 NULL, NULL, NULL);
-        ASSERT(i == 0); (void)i;
-        ASSERT(ob->ext_endp <= ob->alloc_endp);
->>>>>>> 24327177
 
     if (dflags & (DFLAG_DIST_HDR_ATOM_CACHE|DFLAG_FRAGMENTS)) {
         /*
