--- conflicted
+++ resolved
@@ -3165,17 +3165,140 @@
     return NULL;
 }
 
-<<<<<<< HEAD
 static void *
 poll_thread(void *arg)
-=======
-static void suspend_scheduler(ErtsSchedulerData *esdp);
-
-#endif /* ERTS_SMP */
+{
+    int id = (int)(UWord)arg;
+    ErtsAuxWorkData *awdp = poll_thread_aux_work_data+id;
+    ErtsSchedulerSleepInfo *ssi = ERTS_POLL_THREAD_SLEEP_INFO_IX(id);
+    erts_aint32_t aux_work;
+    ErtsThrPrgrCallbacks callbacks;
+    int thr_prgr_active = 1;
+    struct erts_poll_thread *psi;
+    ErtsThrPrgrData *tpd;
+    ERTS_MSACC_DECLARE_CACHE();
+
+#ifdef ERTS_ENABLE_LOCK_CHECK
+    {
+	char buf[] = "poll_thread";
+	erts_lc_set_thread_name(buf);
+    }
+#endif
+
+    erts_port_task_pre_alloc_init_thread();
+    ssi->event = erts_tse_fetch();
+
+    erts_msacc_init_thread("poll", id, 0);
+
+    callbacks.arg = (void *) ssi;
+    callbacks.wakeup = thr_prgr_wakeup;
+    callbacks.prepare_wait = thr_prgr_prep_wait;
+    callbacks.wait = thr_prgr_wait;
+    callbacks.finalize_wait = thr_prgr_fin_wait;
+
+    tpd = erts_thr_progress_register_managed_thread(NULL, &callbacks, 0);
+    init_aux_work_data(awdp, NULL, NULL);
+    awdp->ssi = ssi;
+
+    psi = erts_create_pollset_thread(id, tpd);
+
+    ssi->psi = psi;
+
+    sched_prep_spin_wait(ssi);
+
+    ERTS_MSACC_SET_STATE_CACHED(ERTS_MSACC_STATE_OTHER);
+
+    while (1) {
+	erts_aint32_t flgs;
+
+	aux_work = erts_atomic32_read_acqb(&ssi->aux_work);
+	if (aux_work) {
+	    if (!thr_prgr_active)
+		erts_thr_progress_active(tpd, thr_prgr_active = 1);
+	    aux_work = handle_aux_work(awdp, aux_work, 1);
+            ERTS_MSACC_UPDATE_CACHE();
+	    if (aux_work && erts_thr_progress_update(tpd))
+		erts_thr_progress_leader_update(tpd);
+	}
+
+	if (!aux_work) {
+	    if (thr_prgr_active)
+		erts_thr_progress_active(tpd, thr_prgr_active = 0);
+
+	    flgs = sched_spin_wait(ssi, 0);
+
+	    if (flgs & ERTS_SSI_FLG_SLEEPING) {
+		ASSERT(flgs & ERTS_SSI_FLG_WAITING);
+		flgs = sched_set_sleeptype(ssi, ERTS_SSI_FLG_POLL_SLEEPING);
+		if (flgs & ERTS_SSI_FLG_SLEEPING) {
+		    ASSERT(flgs & ERTS_SSI_FLG_POLL_SLEEPING);
+		    ASSERT(flgs & ERTS_SSI_FLG_WAITING);
+                    erts_check_io(psi, ERTS_POLL_INF_TIMEOUT);
+		}
+	    }
+	}
+
+	flgs = sched_prep_spin_wait(ssi);
+    }
+    return NULL;
+}
+
+#if ERTS_POLL_USE_SCHEDULER_POLLING
+static ERTS_INLINE void
+clear_sys_scheduling(void)
+{
+    erts_atomic32_set_mb(&doing_sys_schedule, 0);
+}
+
+static ERTS_INLINE int
+try_set_sys_scheduling(void)
+{
+    return 0 == erts_atomic32_cmpxchg_acqb(&doing_sys_schedule, 1, 0);
+}
+
+
+static ERTS_INLINE int
+prepare_for_sys_schedule(void)
+{
+    while (!erts_port_task_have_outstanding_io_tasks()
+           && try_set_sys_scheduling()) {
+        if (!erts_port_task_have_outstanding_io_tasks())
+            return 1;
+        clear_sys_scheduling();
+    }
+    return 0;
+}
+
+static void
+check_io_timer(void *null)
+{
+    ErtsSchedulerData *esdp = erts_get_scheduler_data();
+    if (prepare_for_sys_schedule()) {
+        erts_check_io(esdp->ssi->psi, ERTS_POLL_NO_TIMEOUT);
+        clear_sys_scheduling();
+    }
+
+    /* The timer is cleared if this schedulers run-queue became empty
+       or if the CHECKIO flag was cleared. The CHECKIO flags is cleared
+       when a check_balance assigns another scheduler to be the poller in
+       the overload scenario. */
+    if ((ERTS_RUNQ_FLGS_GET_NOB(esdp->run_queue) & (ERTS_RUNQ_FLG_OUT_OF_WORK|ERTS_RUNQ_FLG_CHECKIO))
+        == ERTS_RUNQ_FLG_CHECKIO) {
+        erts_start_timer_callback(ERTS_POLL_SCHEDULER_POLLING_TIMEOUT,
+                                  check_io_timer, NULL);
+    } else {
+        ERTS_RUNQ_FLGS_UNSET(esdp->run_queue, ERTS_RUNQ_FLG_CHECKIO);
+    }
+}
+
+#else
+#define clear_sys_scheduling()
+#define prepare_for_sys_schedule() 0
+#endif
 
 #ifdef HARDDEBUG
 #define ERTS_HDBG_CHK_SLEEP_LIST(SL, L, F, FN) \
-     check_sleepers_list((SL), (L), (F), (FN))
+    check_sleepers_list((SL), (L), (F), (FN))
 static void check_sleepers_list(ErtsSchedulerSleepList *sl,
                                 int lock,
                                 ErtsSchedulerSleepInfo *find,
@@ -3185,7 +3308,7 @@
     int found = 0;
 
     if (lock)
-        erts_smp_spin_lock(&sl->lock);
+        erts_spin_lock(&sl->lock);
 
     ERTS_ASSERT(!find_not || (!find_not->next && !find_not->prev));
     
@@ -3207,223 +3330,10 @@
     ERTS_ASSERT(!find || found);
 
     if (lock)
-        erts_smp_spin_unlock(&sl->lock);
+        erts_spin_unlock(&sl->lock);
 }
 #else
 #define ERTS_HDBG_CHK_SLEEP_LIST(SL, L, F, FN) ((void) 0)
-#endif
-
-static void
-scheduler_wait(int *fcalls, ErtsSchedulerData *esdp, ErtsRunQueue *rq)
->>>>>>> eaaecd5a
-{
-    int id = (int)(UWord)arg;
-    ErtsAuxWorkData *awdp = poll_thread_aux_work_data+id;
-    ErtsSchedulerSleepInfo *ssi = ERTS_POLL_THREAD_SLEEP_INFO_IX(id);
-    erts_aint32_t aux_work;
-    ErtsThrPrgrCallbacks callbacks;
-    int thr_prgr_active = 1;
-    struct erts_poll_thread *psi;
-    ErtsThrPrgrData *tpd;
-    ERTS_MSACC_DECLARE_CACHE();
-
-#ifdef ERTS_ENABLE_LOCK_CHECK
-    {
-	char buf[] = "poll_thread";
-	erts_lc_set_thread_name(buf);
-    }
-#endif
-
-    erts_port_task_pre_alloc_init_thread();
-    ssi->event = erts_tse_fetch();
-
-<<<<<<< HEAD
-    erts_msacc_init_thread("poll", id, 0);
-
-    callbacks.arg = (void *) ssi;
-    callbacks.wakeup = thr_prgr_wakeup;
-    callbacks.prepare_wait = thr_prgr_prep_wait;
-    callbacks.wait = thr_prgr_wait;
-    callbacks.finalize_wait = thr_prgr_fin_wait;
-=======
-    flgs = sched_prep_spin_wait(ssi);
-    if (flgs & ERTS_SSI_FLG_SUSPENDED) {
-	/* Go suspend instead... */
-	return;
-    }
-
-    /*
-     * If all schedulers are waiting, one of them *should*
-     * be waiting in erl_sys_schedule()
-     */
->>>>>>> eaaecd5a
-
-    tpd = erts_thr_progress_register_managed_thread(NULL, &callbacks, 0);
-    init_aux_work_data(awdp, NULL, NULL);
-    awdp->ssi = ssi;
-
-    psi = erts_create_pollset_thread(id, tpd);
-
-<<<<<<< HEAD
-    ssi->psi = psi;
-=======
-#ifdef ERTS_DIRTY_SCHEDULERS
-        if (ERTS_RUNQ_IX_IS_DIRTY(rq->ix)) {
-            erts_smp_spin_lock(&rq->sleepers.lock);
-            ERTS_HDBG_CHK_SLEEP_LIST(&rq->sleepers, 0, NULL, ssi);
-            ASSERT(!ssi->next); /* Not in sleepers list */
-            ASSERT(!ssi->prev);
-            if (!rq->sleepers.list) {
-                ssi->next = ssi->prev = ssi;
-                rq->sleepers.list = ssi;
-            }
-            else {
-                ssi->prev = rq->sleepers.list;
-                ssi->next = rq->sleepers.list->next;
-                ssi->prev->next = ssi;
-                ssi->next->prev = ssi;
-            }
-            ERTS_HDBG_CHK_SLEEP_LIST(&rq->sleepers, 0, ssi, NULL);
-            erts_smp_spin_unlock(&rq->sleepers.lock);
-            dirty_active(esdp, -1);
-        }
-#endif
-
-	erts_smp_runq_unlock(rq);
->>>>>>> eaaecd5a
-
-    sched_prep_spin_wait(ssi);
-
-    ERTS_MSACC_SET_STATE_CACHED(ERTS_MSACC_STATE_OTHER);
-
-    while (1) {
-	erts_aint32_t flgs;
-
-	aux_work = erts_atomic32_read_acqb(&ssi->aux_work);
-	if (aux_work) {
-	    if (!thr_prgr_active)
-		erts_thr_progress_active(tpd, thr_prgr_active = 1);
-	    aux_work = handle_aux_work(awdp, aux_work, 1);
-            ERTS_MSACC_UPDATE_CACHE();
-	    if (aux_work && erts_thr_progress_update(tpd))
-		erts_thr_progress_leader_update(tpd);
-	}
-
-	if (!aux_work) {
-	    if (thr_prgr_active)
-		erts_thr_progress_active(tpd, thr_prgr_active = 0);
-
-	    flgs = sched_spin_wait(ssi, 0);
-
-	    if (flgs & ERTS_SSI_FLG_SLEEPING) {
-		ASSERT(flgs & ERTS_SSI_FLG_WAITING);
-		flgs = sched_set_sleeptype(ssi, ERTS_SSI_FLG_POLL_SLEEPING);
-		if (flgs & ERTS_SSI_FLG_SLEEPING) {
-		    ASSERT(flgs & ERTS_SSI_FLG_POLL_SLEEPING);
-		    ASSERT(flgs & ERTS_SSI_FLG_WAITING);
-                    erts_check_io(psi, ERTS_POLL_INF_TIMEOUT);
-		}
-	    }
-	}
-
-<<<<<<< HEAD
-	flgs = sched_prep_spin_wait(ssi);
-=======
-	if (flgs & ~(ERTS_SSI_FLG_SUSPENDED|ERTS_SSI_FLG_MSB_EXEC))
-	    erts_smp_atomic32_read_band_nob(&ssi->flags,
-                                            (ERTS_SSI_FLG_SUSPENDED
-                                             | ERTS_SSI_FLG_MSB_EXEC));
-
-	if (ERTS_SCHEDULER_IS_DIRTY(esdp))
-	    dirty_sched_wall_time_change(esdp, working = 1);
-        else if (!thr_prgr_active) {
-	    erts_thr_progress_active(esdp, thr_prgr_active = 1);
-	    sched_wall_time_change(esdp, 1);
-        }
-        
-#ifdef ERTS_DIRTY_SCHEDULERS
-        if (ERTS_RUNQ_IX_IS_DIRTY(rq->ix)) {
-            erts_smp_spin_lock(&rq->sleepers.lock);
-            ERTS_HDBG_CHK_SLEEP_LIST(&rq->sleepers, 0, ssi->next ? ssi : NULL, NULL);
-            if (ssi->next) { /* Still in list... */
-                if (ssi->next == ssi) {
-                    ASSERT(rq->sleepers.list == ssi);
-                    ASSERT(ssi->prev == ssi);
-                    rq->sleepers.list = NULL;
-                }
-                else {
-                    ASSERT(ssi->prev != ssi);
-                    if (rq->sleepers.list == ssi)
-                        rq->sleepers.list = ssi->next;
-                    ssi->prev->next = ssi->next;
-                    ssi->next->prev = ssi->prev;
-                }
-                ssi->next = ssi->prev = NULL;
-            }
-            ERTS_HDBG_CHK_SLEEP_LIST(&rq->sleepers, 0, NULL, ssi);
-            erts_smp_spin_unlock(&rq->sleepers.lock);
-        }
-#endif
-        
-	erts_smp_runq_lock(rq);
-	sched_active(esdp->no, rq);
-
->>>>>>> eaaecd5a
-    }
-    return NULL;
-}
-
-#if ERTS_POLL_USE_SCHEDULER_POLLING
-static ERTS_INLINE void
-clear_sys_scheduling(void)
-{
-    erts_atomic32_set_mb(&doing_sys_schedule, 0);
-}
-
-static ERTS_INLINE int
-try_set_sys_scheduling(void)
-{
-    return 0 == erts_atomic32_cmpxchg_acqb(&doing_sys_schedule, 1, 0);
-}
-
-
-static ERTS_INLINE int
-prepare_for_sys_schedule(void)
-{
-    while (!erts_port_task_have_outstanding_io_tasks()
-           && try_set_sys_scheduling()) {
-        if (!erts_port_task_have_outstanding_io_tasks())
-            return 1;
-        clear_sys_scheduling();
-    }
-    return 0;
-}
-
-static void
-check_io_timer(void *null)
-{
-    ErtsSchedulerData *esdp = erts_get_scheduler_data();
-    if (prepare_for_sys_schedule()) {
-        erts_check_io(esdp->ssi->psi, ERTS_POLL_NO_TIMEOUT);
-        clear_sys_scheduling();
-    }
-
-    /* The timer is cleared if this schedulers run-queue became empty
-       or if the CHECKIO flag was cleared. The CHECKIO flags is cleared
-       when a check_balance assigns another scheduler to be the poller in
-       the overload scenario. */
-    if ((ERTS_RUNQ_FLGS_GET_NOB(esdp->run_queue) & (ERTS_RUNQ_FLG_OUT_OF_WORK|ERTS_RUNQ_FLG_CHECKIO))
-        == ERTS_RUNQ_FLG_CHECKIO) {
-        erts_start_timer_callback(ERTS_POLL_SCHEDULER_POLLING_TIMEOUT,
-                                  check_io_timer, NULL);
-    } else {
-        ERTS_RUNQ_FLGS_UNSET(esdp->run_queue, ERTS_RUNQ_FLG_CHECKIO);
-    }
-}
-
-#else
-#define clear_sys_scheduling()
-#define prepare_for_sys_schedule() 0
 #endif
 
 static void
@@ -3439,23 +3349,29 @@
 
     ERTS_LC_ASSERT(erts_lc_runq_is_locked(rq));
 
-    if (ERTS_RUNQ_IX_IS_DIRTY(rq->ix))
-	erts_spin_lock(&rq->sleepers.lock);
     flgs = sched_prep_spin_wait(ssi);
     if (flgs & ERTS_SSI_FLG_SUSPENDED) {
 	/* Go suspend instead... */
-	if (ERTS_RUNQ_IX_IS_DIRTY(rq->ix))
-	    erts_spin_unlock(&rq->sleepers.lock);
 	return;
     }
 
     if (ERTS_RUNQ_IX_IS_DIRTY(rq->ix)) {
-	ssi->prev = NULL;
-	ssi->next = rq->sleepers.list;
-	if (rq->sleepers.list)
-	    rq->sleepers.list->prev = ssi;
-	rq->sleepers.list = ssi;
-	erts_spin_unlock(&rq->sleepers.lock);
+        erts_spin_lock(&rq->sleepers.lock);
+        ERTS_HDBG_CHK_SLEEP_LIST(&rq->sleepers, 0, NULL, ssi);
+        ASSERT(!ssi->next); /* Not in sleepers list */
+        ASSERT(!ssi->prev);
+        if (!rq->sleepers.list) {
+            ssi->next = ssi->prev = ssi;
+            rq->sleepers.list = ssi;
+        }
+        else {
+            ssi->prev = rq->sleepers.list;
+            ssi->next = rq->sleepers.list->next;
+            ssi->prev->next = ssi;
+            ssi->next->prev = ssi;
+        }
+        ERTS_HDBG_CHK_SLEEP_LIST(&rq->sleepers, 0, ssi, NULL);
+        erts_spin_unlock(&rq->sleepers.lock);
         dirty_active(esdp, -1);
     }
 
@@ -3596,8 +3512,28 @@
                                         (ERTS_SSI_FLG_SUSPENDED
                                          | ERTS_SSI_FLG_MSB_EXEC));
 
-    if (ERTS_SCHEDULER_IS_DIRTY(esdp))
+    if (ERTS_SCHEDULER_IS_DIRTY(esdp)) {
         dirty_sched_wall_time_change(esdp, working = 1);
+        erts_spin_lock(&rq->sleepers.lock);
+        ERTS_HDBG_CHK_SLEEP_LIST(&rq->sleepers, 0, ssi->next ? ssi : NULL, NULL);
+        if (ssi->next) { /* Still in list... */
+            if (ssi->next == ssi) {
+                ASSERT(rq->sleepers.list == ssi);
+                ASSERT(ssi->prev == ssi);
+                rq->sleepers.list = NULL;
+            }
+            else {
+                ASSERT(ssi->prev != ssi);
+                if (rq->sleepers.list == ssi)
+                    rq->sleepers.list = ssi->next;
+                ssi->prev->next = ssi->next;
+                ssi->next->prev = ssi->prev;
+            }
+            ssi->next = ssi->prev = NULL;
+        }
+        ERTS_HDBG_CHK_SLEEP_LIST(&rq->sleepers, 0, NULL, ssi);
+        erts_spin_unlock(&rq->sleepers.lock);
+    }
     else if (!thr_prgr_active) {
         erts_thr_progress_active(erts_thr_prgr_data(esdp), thr_prgr_active = 1);
         sched_wall_time_change(esdp, 1);
@@ -3693,24 +3629,14 @@
     ASSERT(ERTS_RUNQ_IX_IS_DIRTY(rq->ix));
 
     sl = &rq->sleepers;
-<<<<<<< HEAD
     erts_spin_lock(&sl->lock);
-    ssi = sl->list;
-    if (!ssi) {
-	erts_spin_unlock(&sl->lock);
-	if (one)
-	    wake_scheduler(rq);
-    } else if (one) {
-=======
-    erts_smp_spin_lock(&sl->lock);
     ERTS_HDBG_CHK_SLEEP_LIST(&rq->sleepers, 0, NULL, NULL);
     lo_ssi = sl->list;
     if (!lo_ssi) {
-	erts_smp_spin_unlock(&sl->lock);
+	erts_spin_unlock(&sl->lock);
         wake_scheduler(rq);
     }
     else {
->>>>>>> eaaecd5a
 	erts_aint32_t flgs;
         fo_ssi = lo_ssi->next;
         ASSERT(fo_ssi->prev == lo_ssi);
@@ -3723,40 +3649,15 @@
 	    lo_ssi->next = fo_ssi->next;
 	    fo_ssi->next->prev = fo_ssi->prev;
 	}
-<<<<<<< HEAD
-	if (ssi->next)
-	    ssi->next->prev = ssi->prev;
-
-	erts_spin_unlock(&sl->lock);
-
-	ERTS_THR_MEMORY_BARRIER;
-	flgs = ssi_flags_set_wake(ssi);
-	erts_sched_finish_poke(ssi, flgs);
-    } else {
-	sl->list = NULL;
-	erts_spin_unlock(&sl->lock);
-=======
         fo_ssi->next = fo_ssi->prev = NULL;
         ERTS_HDBG_CHK_SLEEP_LIST(&rq->sleepers, 0, NULL, fo_ssi);
-	erts_smp_spin_unlock(&sl->lock);
->>>>>>> eaaecd5a
+	erts_spin_unlock(&sl->lock);
 
 	ERTS_THR_MEMORY_BARRIER;
 	flgs = ssi_flags_set_wake(fo_ssi);
 	erts_sched_finish_poke(fo_ssi, flgs);
     }
 }
-
-<<<<<<< HEAD
-static void
-wake_dirty_scheduler(ErtsRunQueue *rq)
-{
-    wake_dirty_schedulers(rq, 1);
-}
-
-=======
-#endif
->>>>>>> eaaecd5a
 
 #define ERTS_NO_USED_RUNQS_SHIFT 16
 #define ERTS_NO_RUNQS_MASK 0xffffU
@@ -6136,13 +6037,9 @@
 	    no_dirty_cpu_schedulers*sizeof(ErtsAlignedSchedulerSleepInfo));
     for (ix = 0; ix < no_dirty_cpu_schedulers; ix++) {
 	ErtsSchedulerSleepInfo *ssi = &aligned_dirty_cpu_sched_sleep_info[ix].ssi;
-<<<<<<< HEAD
 	erts_atomic32_init_nob(&ssi->flags, 0);
-=======
-	erts_smp_atomic32_init_nob(&ssi->flags, 0);
         ssi->next = NULL;
         ssi->prev = NULL;
->>>>>>> eaaecd5a
 	ssi->event = NULL; /* initialized in sched_dirty_cpu_thread_func */
 	erts_atomic32_init_nob(&ssi->aux_work, 0);
     }
@@ -6152,13 +6049,9 @@
 	    no_dirty_io_schedulers*sizeof(ErtsAlignedSchedulerSleepInfo));
     for (ix = 0; ix < no_dirty_io_schedulers; ix++) {
 	ErtsSchedulerSleepInfo *ssi = &aligned_dirty_io_sched_sleep_info[ix].ssi;
-<<<<<<< HEAD
 	erts_atomic32_init_nob(&ssi->flags, 0);
-=======
-	erts_smp_atomic32_init_nob(&ssi->flags, 0);
         ssi->next = NULL;
         ssi->prev = NULL;
->>>>>>> eaaecd5a
 	ssi->event = NULL; /* initialized in sched_dirty_io_thread_func */
 	erts_atomic32_init_nob(&ssi->aux_work, 0);
     }
@@ -7678,16 +7571,13 @@
         return;
     }
 
-<<<<<<< HEAD
-    if (erts_atomic32_read_nob(&ssi->flags) & ERTS_SSI_FLG_MSB_EXEC) {
-=======
 #ifdef HARDDEBUG
     if (sched_type != ERTS_SCHED_NORMAL)
         ERTS_HDBG_CHK_SLEEP_LIST(&esdp->run_queue->sleepers, !0, NULL, ssi);
 #endif
-    
-    if (erts_smp_atomic32_read_nob(&ssi->flags) & ERTS_SSI_FLG_MSB_EXEC) {
->>>>>>> eaaecd5a
+
+    if (erts_atomic32_read_nob(&ssi->flags) & ERTS_SSI_FLG_MSB_EXEC) {
+
         ASSERT(no == 1);
         if (!msb_scheduler_type_switch(sched_type, esdp, no))
             return;
