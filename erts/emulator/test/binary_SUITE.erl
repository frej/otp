--- conflicted
+++ resolved
@@ -92,13 +92,9 @@
      b2t_used_big,
      bad_binary_to_term_2, safe_binary_to_term2,
      bad_binary_to_term, bad_terms, t_hash, bad_size,
-<<<<<<< HEAD
+     sub_bin_copy,
      bad_term_to_binary, t2b_system_limit, more_bad_terms,
      otp_5484, otp_5933,
-=======
-     sub_bin_copy,
-     bad_term_to_binary, more_bad_terms, otp_5484, otp_5933,
->>>>>>> 38cc08e2
      ordering, unaligned_order, gc_test,
      bit_sized_binary_sizes, otp_6817, otp_8117, deep,
      term2bin_tuple_fallbacks,
