--- conflicted
+++ resolved
@@ -63,7 +63,7 @@
          system_task_failed_enqueue/1,
 	 gc_request_when_gc_disabled/1,
 	 gc_request_blast_when_gc_disabled/1,
-<<<<<<< HEAD
+         otp_16436/1,
          spawn_huge_arglist/1,
          spawn_request_bif/1,
          spawn_request_monitor_demonitor/1,
@@ -74,9 +74,6 @@
          spawn_timeout/1,
          spawn_old_node/1,
          spawn_new_node/1]).
-=======
-         otp_16436/1]).
->>>>>>> d4422635
 -export([prio_server/2, prio_client/2, init/1, handle_event/2]).
 
 -export([init_per_testcase/2, end_per_testcase/2]).
